--- conflicted
+++ resolved
@@ -317,7 +317,6 @@
 	}
 	defer streamer.Close()
 
-<<<<<<< HEAD
 	var subfile bool
 
 	// Serve the contents of the file at the default path if one is set. Note
@@ -336,53 +335,26 @@
 	}
 
 	// Serve the contents of the skyfile at path if one is set
-=======
-	// Get the redirect limitations.
-	allowRedirect, err := allowRedirect(queryForm, metadata)
-	if err != nil {
-		WriteError(w, Error{err.Error()}, http.StatusBadRequest)
-		return
-	}
-
-	// Redirect, if possible.
-	if allowRedirect && path == "/" {
-		path = metadata.DefaultPath
-	}
-
-	// If path is different from the root, limit the streamer and return the
-	// appropriate subset of the metadata. This is done by wrapping the streamer
-	// so it only returns the files defined in the subset of the metadata.
->>>>>>> 5f8ccb32
 	if path != "/" {
 		metadataForPath, file, offset, size := metadata.ForPath(path)
 		if len(metadataForPath.Subfiles) == 0 {
 			WriteError(w, Error{fmt.Sprintf("failed to download contents for path: %v", path)}, http.StatusNotFound)
 			return
 		}
-<<<<<<< HEAD
-
-=======
-		if dir && format == modules.SkyfileFormatNotSpecified {
-			format = modules.SkyfileFormatZip
-		}
->>>>>>> 5f8ccb32
 		streamer, err = NewLimitStreamer(streamer, offset, size)
 		if err != nil {
 			WriteError(w, Error{fmt.Sprintf("failed to download contents for path: %v, could not create limit streamer", path)}, http.StatusInternalServerError)
 			return
 		}
-<<<<<<< HEAD
 
 		metadata = metadataForPath
 		subfile = file
 	}
 
 	// If we are serving more than one file, and the format is not
-	// specified, return an error indicating a format needs to be specified
-	// when downloading a directory.
+	// specified, default to downloading it as a zip archive.
 	if !subfile && metadata.Directory() && format == modules.SkyfileFormatNotSpecified {
-		WriteError(w, Error{fmt.Sprintf("failed to download directory for path: %v, format must be specified", path)}, http.StatusBadRequest)
-		return
+		format = modules.SkyfileFormatZip
 	}
 
 	// Encode the metadata
@@ -390,14 +362,6 @@
 	if err != nil {
 		WriteError(w, Error{fmt.Sprintf("failed to write skylink metadata: %v", err)}, http.StatusInternalServerError)
 		return
-=======
-	} else {
-		// Default to downloading the contents as a zip archive if we are
-		// downloading a directory and the user has not specified a format.
-		if len(metadata.Subfiles) > 1 && format == modules.SkyfileFormatNotSpecified {
-			format = modules.SkyfileFormatZip
-		}
->>>>>>> 5f8ccb32
 	}
 
 	// If requested, serve the content as a tar archive, compressed tar
@@ -412,12 +376,8 @@
 		return
 	}
 	if format == modules.SkyfileFormatTarGz {
-<<<<<<< HEAD
 		w.Header().Set("Content-Type", "application/x-gtar ")
 		w.Header().Set("Skynet-File-Metadata", string(encMetadata))
-=======
-		w.Header().Set("content-type", "application/x-gtar")
->>>>>>> 5f8ccb32
 		gzw := gzip.NewWriter(w)
 		err = serveTar(gzw, metadata, streamer)
 		err = errors.Compose(err, gzw.Close())
@@ -428,6 +388,7 @@
 	}
 	if format == modules.SkyfileFormatZip {
 		w.Header().Set("content-type", "application/zip")
+		w.Header().Set("Skynet-File-Metadata", string(encMetadata))
 		err = serveZip(w, metadata, streamer)
 		if err != nil {
 			WriteError(w, Error{fmt.Sprintf("failed to serve skyfile as zip archive: %v", err)}, http.StatusInternalServerError)
