package renter

import (
	"encoding/json"
	"fmt"
	"io/ioutil"
	"math"
	"net/url"
	"os"
	"path/filepath"
	"reflect"
	"sort"
	"strconv"
	"strings"
	"sync"
	"testing"
	"time"

	"gitlab.com/NebulousLabs/errors"
	"gitlab.com/NebulousLabs/fastrand"

	"gitlab.com/NebulousLabs/Sia/build"
	"gitlab.com/NebulousLabs/Sia/crypto"
	"gitlab.com/NebulousLabs/Sia/modules"
	"gitlab.com/NebulousLabs/Sia/modules/host/contractmanager"
	"gitlab.com/NebulousLabs/Sia/modules/renter"
	"gitlab.com/NebulousLabs/Sia/modules/renter/contractor"
	"gitlab.com/NebulousLabs/Sia/modules/renter/proto"
	"gitlab.com/NebulousLabs/Sia/node"
	"gitlab.com/NebulousLabs/Sia/node/api"
	"gitlab.com/NebulousLabs/Sia/persist"
	"gitlab.com/NebulousLabs/Sia/siatest"
	"gitlab.com/NebulousLabs/Sia/siatest/dependencies"
	"gitlab.com/NebulousLabs/Sia/types"
)

// TestRenterOne executes a number of subtests using the same TestGroup to save
// time on initialization
func TestRenterOne(t *testing.T) {
	if testing.Short() {
		t.SkipNow()
	}
	t.Parallel()

	// Create a group for the subtests
	groupParams := siatest.GroupParams{
		Hosts:   5,
		Renters: 1,
		Miners:  1,
	}
	groupDir := renterTestDir(t.Name())

	// Specify subtests to run
<<<<<<< HEAD
	subTests := []test{
		{"TestDownloadMultipleLargeSectors", testDownloadMultipleLargeSectors},
		{"TestLocalRepair", testLocalRepair},
		{"TestClearDownloadHistory", testClearDownloadHistory},
		{"TestDownloadAfterRenew", testDownloadAfterRenew},
		{"TestDirectories", testDirectories},
		{"TestAlertsSorted", testAlertsSorted},
=======
	subTests := []siatest.SubTest{
		{Name: "TestDownloadMultipleLargeSectors", Test: testDownloadMultipleLargeSectors},
		{Name: "TestLocalRepair", Test: testLocalRepair},
		{Name: "TestClearDownloadHistory", Test: testClearDownloadHistory},
		{Name: "TestDownloadAfterRenew", Test: testDownloadAfterRenew},
		{Name: "TestDirectories", Test: testDirectories},
>>>>>>> c762f20c
	}

	// Run tests
	if err := siatest.RunSubTests(t, groupParams, groupDir, subTests); err != nil {
		t.Fatal(err)
	}
}

// TestRenterTwo executes a number of subtests using the same TestGroup to
// save time on initialization
func TestRenterTwo(t *testing.T) {
	if testing.Short() {
		t.SkipNow()
	}
	t.Parallel()

	// Create a group for the subtests
	groupParams := siatest.GroupParams{
		Hosts:   5,
		Renters: 1,
		Miners:  1,
	}
	groupDir := renterTestDir(t.Name())

	// Specify subtests to run
	subTests := []siatest.SubTest{
		{Name: "TestReceivedFieldEqualsFileSize", Test: testReceivedFieldEqualsFileSize},
		{Name: "TestRemoteRepair", Test: testRemoteRepair},
		{Name: "TestSingleFileGet", Test: testSingleFileGet},
		{Name: "TestSiaFileTimestamps", Test: testSiafileTimestamps},
		{Name: "TestZeroByteFile", Test: testZeroByteFile},
		{Name: "TestUploadWithAndWithoutForceParameter", Test: testUploadWithAndWithoutForceParameter},
	}

	// Run tests
	if err := siatest.RunSubTests(t, groupParams, groupDir, subTests); err != nil {
		t.Fatal(err)
	}
}

// testSiafileTimestamps tests if timestamps are set correctly when creating,
// uploading, downloading and modifying a file.
func testSiafileTimestamps(t *testing.T, tg *siatest.TestGroup) {
	if len(tg.Hosts()) < 2 {
		t.Fatal("This test requires at least 2 hosts")
	}
	// Grab the renter.
	r := tg.Renters()[0]

	// Get the current time.
	beforeUploadTime := time.Now()

	// Upload a new file.
	_, rf, err := r.UploadNewFileBlocking(100+siatest.Fuzz(), 1, 1, false)
	if err != nil {
		t.Fatal(err)
	}

	// Get the time again.
	afterUploadTime := time.Now()

	// Get the timestamps using the API.
	fi, err := r.File(rf)
	if err != nil {
		t.Fatal(err)
	}

	// The timestamps should all be between beforeUploadTime and
	// afterUploadTime.
	if fi.CreateTime.Before(beforeUploadTime) || fi.CreateTime.After(afterUploadTime) {
		t.Fatal("CreateTime was not within the correct interval")
	}
	if fi.AccessTime.Before(beforeUploadTime) || fi.AccessTime.After(afterUploadTime) {
		t.Fatal("AccessTime was not within the correct interval")
	}
	if fi.ChangeTime.Before(beforeUploadTime) || fi.ChangeTime.After(afterUploadTime) {
		t.Fatal("ChangeTime was not within the correct interval")
	}
	if fi.ModificationTime.Before(beforeUploadTime) || fi.ModificationTime.After(afterUploadTime) {
		t.Fatal("ModificationTime was not within the correct interval")
	}

	// After uploading a file the AccessTime, ChangeTime and ModificationTime should be
	// the same.
	if fi.AccessTime != fi.ChangeTime || fi.ChangeTime != fi.ModificationTime {
		t.Fatal("AccessTime, ChangeTime and ModificationTime are not the same")
	}

	// The CreateTime should precede the other timestamps.
	if fi.CreateTime.After(fi.AccessTime) {
		t.Fatal("CreateTime should before other timestamps")
	}

	// Get the time before starting the download.
	beforeDownloadTime := time.Now()

	// Download the file.
	_, _, err = r.DownloadByStream(rf)
	if err != nil {
		t.Fatal(err)
	}

	// Get the time after the download is done.
	afterDownloadTime := time.Now()

	// Get the timestamps using the API.
	fi2, err := r.File(rf)
	if err != nil {
		t.Fatal(err)
	}

	// Only the AccessTime should have changed.
	if fi2.AccessTime.Before(beforeDownloadTime) || fi2.AccessTime.After(afterDownloadTime) {
		t.Fatal("AccessTime was not within the correct interval")
	}
	if fi.CreateTime != fi2.CreateTime {
		t.Fatal("CreateTime changed after download")
	}
	if fi.ChangeTime != fi2.ChangeTime {
		t.Fatal("ChangeTime changed after download")
	}
	if fi.ModificationTime != fi2.ModificationTime {
		t.Fatal("ModificationTime changed after download")
	}

	// TODO Once we can change the localPath using the API, check that it only
	// changes the ChangeTime to do so.

	// Get the time before renaming.
	beforeRenameTime := time.Now()

	newSiaPath, err := modules.NewSiaPath("newsiapath")
	if err != nil {
		t.Fatal(err)
	}
	// Rename the file and check that only the ChangeTime changed.
	rf, err = r.Rename(rf, newSiaPath)
	if err != nil {
		t.Fatal(err)
	}

	// Get the time after renaming.
	afterRenameTime := time.Now()

	// Get the timestamps using the API.
	fi3, err := r.File(rf)
	if err != nil {
		t.Fatal(err)
	}

	// Only the ChangeTime should have changed.
	if fi3.ChangeTime.Before(beforeRenameTime) || fi3.ChangeTime.After(afterRenameTime) {
		t.Fatal("ChangeTime was not within the correct interval")
	}
	if fi2.CreateTime != fi3.CreateTime {
		t.Fatal("CreateTime changed after download")
	}
	if fi2.AccessTime != fi3.AccessTime {
		t.Fatal("AccessTime changed after download")
	}
	if fi2.ModificationTime != fi3.ModificationTime {
		t.Fatal("ModificationTime changed after download")
	}
}

// TestRenterThree executes a number of subtests using the same TestGroup to
// save time on initialization
func TestRenterThree(t *testing.T) {
	if testing.Short() {
		t.SkipNow()
	}
	t.Parallel()

	// Create a group for the subtests
	groupParams := siatest.GroupParams{
		Hosts:   5,
		Renters: 1,
		Miners:  1,
	}
	groupDir := renterTestDir(t.Name())

	// Specify subtests to run
	subTests := []siatest.SubTest{
		{Name: "TestAllowanceDefaultSet", Test: testAllowanceDefaultSet},
		{Name: "TestFileAvailableAndRecoverable", Test: testFileAvailableAndRecoverable},
		{Name: "TestSetFileStuck", Test: testSetFileStuck},
		{Name: "TestCancelAsyncDownload", Test: testCancelAsyncDownload},
		{Name: "TestUploadDownload", Test: testUploadDownload}, // Needs to be last as it impacts hosts
	}

	// Run tests
	if err := siatest.RunSubTests(t, groupParams, groupDir, subTests); err != nil {
		t.Fatal(err)
	}
}

// TestRenterFour executes a number of subtests using the same TestGroup to
// save time on initialization
func TestRenterFour(t *testing.T) {
	if testing.Short() {
		t.SkipNow()
	}
	t.Parallel()

	// Create a group for the subtests
	groupParams := siatest.GroupParams{
		Hosts:   5,
		Renters: 1,
		Miners:  1,
	}
	groupDir := renterTestDir(t.Name())

	// Specify subtests to run
	subTests := []siatest.SubTest{
		{Name: "TestValidateSiaPath", Test: testValidateSiaPath},
		{Name: "TestNextPeriod", Test: testNextPeriod},
		{Name: "TestPauseAndResumeRepairAndUploads", Test: testPauseAndResumeRepairAndUploads},
		{Name: "TestDownloadServedFromDisk", Test: testDownloadServedFromDisk},
		{Name: "TestDirMode", Test: testDirMode},
		{Name: "TestEscapeSiaPath", Test: testEscapeSiaPath}, // Runs last because it uploads many files
	}

	// Run tests
	if err := siatest.RunSubTests(t, groupParams, groupDir, subTests); err != nil {
		t.Fatal(err)
	}
}

// testAllowanceDefaultSet tests that a renter's allowance is correctly set to
// the defaults after creating it and therefore confirming that the API
// endpoint and siatest package both work.
func testAllowanceDefaultSet(t *testing.T, tg *siatest.TestGroup) {
	if len(tg.Renters()) == 0 {
		t.Fatal("Test requires at least 1 renter")
	}
	// Get allowance.
	r := tg.Renters()[0]
	rg, err := r.RenterGet()
	if err != nil {
		t.Fatal(err)
	}
	// Make sure that the allowance was set correctly.
	if !reflect.DeepEqual(rg.Settings.Allowance, siatest.DefaultAllowance) {
		expected, _ := json.Marshal(siatest.DefaultAllowance)
		was, _ := json.Marshal(rg.Settings.Allowance)
		t.Log("Expected", string(expected))
		t.Log("Was", string(was))
		t.Fatal("Renter's allowance doesn't match siatest.DefaultAllowance")
	}
}

// testReceivedFieldEqualsFileSize tests that the bug that caused finished
// downloads to stall in the UI and siac is gone.
func testReceivedFieldEqualsFileSize(t *testing.T, tg *siatest.TestGroup) {
	// Make sure the test has enough hosts.
	if len(tg.Hosts()) < 4 {
		t.Fatal("testReceivedFieldEqualsFileSize requires at least 4 hosts")
	}
	// Grab the first of the group's renters
	r := tg.Renters()[0]

	// Clear the download history to make sure it's empty before we start the test.
	err := r.RenterClearAllDownloadsPost()
	if err != nil {
		t.Fatal(err)
	}

	// Upload a file.
	dataPieces := uint64(3)
	parityPieces := uint64(1)
	fileSize := int(modules.SectorSize)
	lf, rf, err := r.UploadNewFileBlocking(fileSize, dataPieces, parityPieces, false)
	if err != nil {
		t.Fatal("Failed to upload a file for testing: ", err)
	}

	// This code sums up the 'received' variable in a similar way the renter
	// does it. We use it to find a fetchLen for which received != fetchLen due
	// to the implicit rounding of the unsigned integers.
	var fetchLen uint64
	for fetchLen = uint64(100); ; fetchLen++ {
		received := uint64(0)
		for piecesCompleted := uint64(1); piecesCompleted <= dataPieces; piecesCompleted++ {
			received += fetchLen / dataPieces
		}
		if received != fetchLen {
			break
		}
	}

	// Download fetchLen bytes of the file.
	_, _, err = r.DownloadToDiskPartial(rf, lf, false, 0, fetchLen)
	if err != nil {
		t.Fatal(err)
	}

	// Get the download.
	rdg, err := r.RenterDownloadsGet()
	if err != nil {
		t.Fatal(err)
	}
	d := rdg.Downloads[0]

	// Make sure that 'Received' matches the amount of data we fetched.
	if !d.Completed {
		t.Error("Download should be completed but wasn't")
	}
	if d.Received != fetchLen {
		t.Errorf("Received was %v but should be %v", d.Received, fetchLen)
	}
}

// testClearDownloadHistory makes sure that the download history is
// properly cleared when called through the API
func testClearDownloadHistory(t *testing.T, tg *siatest.TestGroup) {
	// Grab the first of the group's renters
	r := tg.Renters()[0]

	rdg, err := r.RenterDownloadsGet()
	if err != nil {
		t.Fatal("Could not get download history:", err)
	}
	numDownloads := 10
	if len(rdg.Downloads) < numDownloads {
		remainingDownloads := numDownloads - len(rdg.Downloads)
		rf, err := r.RenterFilesGet(false)
		if err != nil {
			t.Fatal(err)
		}
		// Check if the renter has any files
		// Upload a file if none
		if len(rf.Files) == 0 {
			dataPieces := uint64(1)
			parityPieces := uint64(1)
			fileSize := 100 + siatest.Fuzz()
			_, _, err := r.UploadNewFileBlocking(fileSize, dataPieces, parityPieces, false)
			if err != nil {
				t.Fatal("Failed to upload a file for testing: ", err)
			}
			rf, err = r.RenterFilesGet(false)
			if err != nil {
				t.Fatal(err)
			}
		}
		// Download files to build download history
		dest := filepath.Join(siatest.SiaTestingDir, strconv.Itoa(fastrand.Intn(math.MaxInt32)))
		for i := 0; i < remainingDownloads; i++ {
			_, err = r.RenterDownloadGet(rf.Files[0].SiaPath, dest, 0, rf.Files[0].Filesize, false, false)
			if err != nil {
				t.Fatal("Could not Download file:", err)
			}
		}
		rdg, err = r.RenterDownloadsGet()
		if err != nil {
			t.Fatal("Could not get download history:", err)
		}
		// Confirm download history is not empty
		if len(rdg.Downloads) != numDownloads {
			t.Fatalf("Not all downloads added to download history: only %v downloads added, expected %v", len(rdg.Downloads), numDownloads)
		}
	}
	numDownloads = len(rdg.Downloads)

	// Check removing one download from history
	// Remove First Download
	timestamp := rdg.Downloads[0].StartTime
	err = r.RenterClearDownloadsRangePost(timestamp, timestamp)
	if err != nil {
		t.Fatal("Error in API endpoint to remove download from history:", err)
	}
	numDownloads--
	rdg, err = r.RenterDownloadsGet()
	if err != nil {
		t.Fatal("Could not get download history:", err)
	}
	if len(rdg.Downloads) != numDownloads {
		t.Fatalf("Download history not reduced: history has %v downloads, expected %v", len(rdg.Downloads), numDownloads)
	}
	i := sort.Search(len(rdg.Downloads), func(i int) bool { return rdg.Downloads[i].StartTime.Equal(timestamp) })
	if i < len(rdg.Downloads) {
		t.Fatal("Specified download not removed from history")
	}
	// Remove Last Download
	timestamp = rdg.Downloads[len(rdg.Downloads)-1].StartTime
	err = r.RenterClearDownloadsRangePost(timestamp, timestamp)
	if err != nil {
		t.Fatal("Error in API endpoint to remove download from history:", err)
	}
	numDownloads--
	rdg, err = r.RenterDownloadsGet()
	if err != nil {
		t.Fatal("Could not get download history:", err)
	}
	if len(rdg.Downloads) != numDownloads {
		t.Fatalf("Download history not reduced: history has %v downloads, expected %v", len(rdg.Downloads), numDownloads)
	}
	i = sort.Search(len(rdg.Downloads), func(i int) bool { return rdg.Downloads[i].StartTime.Equal(timestamp) })
	if i < len(rdg.Downloads) {
		t.Fatal("Specified download not removed from history")
	}

	// Check Clear Before
	timestamp = rdg.Downloads[len(rdg.Downloads)-2].StartTime
	err = r.RenterClearDownloadsBeforePost(timestamp)
	if err != nil {
		t.Fatal("Error in API endpoint to clear download history before timestamp:", err)
	}
	rdg, err = r.RenterDownloadsGet()
	if err != nil {
		t.Fatal("Could not get download history:", err)
	}
	i = sort.Search(len(rdg.Downloads), func(i int) bool { return rdg.Downloads[i].StartTime.Before(timestamp) })
	if i < len(rdg.Downloads) {
		t.Fatal("Download found that was before given time")
	}

	// Check Clear After
	timestamp = rdg.Downloads[1].StartTime
	err = r.RenterClearDownloadsAfterPost(timestamp)
	if err != nil {
		t.Fatal("Error in API endpoint to clear download history after timestamp:", err)
	}
	rdg, err = r.RenterDownloadsGet()
	if err != nil {
		t.Fatal("Could not get download history:", err)
	}
	i = sort.Search(len(rdg.Downloads), func(i int) bool { return rdg.Downloads[i].StartTime.After(timestamp) })
	if i < len(rdg.Downloads) {
		t.Fatal("Download found that was after given time")
	}

	// Check clear range
	before := rdg.Downloads[1].StartTime
	after := rdg.Downloads[len(rdg.Downloads)-1].StartTime
	err = r.RenterClearDownloadsRangePost(after, before)
	if err != nil {
		t.Fatal("Error in API endpoint to remove range of downloads from history:", err)
	}
	rdg, err = r.RenterDownloadsGet()
	if err != nil {
		t.Fatal("Could not get download history:", err)
	}
	i = sort.Search(len(rdg.Downloads), func(i int) bool {
		return rdg.Downloads[i].StartTime.Before(before) && rdg.Downloads[i].StartTime.After(after)
	})
	if i < len(rdg.Downloads) {
		t.Fatal("Not all downloads from range removed from history")
	}

	// Check clearing download history
	err = r.RenterClearAllDownloadsPost()
	if err != nil {
		t.Fatal("Error in API endpoint to clear download history:", err)
	}
	rdg, err = r.RenterDownloadsGet()
	if err != nil {
		t.Fatal("Could not get download history:", err)
	}
	if len(rdg.Downloads) != 0 {
		t.Fatalf("Download history not cleared: history has %v downloads, expected 0", len(rdg.Downloads))
	}
}

// testDirectories checks the functionality of directories in the Renter
func testDirectories(t *testing.T, tg *siatest.TestGroup) {
	// Grab Renter
	r := tg.Renters()[0]

	// Test Directory endpoint for creating empty directory
	rd, err := r.UploadNewDirectory()
	if err != nil {
		t.Fatal(err)
	}

	// Check directory
	rgd, err := r.RenterDirGet(rd.SiaPath())
	if err != nil {
		t.Fatal(err)
	}
	// Directory should return 0 FileInfos and 1 DirectoryInfo with would belong
	// to the directory itself
	if len(rgd.Directories) != 1 {
		t.Fatal("Expected 1 DirectoryInfo to be returned but got:", len(rgd.Directories))
	}
	if rgd.Directories[0].SiaPath != rd.SiaPath() {
		t.Fatalf("SiaPaths do not match %v and %v", rgd.Directories[0].SiaPath, rd.SiaPath())
	}
	if len(rgd.Files) != 0 {
		t.Fatal("Expected no files in directory but found:", len(rgd.Files))
	}

	// Check uploading file to new subdirectory
	// Create local file
	size := 100 + siatest.Fuzz()
	fd := r.FilesDir()
	ld, err := fd.CreateDir("subDir1/subDir2/subDir3-" + persist.RandomSuffix())
	if err != nil {
		t.Fatal(err)
	}
	lf, err := ld.NewFile(size)
	if err != nil {
		t.Fatal(err)
	}

	// Upload file
	dataPieces := uint64(1)
	parityPieces := uint64(1)
	rf, err := r.UploadBlocking(lf, dataPieces, parityPieces, false)
	if err != nil {
		t.Fatal(err)
	}

	// Check directory that file was uploaded to
	siaPath, err := rf.SiaPath().Dir()
	if err != nil {
		t.Fatal(err)
	}
	rgd, err = r.RenterDirGet(siaPath)
	if err != nil {
		t.Fatal(err)
	}
	// Directory should have 1 file and 0 sub directories
	if len(rgd.Directories) != 1 {
		t.Fatal("Expected 1 DirectoryInfo to be returned but got:", len(rgd.Directories))
	}
	if len(rgd.Files) != 1 {
		t.Fatal("Expected 1 file in directory but found:", len(rgd.Files))
	}

	// Check parent directory
	siaPath, err = siaPath.Dir()
	if err != nil {
		t.Fatal(err)
	}
	rgd, err = r.RenterDirGet(siaPath)
	if err != nil {
		t.Fatal(err)
	}
	// Directory should have 0 files and 1 sub directory
	if len(rgd.Directories) != 2 {
		t.Fatal("Expected 2 DirectoryInfos to be returned but got:", len(rgd.Directories))
	}
	if len(rgd.Files) != 0 {
		t.Fatal("Expected 0 files in directory but found:", len(rgd.Files))
	}

	// Test renaming subdirectory
	subDir1, err := modules.NewSiaPath("subDir1")
	if err != nil {
		t.Fatal(err)
	}
	newSiaPath := modules.RandomSiaPath()
	if err = r.RenterDirRenamePost(subDir1, newSiaPath); err != nil {
		t.Fatal(err)
	}
	// Renamed directory should have 0 files and 1 sub directory.
	rgd, err = r.RenterDirGet(newSiaPath)
	if err != nil {
		t.Fatal(err)
	}
	if len(rgd.Files) != 0 {
		t.Fatalf("Renamed dir should have 0 files but had %v", len(rgd.Files))
	}
	if len(rgd.Directories) != 2 {
		t.Fatalf("Renamed dir should have 1 sub directory but had %v",
			len(rgd.Directories)-1)
	}
	// Subdir of renamed dir should have 0 files and 1 sub directory.
	rgd, err = r.RenterDirGet(rgd.Directories[1].SiaPath)
	if err != nil {
		t.Fatal(err)
	}
	if len(rgd.Files) != 0 {
		t.Fatalf("Renamed dir should have 0 files but had %v", len(rgd.Files))
	}
	if len(rgd.Directories) != 2 {
		t.Fatalf("Renamed dir should have 1 sub directory but had %v",
			len(rgd.Directories)-1)
	}
	// SubSubdir of renamed dir should have 1 file and 0 sub directories.
	rgd, err = r.RenterDirGet(rgd.Directories[1].SiaPath)
	if err != nil {
		t.Fatal(err)
	}
	if len(rgd.Files) != 1 {
		t.Fatalf("Renamed dir should have 1 file but had %v", len(rgd.Files))
	}
	if len(rgd.Directories) != 1 {
		t.Fatalf("Renamed dir should have 0 sub directories but had %v",
			len(rgd.Directories)-1)
	}
	// Try downloading the renamed file.
	if _, _, err := r.RenterDownloadHTTPResponseGet(rgd.Files[0].SiaPath, 0, uint64(size), true); err != nil {
		t.Fatal(err)
	}

	// Check that the old siadir was deleted from disk
	_, err = os.Stat(subDir1.SiaDirSysPath(r.RenterFilesDir()))
	if !os.IsNotExist(err) {
		t.Fatal("Expected IsNotExist err, but got err:", err)
	}

	// create a file to test file deletion
	lf1, err := ld.NewFile(size)
	if err != nil {
		t.Fatal(err)
	}
	rf1, err := r.UploadBlocking(lf1, dataPieces, parityPieces, false)
	if err != nil {
		t.Fatal(err)
	}

	// Test deleting a file by its relative path
	err = r.RenterFileDeletePost(rf1.SiaPath())
	if err != nil {
		t.Fatal(err)
	}

	// Test deleting directory
	if err = r.RenterDirDeletePost(rd.SiaPath()); err != nil {
		t.Fatal(err)
	}

	// Create a new set of remote files and dirs, so we can test deleting with a
	// root path
	rd2, err := r.UploadNewDirectory()
	if err != nil {
		t.Fatal(err)
	}
	ld2, err := fd.CreateDir("subDir1a/subDir2a/subDir3a-" + persist.RandomSuffix())
	if err != nil {
		t.Fatal(err)
	}
	lf2, err := ld2.NewFile(size)
	if err != nil {
		t.Fatal(err)
	}
	rf2, err := r.UploadBlocking(lf2, dataPieces, parityPieces, false)
	if err != nil {
		t.Fatal(err)
	}

	// Test deleting a file by its root path
	rf2RootPath, err := modules.NewSiaPath("/home/user/" + rf2.SiaPath().Path)
	err = r.RenterFileDeleteRootPost(rf2RootPath)
	if err != nil {
		t.Fatal(fmt.Errorf(err.Error() + " => " + rf2RootPath.Path))
	}

	// Test deleting directory by its root path
	rd2RootPath, err := modules.NewSiaPath("/home/user/" + rd2.SiaPath().Path)
	if err = r.RenterDirDeleteRootPost(rd2RootPath); err != nil {
		t.Fatal(fmt.Errorf(err.Error() + " => " + rd2RootPath.Path))
	}

	// Check that siadir was deleted from disk
	_, err = os.Stat(rd.SiaPath().SiaDirSysPath(r.RenterFilesDir()))
	if !os.IsNotExist(err) {
		t.Fatal("Expected IsNotExist err, but got err:", err)
	}
	// Check that siadir was deleted from disk by root path
	_, err = os.Stat(rd2.SiaPath().SiaDirSysPath(r.RenterFilesDir()))
	if !os.IsNotExist(err) {
		t.Fatal("Expected IsNotExist err, but got err:", err)
	}
}

// testAlertsSorted checks that the alerts returned by the /daemon/alerts
// endpoint are sorted by severity.
func testAlertsSorted(t *testing.T, tg *siatest.TestGroup) {
	// Grab Renter
	r := tg.Renters()[0]
	dag, err := r.DaemonAlertsGet()
	if err != nil {
		t.Fatal(err)
	}
	if len(dag.Alerts) < 3 {
		t.Fatalf("renter should have at least %v alerts registered but was %v", 3, len(dag.Alerts))
	}
	sorted := sort.SliceIsSorted(dag.Alerts, func(i, j int) bool {
		return dag.Alerts[i].Severity > dag.Alerts[j].Severity
	})
	if !sorted {
		t.Log("alerts:", dag.Alerts)
		t.Fatal("alerts are not sorted by severity")
	}
}

// testDownloadAfterRenew makes sure that we can still download a file
// after the contract period has ended.
func testDownloadAfterRenew(t *testing.T, tg *siatest.TestGroup) {
	// Grab the first of the group's renters
	renter := tg.Renters()[0]
	// Upload file, creating a piece for each host in the group
	dataPieces := uint64(1)
	parityPieces := uint64(len(tg.Hosts())) - dataPieces
	fileSize := 100 + siatest.Fuzz()
	_, remoteFile, err := renter.UploadNewFileBlocking(fileSize, dataPieces, parityPieces, false)
	if err != nil {
		t.Fatal("Failed to upload a file for testing: ", err)
	}
	// Mine enough blocks for the next period to start. This means the
	// contracts should be renewed and the data should still be available for
	// download.
	miner := tg.Miners()[0]
	for i := types.BlockHeight(0); i < siatest.DefaultAllowance.Period; i++ {
		if err := miner.MineBlock(); err != nil {
			t.Fatal(err)
		}
	}
	// Download the file synchronously directly into memory.
	_, _, err = renter.DownloadByStream(remoteFile)
	if err != nil {
		t.Fatal(err)
	}
}

// testDownloadMultipleLargeSectors downloads multiple large files (>5 Sectors)
// in parallel and makes sure that the downloads are blocking each other.
func testDownloadMultipleLargeSectors(t *testing.T, tg *siatest.TestGroup) {
	// parallelDownloads is the number of downloads that are run in parallel.
	parallelDownloads := 10
	// fileSize is the size of the downloaded file.
	fileSize := siatest.Fuzz()
	if build.VLONG {
		fileSize += int(50 * modules.SectorSize)
	} else {
		fileSize += int(10 * modules.SectorSize)
	}
	// set download limits and reset them after test.
	// uniqueRemoteFiles is the number of files that will be uploaded to the
	// network. Downloads will choose the remote file to download randomly.
	uniqueRemoteFiles := 5
	// Create a custom renter with a dependency and remove it again after the test
	// is done.
	renterParams := node.Renter(filepath.Join(renterTestDir(t.Name()), "renter"))
	renterParams.RenterDeps = &dependencies.DependencyPostponeWritePiecesRecovery{}
	nodes, err := tg.AddNodes(renterParams)
	if err != nil {
		t.Fatal(err)
	}
	renter := nodes[0]
	defer tg.RemoveNode(renter)

	// Upload files
	dataPieces := uint64(len(tg.Hosts())) - 1
	parityPieces := uint64(1)
	remoteFiles := make([]*siatest.RemoteFile, 0, uniqueRemoteFiles)
	for i := 0; i < uniqueRemoteFiles; i++ {
		_, remoteFile, err := renter.UploadNewFileBlocking(fileSize, dataPieces, parityPieces, false)
		if err != nil {
			t.Fatal("Failed to upload a file for testing: ", err)
		}
		remoteFiles = append(remoteFiles, remoteFile)
	}

	// set download limits and reset them after test.
	if err := renter.RenterRateLimitPost(int64(fileSize)*2, 0); err != nil {
		t.Fatal("failed to set renter bandwidth limit", err)
	}
	defer func() {
		if err := renter.RenterRateLimitPost(0, 0); err != nil {
			t.Error("failed to reset renter bandwidth limit", err)
		}
	}()

	// Randomly download using download to file and download to stream methods.
	wg := new(sync.WaitGroup)
	for i := 0; i < parallelDownloads; i++ {
		wg.Add(1)
		go func() {
			var err error
			var rf = remoteFiles[fastrand.Intn(len(remoteFiles))]
			if fastrand.Intn(2) == 0 {
				_, _, err = renter.DownloadByStream(rf)
			} else {
				_, _, err = renter.DownloadToDisk(rf, false)
			}
			if err != nil {
				t.Error("Download failed:", err)
			}
			wg.Done()
		}()
	}
	wg.Wait()
}

// testLocalRepair tests if a renter correctly repairs a file from disk
// after a host goes offline.
func testLocalRepair(t *testing.T, tg *siatest.TestGroup) {
	// Grab the first of the group's renters
	renterNode := tg.Renters()[0]

	// Check that we have enough hosts for this test.
	if len(tg.Hosts()) < 2 {
		t.Fatal("This test requires at least 2 hosts")
	}

	// Set fileSize and redundancy for upload
	fileSize := int(modules.SectorSize)
	dataPieces := uint64(2)
	parityPieces := uint64(len(tg.Hosts())) - dataPieces

	// Upload file
	_, remoteFile, err := renterNode.UploadNewFileBlocking(fileSize, dataPieces, parityPieces, false)
	if err != nil {
		t.Fatal(err)
	}

	// Take down hosts until enough are missing that the chunks get marked as
	// stuck after repairs.
	var hostsRemoved uint64
	for hostsRemoved = 0; float64(hostsRemoved)/float64(parityPieces) < renter.AlertSiafileLowRedundancyThreshold; hostsRemoved++ {
		if err := tg.RemoveNode(tg.Hosts()[0]); err != nil {
			t.Fatal("Failed to shutdown host", err)
		}
	}
	expectedRedundancy := float64(dataPieces+parityPieces-hostsRemoved) / float64(dataPieces)
	if err := renterNode.WaitForDecreasingRedundancy(remoteFile, expectedRedundancy); err != nil {
		t.Fatal("Redundancy isn't decreasing", err)
	}
	// We should still be able to download
	if _, _, err := renterNode.DownloadByStream(remoteFile); err != nil {
		t.Fatal("Failed to download file", err)
	}
	// Check that the alert for low redundancy was set.
	err = build.Retry(100, 100*time.Millisecond, func() error {
		dag, err := renterNode.DaemonAlertsGet()
		if err != nil {
			return errors.AddContext(err, "Failed to get alerts")
		}
		f, err := renterNode.File(remoteFile)
		if err != nil {
			return err
		}
		var found bool
		for _, alert := range dag.Alerts {
			expectedCause := fmt.Sprintf("Siafile '%v' has a health of %v", remoteFile.SiaPath().String(), f.MaxHealth)
			if alert.Msg == renter.AlertMSGSiafileLowRedundancy &&
				alert.Cause == expectedCause {
				found = true
			}
		}
		if !found {
			return fmt.Errorf("Correct alert wasn't registered (#alerts: %v)", len(dag.Alerts))
		}
		return nil
	})
	if err != nil {
		t.Fatal(err)
	}
	// Bring up hosts to replace the ones that went offline.
	for hostsRemoved > 0 {
		hostsRemoved--
		_, err = tg.AddNodes(node.HostTemplate)
		if err != nil {
			t.Fatal("Failed to create a new host", err)
		}
	}
	if err := renterNode.WaitForUploadHealth(remoteFile); err != nil {
		t.Fatal("File wasn't repaired", err)
	}
	// Check to see if a chunk got repaired and marked as unstuck
	err = renterNode.WaitForStuckChunksToRepair()
	if err != nil {
		t.Fatal(err)
	}
	// We should be able to download
	if _, _, err := renterNode.DownloadByStream(remoteFile); err != nil {
		t.Fatal("Failed to download file", err)
	}
}

// TestLocalRepairCorrupted tests if a renter repairs a file from disk after the
// file on disk got corrupted.
//
// The test has certain timing contraints, in particular we wait 20 seconds at
// the end to ensure that a file cannot be repaired. Because of these timing
// constraints, the test is run standalone and without t.Parallel().
func TestLocalRepairCorrupted(t *testing.T) {
	if testing.Short() {
		t.SkipNow()
	}
	// Create a group for the subtests
	gp := siatest.GroupParams{
		Hosts:   3,
		Renters: 1,
		Miners:  1,
	}
	tg, err := siatest.NewGroupFromTemplate(renterTestDir(t.Name()), gp)
	if err != nil {
		t.Fatal(err)
	}

	// Grab the first of the group's renters
	renterNode := tg.Renters()[0]

	// Set fileSize and redundancy for upload
	fileSize := int(modules.SectorSize) + siatest.Fuzz()
	dataPieces := uint64(2)
	parityPieces := uint64(len(tg.Hosts())) - dataPieces

	// Upload file
	localFile, remoteFile, err := renterNode.UploadNewFileBlocking(fileSize, dataPieces, parityPieces, false)
	if err != nil {
		t.Fatal(err)
	}

	// Take down hosts until the file is unable to be repaired from remote. This
	// will check that the local repair process is working.
	var hostsRemoved uint64
	hostsToRemove := parityPieces + 1
	for hostsRemoved = 0; hostsRemoved < hostsToRemove; hostsRemoved++ {
		hostToRemove := tg.Hosts()[0]
		err := tg.RemoveNode(hostToRemove)
		if err != nil {
			t.Fatal("Failed to shutdown host", err)
		}
	}
	expectedRedundancy := float64(dataPieces-1) / float64(dataPieces)
	if err := renterNode.WaitForDecreasingRedundancy(remoteFile, expectedRedundancy); err != nil {
		t.Fatal("Redundancy isn't decreasing", err)
	}
	// Download should fail, there are not enough hosts online.
	if _, _, err := renterNode.DownloadByStream(remoteFile); err == nil {
		t.Fatal("download is succeeding even though there are not enough hosts to carry the file.")
		t.Log(err)
	}
	// Bring a host back up and see that the file completes a local repair.
	_, err = tg.AddNodes(node.HostTemplate)
	if err != nil {
		t.Fatal(err)
	}
	hostsRemoved--
	err = renterNode.WaitForFileAvailable(remoteFile)
	if err != nil {
		t.Fatal(err)
	}
	if _, _, err := renterNode.DownloadByStream(remoteFile); err != nil {
		t.Fatal(err)
	}

	// Corrupt the local file, so that repairs will cause problems.
	b, err := localFile.Data()
	if err != nil {
		t.Fatal(err)
	}
	if err := ioutil.WriteFile(localFile.Path(), fastrand.Bytes(len(b)), 0600); err != nil {
		t.Fatal(err)
	}

	// Bring more hosts online, check that repair will failover to remote
	// repair.
	for hostsRemoved > 0 {
		hostsRemoved--
		_, err = tg.AddNodes(node.HostTemplate)
		if err != nil {
			t.Fatal("Failed to create a new host", err)
		}
	}
	// File should get back to full health.
	err = renterNode.WaitForUploadHealth(remoteFile)
	if err != nil {
		t.Fatal(err)
	}
	// Verify that a download works.
	if _, _, err := renterNode.DownloadByStream(remoteFile); err != nil {
		t.Fatal(err)
	}

	// Bring hosts offline again. Now that the local file is corrupted,
	// repairing should be impossible.
	for hostsRemoved = 0; hostsRemoved < hostsToRemove; hostsRemoved++ {
		if err := tg.RemoveNode(tg.Hosts()[0]); err != nil {
			t.Fatal("Failed to shutdown host", err)
		}
	}
	// Wait for the redundancy to drop.
	if err := renterNode.WaitForDecreasingRedundancy(remoteFile, expectedRedundancy); err != nil {
		t.Fatal("Redundancy isn't decreasing", err)
	}
	// Bring a host back online so that the file can be repaired to be
	// available. Because the local file is corrupt, the repair should be
	// blocked.
	_, err = tg.AddNodes(node.HostTemplate)
	if err != nil {
		t.Fatal(err)
	}
	hostsRemoved--

	// Give the renter some time to complete the repair. I'm not really sure if
	// there's a better way than waiting to ensure that the repair loop has had
	// a couple of iterations to attempt the repair.
	time.Sleep(time.Second * 20)
	file, err := renterNode.File(remoteFile)
	if err != nil {
		t.Fatal(err)
	}
	if file.Available {
		t.Fatal("file should not be available when its only source of repair data is corrupt")
	}
}

// testRemoteRepair tests if a renter correctly repairs a file by
// downloading it after a host goes offline.
func testRemoteRepair(t *testing.T, tg *siatest.TestGroup) {
	// Grab the first of the group's renters
	r := tg.Renters()[0]

	// Check that we have enough hosts for this test.
	if len(tg.Hosts()) < 2 {
		t.Fatal("This test requires at least 2 hosts")
	}

	// Choose a filesize for the upload. To hit a wide range of cases,
	// siatest.Fuzz is used.
	fuzz := siatest.Fuzz()
	fileSize := int(modules.SectorSize) + fuzz
	// One out of three times, add an extra sector.
	if siatest.Fuzz() == 0 {
		fileSize += int(modules.SectorSize)
	}
	// One out of three times, add a random amount of extra data.
	if siatest.Fuzz() == 0 {
		fileSize += fastrand.Intn(int(modules.SectorSize))
	}
	t.Log("testRemoteRepair fileSize choice:", fileSize)

	// Set fileSize and redundancy for upload
	dataPieces := uint64(1)
	parityPieces := uint64(len(tg.Hosts())) - dataPieces

	// Upload file
	localFile, remoteFile, err := r.UploadNewFileBlocking(fileSize, dataPieces, parityPieces, false)
	if err != nil {
		t.Fatal(err)
	}
	// Get the file info of the fully uploaded file. Tha way we can compare the
	// redundancies later.
	_, err = r.File(remoteFile)
	if err != nil {
		t.Fatal("failed to get file info", err)
	}

	// Delete the file locally.
	if err := localFile.Delete(); err != nil {
		t.Fatal("failed to delete local file", err)
	}

	// Take down all of the parity hosts and check if redundancy decreases.
	for i := uint64(0); i < parityPieces; i++ {
		if err := tg.RemoveNode(tg.Hosts()[0]); err != nil {
			t.Fatal("Failed to shutdown host", err)
		}
	}
	expectedRedundancy := float64(dataPieces+parityPieces-1) / float64(dataPieces)
	if err := r.WaitForDecreasingRedundancy(remoteFile, expectedRedundancy); err != nil {
		t.Fatal("Redundancy isn't decreasing", err)
	}
	// We should still be able to download
	if _, _, err := r.DownloadByStream(remoteFile); err != nil {
		t.Error("Failed to download file", err)
	}
	// Bring up new parity hosts and check if redundancy increments again.
	_, err = tg.AddNodeN(node.HostTemplate, int(parityPieces))
	if err != nil {
		t.Fatal("Failed to create a new host", err)
	}
	// Wait for the file to be healthy.
	if err := r.WaitForUploadHealth(remoteFile); err != nil {
		t.Fatal("File wasn't repaired", err)
	}
	// Check to see if a chunk got repaired and marked as unstuck
	err = r.WaitForStuckChunksToRepair()
	if err != nil {
		t.Fatal(err)
	}
	// We should be able to download
	_, _, err = r.DownloadByStream(remoteFile)
	if err != nil {
		t.Error("Failed to download file", err)
	}
}

// testSingleFileGet is a subtest that uses an existing TestGroup to test if
// using the single file API endpoint works
func testSingleFileGet(t *testing.T, tg *siatest.TestGroup) {
	if len(tg.Hosts()) < 2 {
		t.Fatal("This test requires at least 2 hosts")
	}
	// Grab the first of the group's renters
	renter := tg.Renters()[0]
	// Upload file, creating a piece for each host in the group
	dataPieces := uint64(2)
	parityPieces := uint64(len(tg.Hosts())) - dataPieces
	fileSize := 100 + siatest.Fuzz()
	_, _, err := renter.UploadNewFileBlocking(fileSize, dataPieces, parityPieces, false)
	if err != nil {
		t.Fatal("Failed to upload a file for testing: ", err)
	}

	// Get all files from Renter
	files, err := renter.Files(false)
	if err != nil {
		t.Fatal("Failed to get renter files: ", err)
	}

	// Loop over files and compare against single file endpoint
	for i := range files {
		// Get Single File
		rf, err := renter.RenterFileGet(files[i].SiaPath)
		if err != nil {
			t.Fatal(err)
		}
		// Compare File result and Files Results, check the fields which are
		// expected to be stable between accesses of the file.
		if files[i].Available != rf.File.Available {
			t.Error("mismatch")
		}
		if files[i].CipherType != rf.File.CipherType {
			t.Error("mismatch")
		}
		if files[i].CreateTime != rf.File.CreateTime {
			t.Error("mismatch")
		}
		if files[i].Filesize != rf.File.Filesize {
			t.Error("mismatch")
		}
		if files[i].LocalPath != rf.File.LocalPath {
			t.Error("mismatch")
		}
		if files[i].FileMode != rf.File.FileMode {
			t.Error("mismatch")
		}
		if files[i].NumStuckChunks != rf.File.NumStuckChunks {
			t.Error("mismatch")
		}
		if files[i].OnDisk != rf.File.OnDisk {
			t.Error("mismatch")
		}
		if files[i].Recoverable != rf.File.Recoverable {
			t.Error("mismatch")
		}
		if files[i].Renewing != rf.File.Renewing {
			t.Error("mismatch")
		}
		if files[i].SiaPath != rf.File.SiaPath {
			t.Error("mismatch")
		}
		if files[i].Stuck != rf.File.Stuck {
			t.Error("mismatch")
		}
	}
}

// testCancelAsyncDownload tests that cancelling an async download aborts the
// download and sets the correct fields.
func testCancelAsyncDownload(t *testing.T, tg *siatest.TestGroup) {
	// Grab the first of the group's renters
	renter := tg.Renters()[0]
	// Upload file, creating a piece for each host in the group
	dataPieces := uint64(1)
	parityPieces := uint64(len(tg.Hosts())) - dataPieces
	fileSize := 10 * modules.SectorSize
	_, remoteFile, err := renter.UploadNewFileBlocking(int(fileSize), dataPieces, parityPieces, false)
	if err != nil {
		t.Fatal("Failed to upload a file for testing: ", err)
	}
	// Set a ratelimit that only allows for downloading a sector every second.
	if err := renter.RenterRateLimitPost(int64(modules.SectorSize), 0); err != nil {
		t.Fatal(err)
	}
	defer func() {
		if err := renter.RenterRateLimitPost(0, 0); err != nil {
			t.Fatal(err)
		}
	}()
	// Download the file asynchronously.
	dst := filepath.Join(renter.FilesDir().Path(), "canceled_download.dat")
	cancelID, err := renter.RenterDownloadGet(remoteFile.SiaPath(), dst, 0, fileSize, true, true)
	if err != nil {
		t.Fatal(err)
	}
	// Sometimes wait a second to not always cancel the download right
	// away.
	time.Sleep(time.Second * time.Duration(fastrand.Intn(2)))
	// Cancel the download.
	if err := renter.RenterCancelDownloadPost(cancelID); err != nil {
		t.Fatal(err)
	}
	// Get the download info.
	rdg, err := renter.RenterDownloadsGet()
	if err != nil {
		t.Fatal(err)
	}
	var di *api.DownloadInfo
	for _, d := range rdg.Downloads {
		if remoteFile.SiaPath() == d.SiaPath && dst == d.Destination {
			di = &d
			break
		}
	}
	if di == nil {
		t.Fatal("couldn't find download")
	}
	// Make sure the download was cancelled.
	if !di.Completed {
		t.Fatal("download is not marked as completed")
	}
	if di.Received >= fileSize {
		t.Fatal("the download finished successfully")
	}
	if di.Error != modules.ErrDownloadCancelled.Error() {
		t.Fatal("error message doesn't match ErrDownloadCancelled")
	}
}

// testUploadDownload is a subtest that uses an existing TestGroup to test if
// uploading and downloading a file works
func testUploadDownload(t *testing.T, tg *siatest.TestGroup) {
	// Grab the first of the group's renters
	renter := tg.Renters()[0]
	// Upload file, creating a piece for each host in the group
	dataPieces := uint64(1)
	parityPieces := uint64(len(tg.Hosts())) - dataPieces
	fileSize := fastrand.Intn(2*int(modules.SectorSize)) + siatest.Fuzz() + 2 // between 1 and 2*SectorSize + 3 bytes
	localFile, remoteFile, err := renter.UploadNewFileBlocking(fileSize, dataPieces, parityPieces, false)
	if err != nil {
		t.Fatal("Failed to upload a file for testing: ", err)
	}
	// Download the file synchronously directly into memory
	_, _, err = renter.DownloadByStream(remoteFile)
	if err != nil {
		t.Fatal(err)
	}
	// Download the file synchronously to a file on disk
	_, _, err = renter.DownloadToDisk(remoteFile, false)
	if err != nil {
		t.Fatal(err)
	}
	// Download the file asynchronously and wait for the download to finish.
	_, localFile, err = renter.DownloadToDisk(remoteFile, true)
	if err != nil {
		t.Error(err)
	}
	if err := renter.WaitForDownload(localFile, remoteFile); err != nil {
		t.Error(err)
	}
	// Stream the file.
	_, err = renter.Stream(remoteFile)
	if err != nil {
		t.Fatal(err)
	}
	// Stream the file partially a few times. At least 1 byte is streamed.
	for i := 0; i < 5; i++ {
		from := fastrand.Intn(fileSize - 1)             // [0..fileSize-2]
		to := from + 1 + fastrand.Intn(fileSize-from-1) // [from+1..fileSize-1]
		_, err = renter.StreamPartial(remoteFile, localFile, uint64(from), uint64(to))
		if err != nil {
			t.Fatal(err)
		}
	}
}

// testUploadWithAndWithoutForceParameter is a subtest that uses an existing TestGroup to test if
// uploading an existing file is successful when setting 'force' to 'true' and 'force' set to 'false'
func testUploadWithAndWithoutForceParameter(t *testing.T, tg *siatest.TestGroup) {
	if len(tg.Hosts()) < 2 {
		t.Fatal("This test requires at least 2 hosts")
	}
	// Grab the first of the group's renters
	renter := tg.Renters()[0]

	// Upload a file, then try to overwrite the file with the force flag set.
	dataPieces := uint64(1)
	parityPieces := uint64(len(tg.Hosts())) - dataPieces
	fileSize := 100 + siatest.Fuzz()
	localFile, _, err := renter.UploadNewFileBlocking(fileSize, dataPieces, parityPieces, false)
	if err != nil {
		t.Fatal("Failed to upload a file for testing: ", err)
	}
	_, err = renter.UploadBlocking(localFile, dataPieces, parityPieces, true)
	if err != nil {
		t.Fatal("Failed to force overwrite a file when specifying 'force=true': ", err)
	}

	// Upload file, then try to overwrite the file without the force flag set.
	dataPieces = uint64(1)
	parityPieces = uint64(len(tg.Hosts())) - dataPieces
	fileSize = 100 + siatest.Fuzz()
	localFile, _, err = renter.UploadNewFileBlocking(fileSize, dataPieces, parityPieces, false)
	if err != nil {
		t.Fatal("Failed to upload a file for testing: ", err)
	}
	_, err = renter.UploadBlocking(localFile, dataPieces, parityPieces, false)
	if err == nil {
		t.Fatal("File overwritten without specifying 'force=true'")
	}

	// Try to upload a file with the force flag set.
	dataPieces = uint64(1)
	parityPieces = uint64(len(tg.Hosts())) - dataPieces
	fileSize = 100 + siatest.Fuzz()
	localFile, _, err = renter.UploadNewFileBlocking(fileSize, dataPieces, parityPieces, true)
	if err != nil {
		t.Fatal("Failed to upload a file for testing: ", err)
	}
	_, err = renter.UploadBlocking(localFile, dataPieces, parityPieces, false)
	if err == nil {
		t.Fatal("File overwritten without specifying 'force=true'")
	}

	// Try to upload a file with the force flag set.
	dataPieces = uint64(1)
	parityPieces = uint64(len(tg.Hosts())) - dataPieces
	fileSize = 100 + siatest.Fuzz()
	localFile, _, err = renter.UploadNewFileBlocking(fileSize, dataPieces, parityPieces, true)
	if err != nil {
		t.Fatal("Failed to upload a file for testing: ", err)
	}
	_, err = renter.UploadBlocking(localFile, dataPieces, parityPieces, true)
	if err != nil {
		t.Fatal("Failed to force overwrite a file when specifying 'force=true': ", err)
	}
}

// TestRenterInterrupt executes a number of subtests using the same TestGroup to
// save time on initialization
func TestRenterInterrupt(t *testing.T) {
	if !build.VLONG {
		t.SkipNow()
	}
	t.Parallel()

	// Create a group for the subtests
	groupParams := siatest.GroupParams{
		Hosts:  5,
		Miners: 1,
	}
	groupDir := renterTestDir(t.Name())

	// Specify sub tests
	subTests := []siatest.SubTest{
		{Name: "TestContractInterruptedSaveToDiskAfterDeletion", Test: testContractInterruptedSaveToDiskAfterDeletion},
		{Name: "TestDownloadInterruptedAfterSendingRevision", Test: testDownloadInterruptedAfterSendingRevision},
		{Name: "TestDownloadInterruptedBeforeSendingRevision", Test: testDownloadInterruptedBeforeSendingRevision},
		{Name: "TestUploadInterruptedAfterSendingRevision", Test: testUploadInterruptedAfterSendingRevision},
		{Name: "TestUploadInterruptedBeforeSendingRevision", Test: testUploadInterruptedBeforeSendingRevision},
	}

	// Run tests
	if err := siatest.RunSubTests(t, groupParams, groupDir, subTests); err != nil {
		t.Fatal(err)
	}
}

// testContractInterruptedSaveToDiskAfterDeletion runs testDownloadInterrupted with
// a dependency that interrupts the download after sending the signed revision
// to the host.
func testContractInterruptedSaveToDiskAfterDeletion(t *testing.T, tg *siatest.TestGroup) {
	testContractInterrupted(t, tg, dependencies.NewDependencyInterruptContractSaveToDiskAfterDeletion())
}

// testDownloadInterruptedAfterSendingRevision runs testDownloadInterrupted with
// a dependency that interrupts the download after sending the signed revision
// to the host.
func testDownloadInterruptedAfterSendingRevision(t *testing.T, tg *siatest.TestGroup) {
	testDownloadInterrupted(t, tg, dependencies.NewDependencyInterruptDownloadAfterSendingRevision())
}

// testDownloadInterruptedBeforeSendingRevision runs testDownloadInterrupted
// with a dependency that interrupts the download before sending the signed
// revision to the host.
func testDownloadInterruptedBeforeSendingRevision(t *testing.T, tg *siatest.TestGroup) {
	testDownloadInterrupted(t, tg, dependencies.NewDependencyInterruptDownloadBeforeSendingRevision())
}

// testUploadInterruptedAfterSendingRevision runs testUploadInterrupted with a
// dependency that interrupts the upload after sending the signed revision to
// the host.
func testUploadInterruptedAfterSendingRevision(t *testing.T, tg *siatest.TestGroup) {
	testUploadInterrupted(t, tg, dependencies.NewDependencyInterruptUploadAfterSendingRevision())
}

// testUploadInterruptedBeforeSendingRevision runs testUploadInterrupted with a
// dependency that interrupts the upload before sending the signed revision to
// the host.
func testUploadInterruptedBeforeSendingRevision(t *testing.T, tg *siatest.TestGroup) {
	testUploadInterrupted(t, tg, dependencies.NewDependencyInterruptUploadBeforeSendingRevision())
}

// testContractInterrupted interrupts a download using the provided dependencies.
func testContractInterrupted(t *testing.T, tg *siatest.TestGroup, deps *dependencies.DependencyInterruptOnceOnKeyword) {
	// Add Renter
	testDir := renterTestDir(t.Name())
	renterTemplate := node.Renter(testDir + "/renter")
	renterTemplate.ContractorDeps = deps
	renterTemplate.Allowance = siatest.DefaultAllowance
	renterTemplate.Allowance.Period = 100
	renterTemplate.Allowance.RenewWindow = 75
	nodes, err := tg.AddNodes(renterTemplate)
	if err != nil {
		t.Fatal(err)
	}
	renter := nodes[0]

	// Call fail on the dependency every 10 ms.
	cancel := make(chan struct{})
	wg := new(sync.WaitGroup)
	wg.Add(1)
	go func() {
		for {
			// Cause the contract renewal to fail
			deps.Fail()
			select {
			case <-cancel:
				wg.Done()
				return
			case <-time.After(10 * time.Millisecond):
			}
		}
	}()

	// Renew contracts.
	if err = siatest.RenewContractsByRenewWindow(renter, tg); err != nil {
		t.Fatal(err)
	}

	// Disrupt statement should prevent contracts from being renewed properly.
	// This means that both old and new contracts will be staticContracts which
	// are exported through the API via RenterContracts.Contracts
	err = build.Retry(50, 100*time.Millisecond, func() error {
		rc, err := renter.RenterContractsGet()
		if err != nil {
			return err
		}
		if len(rc.Contracts) != len(tg.Hosts())*2 {
			return fmt.Errorf("Incorrect number of staticContracts: have %v expected %v", len(rc.Contracts), len(tg.Hosts())*2)
		}
		return nil
	})
	if err != nil {
		renter.PrintDebugInfo(t, true, false, true)
		t.Fatal(err)
	}

	// By mining blocks to trigger threadContractMaintenance,
	// managedCheckForDuplicates should move renewed contracts from
	// staticContracts to oldContracts even though disrupt statement is still
	// interrupting renew code.
	m := tg.Miners()[0]
	if err = m.MineBlock(); err != nil {
		t.Fatal(err)
	}
	if err = tg.Sync(); err != nil {
		t.Fatal(err)
	}
	err = build.Retry(70, 100*time.Millisecond, func() error {
		rc, err := renter.RenterInactiveContractsGet()
		if err != nil {
			return err
		}
		if len(rc.InactiveContracts) != len(tg.Hosts()) {
			return fmt.Errorf("Incorrect number of inactive contracts: have %v expected %v", len(rc.InactiveContracts), len(tg.Hosts()))
		}
		if len(rc.ActiveContracts) != len(tg.Hosts()) {
			return fmt.Errorf("Incorrect number of active contracts: have %v expected %v", len(rc.ActiveContracts), len(tg.Hosts()))
		}
		if len(rc.Contracts) != len(tg.Hosts()) {
			return fmt.Errorf("Incorrect number of staticContracts: have %v expected %v", len(rc.Contracts), len(tg.Hosts()))
		}
		if err = m.MineBlock(); err != nil {
			return err
		}
		return nil
	})
	if err != nil {
		renter.PrintDebugInfo(t, true, false, true)
		t.Fatal(err)
	}

	// Stop calling fail on the dependency.
	close(cancel)
	wg.Wait()
	deps.Disable()
}

// testDownloadInterrupted interrupts a download using the provided dependencies.
func testDownloadInterrupted(t *testing.T, tg *siatest.TestGroup, deps *dependencies.DependencyInterruptOnceOnKeyword) {
	// Add Renter
	testDir := renterTestDir(t.Name())
	renterTemplate := node.Renter(testDir + "/renter")
	renterTemplate.ContractSetDeps = deps
	nodes, err := tg.AddNodes(renterTemplate)
	if err != nil {
		t.Fatal(err)
	}

	// Set the bandwidth limit to 1 chunk per second.
	renter := nodes[0]
	ct := crypto.TypeDefaultRenter
	dataPieces := uint64(len(tg.Hosts())) - 1
	parityPieces := uint64(1)
	chunkSize := siatest.ChunkSize(dataPieces, ct)
	_, remoteFile, err := renter.UploadNewFileBlocking(int(chunkSize), dataPieces, parityPieces, false)
	if err != nil {
		t.Fatal(err)
	}
	if err := renter.RenterRateLimitPost(int64(chunkSize), int64(chunkSize)); err != nil {
		t.Fatal(err)
	}
	defer func() {
		if err := renter.RenterRateLimitPost(0, 0); err != nil {
			t.Fatal(err)
		}
	}()

	// Call fail on the dependency every 10 ms.
	cancel := make(chan struct{})
	wg := new(sync.WaitGroup)
	wg.Add(1)
	go func() {
		for {
			// Cause the next download to fail.
			deps.Fail()
			select {
			case <-cancel:
				wg.Done()
				return
			case <-time.After(10 * time.Millisecond):
			}
		}
	}()
	// Try downloading the file 5 times.
	for i := 0; i < 5; i++ {
		if _, _, err := renter.DownloadByStream(remoteFile); err == nil {
			t.Fatal("Download shouldn't succeed since it was interrupted")
		}
	}
	// Stop calling fail on the dependency.
	close(cancel)
	wg.Wait()
	deps.Disable()
	// Download the file once more successfully
	if _, _, err := renter.DownloadByStream(remoteFile); err != nil {
		t.Fatal("Failed to download the file", err)
	}
}

// testUploadInterrupted let's the upload fail using the provided dependencies
// and makes sure that this doesn't corrupt the contract.
func testUploadInterrupted(t *testing.T, tg *siatest.TestGroup, deps *dependencies.DependencyInterruptOnceOnKeyword) {
	// Add Renter
	testDir := renterTestDir(t.Name())
	renterTemplate := node.Renter(testDir + "/renter")
	renterTemplate.ContractSetDeps = deps
	nodes, err := tg.AddNodes(renterTemplate)
	if err != nil {
		t.Fatal(err)
	}

	// Set the bandwidth limit to 1 chunk per second.
	ct := crypto.TypeDefaultRenter
	renter := nodes[0]
	dataPieces := uint64(len(tg.Hosts())) - 1
	parityPieces := uint64(1)
	chunkSize := siatest.ChunkSize(dataPieces, ct)
	if err := renter.RenterRateLimitPost(int64(chunkSize), int64(chunkSize)); err != nil {
		t.Fatal(err)
	}
	defer func() {
		if err := renter.RenterRateLimitPost(0, 0); err != nil {
			t.Fatal(err)
		}
	}()

	// Call fail on the dependency every two seconds to allow some uploads to
	// finish.
	cancel := make(chan struct{})
	done := make(chan struct{})
	wg := new(sync.WaitGroup)
	wg.Add(1)
	go func() {
		defer close(done)
		// Loop until cancel was closed or we reach 5 iterations. Otherwise we
		// might end up blocking the upload for too long.
		for i := 0; i < 10; i++ {
			// Cause the next upload to fail.
			deps.Fail()
			select {
			case <-cancel:
				wg.Done()
				return
			case <-time.After(100 * time.Millisecond):
			}
		}
		wg.Done()
	}()

	// Upload a file that's 1 chunk large.
	_, remoteFile, err := renter.UploadNewFileBlocking(int(chunkSize), dataPieces, parityPieces, false)
	if err != nil {
		t.Fatal(err)
	}
	// Make sure that the upload does not finish before the interrupting go
	// routine is finished
	select {
	case <-done:
	default:
		t.Fatal("Upload finished before interrupt signal is done")
	}
	// Stop calling fail on the dependency.
	close(cancel)
	wg.Wait()
	deps.Disable()
	// Download the file.
	if _, _, err := renter.DownloadByStream(remoteFile); err != nil {
		t.Fatal("Failed to download the file", err)
	}
}

// TestRenterAddNodes runs a subset of tests that require adding their own renter
func TestRenterAddNodes(t *testing.T) {
	if testing.Short() {
		t.SkipNow()
	}
	t.Parallel()

	// Create a group for testing
	groupParams := siatest.GroupParams{
		Hosts:   5,
		Renters: 1,
		Miners:  1,
	}
	groupDir := renterTestDir(t.Name())

	// Specify subtests to run
	subTests := []siatest.SubTest{
		{Name: "TestRedundancyReporting", Test: testRedundancyReporting}, // Put first because it pulls the original tg renter
		{Name: "TestUploadReady", Test: testUploadReady},
		{Name: "TestOverspendAllowance", Test: testOverspendAllowance},
		{Name: "TestRenterAllowanceCancel", Test: testRenterAllowanceCancel},
	}

	// Run tests
	if err := siatest.RunSubTests(t, groupParams, groupDir, subTests); err != nil {
		t.Fatal(err)
	}
}

// TestRenterAddNodes2 runs a subset of tests that require adding their own
// renter. TestRenterPostCancelAllowance was split into its own test to improve
// reliability - it was flaking previously.
func TestRenterAddNodes2(t *testing.T) {
	if testing.Short() {
		t.SkipNow()
	}
	t.Parallel()

	// Create a group for testing
	groupParams := siatest.GroupParams{
		Hosts:   5,
		Renters: 1,
		Miners:  1,
	}
	groupDir := renterTestDir(t.Name())

	// Specify subtests to run
	subTests := []siatest.SubTest{
		{Name: "TestRenterPostCancelAllowance", Test: testRenterPostCancelAllowance},
	}

	// Run tests
	if err := siatest.RunSubTests(t, groupParams, groupDir, subTests); err != nil {
		t.Fatal(err)
	}
}

// testRedundancyReporting verifies that redundancy reporting is accurate if
// contracts become offline.
func testRedundancyReporting(t *testing.T, tg *siatest.TestGroup) {
	// Upload a file.
	dataPieces := uint64(1)
	parityPieces := uint64(len(tg.Hosts()) - 1)

	renter := tg.Renters()[0]
	_, rf, err := renter.UploadNewFileBlocking(100, dataPieces, parityPieces, false)
	if err != nil {
		t.Fatal(err)
	}

	// Stop a host.
	host := tg.Hosts()[0]
	if err := tg.StopNode(host); err != nil {
		t.Fatal(err)
	}

	// Mine a block to trigger contract maintenance.
	miner := tg.Miners()[0]
	if err := miner.MineBlock(); err != nil {
		t.Fatal(err)
	}

	// Redundancy should decrease.
	expectedRedundancy := float64(dataPieces+parityPieces-1) / float64(dataPieces)
	if err := renter.WaitForDecreasingRedundancy(rf, expectedRedundancy); err != nil {
		t.Fatal("Redundancy isn't decreasing", err)
	}

	// Restart the host.
	if err := tg.StartNode(host); err != nil {
		t.Fatal(err)
	}

	// Wait until the host shows up as active again.
	pk, err := host.HostPublicKey()
	if err != nil {
		t.Fatal(err)
	}
	err = build.Retry(60, time.Second, func() error {
		hdag, err := renter.HostDbActiveGet()
		if err != nil {
			return err
		}
		for _, h := range hdag.Hosts {
			if reflect.DeepEqual(h.PublicKey, pk) {
				return nil
			}
		}
		// If host is not active, announce it again and mine a block.
		if err := host.HostAnnouncePost(); err != nil {
			return (err)
		}
		miner := tg.Miners()[0]
		if err := miner.MineBlock(); err != nil {
			return (err)
		}
		if err := tg.Sync(); err != nil {
			return (err)
		}
		hg, err := host.HostGet()
		if err != nil {
			return err
		}
		return fmt.Errorf("host with address %v not active", hg.InternalSettings.NetAddress)
	})
	if err != nil {
		t.Fatal(err)
	}

	if err := miner.MineBlock(); err != nil {
		t.Fatal(err)
	}

	// File should be repaired.
	if err := renter.WaitForUploadHealth(rf); err != nil {
		t.Fatal("File is not being repaired", err)
	}
}

// TestRenewFailing checks if a contract gets marked as !goodForRenew after
// failing multiple times in a row.
func TestRenewFailing(t *testing.T) {
	if testing.Short() {
		t.SkipNow()
	}
	t.Parallel()

	// Create a group for testing
	groupParams := siatest.GroupParams{
		Hosts:   5,
		Renters: 1,
		Miners:  1,
	}
	testDir := renterTestDir(t.Name())
	tg, err := siatest.NewGroupFromTemplate(testDir, groupParams)
	if err != nil {
		t.Fatal("Failed to create group:", err)
	}
	defer func() {
		if err := tg.Close(); err != nil {
			t.Fatal(err)
		}
	}()
	renter := tg.Renters()[0]

	// All the contracts of the renter should be goodForRenew. So there should
	// be no inactive contracts, only active contracts
	rcg, err := renter.RenterInactiveContractsGet()
	if err != nil {
		t.Fatal(err)
	}
	if len(rcg.ActiveContracts) != len(tg.Hosts()) {
		for i, c := range rcg.ActiveContracts {
			fmt.Println(i, c.HostPublicKey)
		}
		t.Fatalf("renter had %v contracts but should have %v",
			len(rcg.ActiveContracts), len(tg.Hosts()))
	}
	if len(rcg.InactiveContracts) != 0 {
		t.Fatal("Renter should have 0 inactive contracts but has", len(rcg.InactiveContracts))
	}

	// Create a map of the hosts in the group.
	hostMap := make(map[string]*siatest.TestNode)
	for _, host := range tg.Hosts() {
		pk, err := host.HostPublicKey()
		if err != nil {
			t.Fatal(err)
		}
		hostMap[pk.String()] = host
	}
	// Lock the wallet of one of the used hosts to make the renew fail.
	var lockedHostPK types.SiaPublicKey
	for _, c := range rcg.ActiveContracts {
		if host, used := hostMap[c.HostPublicKey.String()]; used {
			lockedHostPK = c.HostPublicKey
			if err := host.WalletLockPost(); err != nil {
				t.Fatal(err)
			}
			break
		}
	}
	// Wait until the contract is supposed to be renewed.
	cg, err := renter.ConsensusGet()
	if err != nil {
		t.Fatal(err)
	}
	rg, err := renter.RenterGet()
	if err != nil {
		t.Fatal(err)
	}
	miner := tg.Miners()[0]
	blockHeight := cg.Height
	for blockHeight+rg.Settings.Allowance.RenewWindow < rcg.ActiveContracts[0].EndHeight {
		if err := miner.MineBlock(); err != nil {
			t.Fatal(err)
		}
		blockHeight++
	}

	// there should be no inactive contracts, only active contracts.
	rcg, err = renter.RenterInactiveContractsGet()
	if err != nil {
		t.Fatal(err)
	}
	if len(rcg.ActiveContracts) != len(tg.Hosts()) {
		for i, c := range rcg.ActiveContracts {
			fmt.Println(i, c.HostPublicKey)
		}
		t.Fatalf("renter had %v contracts but should have %v",
			len(rcg.ActiveContracts), len(tg.Hosts()))
	}
	if len(rcg.InactiveContracts) != 0 {
		t.Fatal("Renter should have 0 inactive contracts but has", len(rcg.InactiveContracts))
	}

	// mine enough blocks to reach the second half of the renew window.
	for ; blockHeight+rg.Settings.Allowance.RenewWindow/2 < rcg.ActiveContracts[0].EndHeight; blockHeight++ {
		if err := miner.MineBlock(); err != nil {
			t.Fatal(err)
		}
	}

	// We should be within the second half of the renew window now. We keep
	// mining blocks until the host with the locked wallet has been replaced.
	// This should happen before we reach the endHeight of the contracts. This
	// means we should have number of hosts - 1 active contracts, number of
	// hosts - 1 renewed contracts, and one of the disabled contract which will
	// be the host that has the locked wallet
	err = build.Retry(int(rcg.ActiveContracts[0].EndHeight-blockHeight), 1*time.Second, func() error {
		if err := miner.MineBlock(); err != nil {
			return err
		}

		// contract should be !goodForRenew now.
		rc, err := renter.RenterDisabledContractsGet()
		if err != nil {
			return err
		}
		rce, err := renter.RenterExpiredContractsGet()
		if err != nil {
			return err
		}
		if len(rc.ActiveContracts) != len(tg.Hosts())-1 {
			return fmt.Errorf("Expected %v active contracts, got %v", len(tg.Hosts())-1, len(rc.ActiveContracts))
		}
		if len(rc.DisabledContracts) != 1 {
			return fmt.Errorf("Expected %v disabled contracts, got %v", 1, len(rc.DisabledContracts))
		}
		if len(rce.ExpiredContracts) != len(tg.Hosts())-1 {
			return fmt.Errorf("Expected %v expired contracts, got %v", len(tg.Hosts())-1, len(rce.ExpiredContracts))
		}

		// If the host is the host in the disabled contract, then the test has
		// passed.
		if !rc.DisabledContracts[0].HostPublicKey.Equals(lockedHostPK) {
			return errors.New("Disbled contract host not the locked host")
		}
		return nil
	})
	if err != nil {
		renter.PrintDebugInfo(t, true, true, true)
		t.Fatal(err)
	}
}

// testRenterAllowanceCancel tests that setting an empty allowance causes
// uploads, downloads, and renewals to cease as well as tests that resetting the
// allowance after the allowance was cancelled will trigger the correct contract
// formation.
func testRenterAllowanceCancel(t *testing.T, tg *siatest.TestGroup) {
	renterParams := node.Renter(filepath.Join(renterTestDir(t.Name()), "renter"))
	nodes, err := tg.AddNodes(renterParams)
	if err != nil {
		t.Fatal(err)
	}
	renter := nodes[0]

	// Test Resetting allowance
	// Cancel the allowance
	if err := renter.RenterAllowanceCancelPost(); err != nil {
		t.Fatal(err)
	}

	// Give it some time to mark the contracts as !goodForUpload and
	// !goodForRenew.
	err = build.Retry(200, 100*time.Millisecond, func() error {
		rc, err := renter.RenterInactiveContractsGet()
		if err != nil {
			return err
		}
		// Should now only have inactive contracts.
		if len(rc.ActiveContracts) != 0 {
			return fmt.Errorf("expected 0 active contracts, got %v", len(rc.ActiveContracts))
		}
		if len(rc.InactiveContracts) != len(tg.Hosts()) {
			return fmt.Errorf("expected %v inactive contracts, got %v", len(tg.Hosts()), len(rc.InactiveContracts))
		}
		for _, c := range rc.InactiveContracts {
			if c.GoodForUpload {
				return errors.New("contract shouldn't be goodForUpload")
			}
			if c.GoodForRenew {
				return errors.New("contract shouldn't be goodForRenew")
			}
		}
		return nil
	})
	if err != nil {
		t.Fatal(err)
	}

	// Set the allowance again.
	if err := renter.RenterPostAllowance(siatest.DefaultAllowance); err != nil {
		t.Fatal(err)
	}

	// Mine a block to start the threadedContractMaintenance.
	if err := tg.Miners()[0].MineBlock(); err != nil {
		t.Fatal(err)
	}

	// Give it some time to mark the contracts as goodForUpload and
	// goodForRenew again.
	err = build.Retry(200, 100*time.Millisecond, func() error {
		rc, err := renter.RenterInactiveContractsGet()
		if err != nil {
			return err
		}
		// Should now only have active contracts.
		if len(rc.ActiveContracts) != len(tg.Hosts()) {
			return fmt.Errorf("expected %v active contracts, got %v", len(tg.Hosts()), len(rc.ActiveContracts))
		}
		if len(rc.InactiveContracts) != 0 {
			return fmt.Errorf("expected 0 inactive contracts, got %v", len(rc.InactiveContracts))
		}
		for _, c := range rc.ActiveContracts {
			if !c.GoodForUpload {
				return errors.New("contract should be goodForUpload")
			}
			if !c.GoodForRenew {
				return errors.New("contract should be goodForRenew")
			}
		}
		return nil
	})
	if err != nil {
		t.Fatal(err)
	}

	// Test Canceling allowance
	// Upload a file.
	dataPieces := uint64(1)
	parityPieces := uint64(len(tg.Hosts()) - 1)
	_, rf, err := renter.UploadNewFileBlocking(100, dataPieces, parityPieces, false)
	if err != nil {
		t.Fatal(err)
	}

	// Cancel the allowance
	if err := renter.RenterAllowanceCancelPost(); err != nil {
		t.Fatal(err)
	}

	// Give it some time to mark the contracts as !goodForUpload and
	// !goodForRenew.
	err = build.Retry(200, 100*time.Millisecond, func() error {
		rc, err := renter.RenterInactiveContractsGet()
		if err != nil {
			return err
		}
		// Should now have 2 inactive contracts.
		if len(rc.ActiveContracts) != 0 {
			return fmt.Errorf("expected 0 active contracts, got %v", len(rc.ActiveContracts))
		}
		if len(rc.InactiveContracts) != len(tg.Hosts()) {
			return fmt.Errorf("expected %v inactive contracts, got %v", len(tg.Hosts()), len(rc.InactiveContracts))
		}
		for _, c := range rc.InactiveContracts {
			if c.GoodForUpload {
				return errors.New("contract shouldn't be goodForUpload")
			}
			if c.GoodForRenew {
				return errors.New("contract shouldn't be goodForRenew")
			}
		}
		return nil
	})
	if err != nil {
		t.Fatal(err)
	}

	// Try downloading the file; should succeed.
	if _, _, err := renter.DownloadByStream(rf); err != nil {
		t.Fatal("downloading file failed", err)
	}

	// Wait for a few seconds to make sure that the upload heap is rebuilt.
	// The rebuilt interval is 3 seconds. Sleep for 5 to be safe.
	time.Sleep(5 * time.Second)

	// Try to upload a file after the allowance was cancelled. Should succeed.
	_, rf2, err := renter.UploadNewFile(100, dataPieces, parityPieces, false)
	if err != nil {
		t.Fatal(err)
	}

	// Give it some time to upload.
	time.Sleep(time.Second)

	// Redundancy should still be 0.
	renterFiles, err := renter.RenterFilesGet(false)
	if err != nil {
		t.Fatal("Failed to get files")
	}
	if len(renterFiles.Files) != 2 {
		t.Fatal("There should be exactly 2 tracked files")
	}
	fileInfo, err := renter.File(rf2)
	if err != nil {
		t.Fatal(err)
	}
	if fileInfo.UploadProgress > 0 || fileInfo.UploadedBytes > 0 || fileInfo.Redundancy > 0 {
		t.Fatal("Uploading a file after canceling the allowance should fail")
	}

	// Mine enough blocks for the period to pass and the contracts to expire.
	miner := tg.Miners()[0]
	for i := types.BlockHeight(0); i < siatest.DefaultAllowance.Period; i++ {
		if err := miner.MineBlock(); err != nil {
			t.Fatal(err)
		}
	}

	// All contracts should be expired.
	err = build.Retry(200, 100*time.Millisecond, func() error {
		return siatest.CheckExpectedNumberOfContracts(renter, 0, 0, 0, 0, len(tg.Hosts()), 0)
	})
	if err != nil {
		renter.PrintDebugInfo(t, true, true, true)
		t.Fatal(err)
	}

	// Try downloading the file; should fail.
	if _, _, err := renter.DownloadByStream(rf2); err == nil {
		t.Fatal("downloading file succeeded even though it shouldnt", err)
	}

	// The uploaded files should have 0x redundancy now.
	err = build.Retry(200, 100*time.Millisecond, func() error {
		rf, err := renter.RenterFilesGet(false)
		if err != nil {
			return errors.New("Failed to get files")
		}
		if len(rf.Files) != 2 || rf.Files[0].Redundancy != 0 || rf.Files[1].Redundancy != 0 {
			return errors.New("file redundancy should be 0 now")
		}
		return nil
	})
	if err != nil {
		t.Fatal(err)
	}
}

// testUploadReady tests that the RenterUploadReady endpoint returns as expected
func testUploadReady(t *testing.T, tg *siatest.TestGroup) {
	// Add a renter that skips setting the allowance
	renterParams := node.Renter(filepath.Join(renterTestDir(t.Name()), "renter"))
	renterParams.SkipSetAllowance = true
	nodes, err := tg.AddNodes(renterParams)
	if err != nil {
		t.Fatal(err)
	}
	renter := nodes[0]

	// Renter should not be ready for upload
	rur, err := renter.RenterUploadReadyDefaultGet()
	if err != nil {
		t.Fatal(err)
	}
	if rur.Ready {
		t.Fatal("Renter should not be ready for upload")
	}

	// Check submitting only 1 variable set
	_, err = renter.RenterUploadReadyGet(1, 0)
	if err == nil {
		t.Fatal("Err should have been returned for only setting datapieces")
	}
	_, err = renter.RenterUploadReadyGet(0, 1)
	if err == nil {
		t.Fatal("Err should have been returned for only setting paritypieces")
	}

	// Set the allowance
	if err := renter.RenterPostAllowance(siatest.DefaultAllowance); err != nil {
		t.Fatal(err)
	}

	// Mine a block to start the threadedContractMaintenance.
	if err := tg.Miners()[0].MineBlock(); err != nil {
		t.Fatal(err)
	}

	// Confirm there are enough contracts
	err = build.Retry(100, 100*time.Millisecond, func() error {
		rc, err := renter.RenterContractsGet()
		if err != nil {
			return err
		}
		if len(rc.ActiveContracts) != len(tg.Hosts()) {
			return fmt.Errorf("Not enough contracts, have %v expected %v", len(rc.ActiveContracts), len(tg.Hosts()))
		}
		return nil
	})
	if err != nil {
		t.Fatal(err)
	}

	// Renter should be ready for upload
	rur, err = renter.RenterUploadReadyDefaultGet()
	if err != nil {
		t.Fatal(err)
	}
	if !rur.Ready {
		t.Fatal("Renter is not ready for upload", rur)
	}

	// Renter should not be viewed as ready if data and parity pieces are larger
	// than defaults
	rur, err = renter.RenterUploadReadyGet(15, 35)
	if err != nil {
		t.Fatal(err)
	}
	if rur.Ready {
		t.Fatal("Expected renter to not be ready for upload", rur)
	}
}

// testOverspendAllowance tests that setting a small allowance and trying to
// form contracts will not result in overspending the allowance
func testOverspendAllowance(t *testing.T, tg *siatest.TestGroup) {
	renterParams := node.Renter(filepath.Join(renterTestDir(t.Name()), "renter"))
	renterParams.SkipSetAllowance = true
	nodes, err := tg.AddNodes(renterParams)
	if err != nil {
		t.Fatal(err)
	}
	renter := nodes[0]

	// Set the allowance with only 4SC
	allowance := siatest.DefaultAllowance
	allowance.Funds = types.SiacoinPrecision.Mul64(4)
	if err := renter.RenterPostAllowance(allowance); err != nil {
		t.Fatal(err)
	}

	// Mine a block to start the threadedContractMaintenance.
	if err := tg.Miners()[0].MineBlock(); err != nil {
		t.Fatal(err)
	}

	// Try and form multiple sets of contracts by canceling any contracts that
	// form
	count := 0
	times := 0
	err = build.Retry(200, 100*time.Millisecond, func() error {
		// Mine Blocks every 5 iterations to ensure that contracts are
		// continually trying to be created
		count++
		if count%5 == 0 {
			if err := tg.Miners()[0].MineBlock(); err != nil {
				return err
			}
		}
		// Get contracts
		rc, err := renter.RenterContractsGet()
		if err != nil {
			return err
		}
		// Check if any contracts have formed
		if len(rc.ActiveContracts) == 0 {
			times++
			// Return if there have been 20 consecutive iterations with no new
			// contracts
			if times > 20 {
				return nil
			}
			return errors.New("no contracts to cancel")
		}
		times = 0
		// Cancel any active contracts
		for _, contract := range rc.ActiveContracts {
			err = renter.RenterContractCancelPost(contract.ID)
			if err != nil {
				return err
			}
		}
		return errors.New("contracts still forming")
	})
	if err != nil {
		t.Fatal(err)
	}
	// Confirm that contracts were formed
	rc, err := renter.RenterInactiveContractsGet()
	if err != nil {
		t.Fatal(err)
	}
	if len(rc.ActiveContracts) == 0 && len(rc.InactiveContracts) == 0 {
		t.Fatal("No Contracts formed")
	}

	// Confirm that the total allocated did not exceed the allowance funds
	rg, err := renter.RenterGet()
	if err != nil {
		t.Fatal(err)
	}
	funds := rg.Settings.Allowance.Funds
	allocated := rg.FinancialMetrics.TotalAllocated
	if funds.Cmp(allocated) < 0 {
		t.Fatalf("%v allocated exceeds allowance of %v", allocated, funds)
	}
}

// TestRenterLosingHosts tests that hosts will be replaced if they go offline
// and downloads will succeed with hosts going offline until the redundancy
// drops below 1
func TestRenterLosingHosts(t *testing.T) {
	if testing.Short() {
		t.SkipNow()
	}
	t.Parallel()

	// Create a testgroup without a renter so renter can be added with custom
	// allowance
	groupParams := siatest.GroupParams{
		Hosts:  4,
		Miners: 1,
	}
	testDir := renterTestDir(t.Name())
	tg, err := siatest.NewGroupFromTemplate(testDir, groupParams)
	if err != nil {
		t.Fatal("Failed to create group:", err)
	}
	defer tg.Close()

	// Add renter to the group
	renterParams := node.Renter(filepath.Join(testDir, "renter"))
	renterParams.Allowance = siatest.DefaultAllowance
	renterParams.Allowance.Hosts = 3
	nodes, err := tg.AddNodes(renterParams)
	if err != nil {
		t.Fatal("Failed to add renter:", err)
	}
	r := nodes[0]

	// Remember hosts with whom there are contracts
	rc, err := r.RenterContractsGet()
	if err != nil {
		t.Fatal(err)
	}
	contractHosts := make(map[string]struct{})
	for _, c := range rc.ActiveContracts {
		if _, ok := contractHosts[c.HostPublicKey.String()]; ok {
			continue
		}
		contractHosts[c.HostPublicKey.String()] = struct{}{}
	}

	// Upload a file
	_, rf, err := r.UploadNewFileBlocking(100, 2, 1, false)
	if err != nil {
		t.Fatal(err)
	}

	// File should be at redundancy of 1.5
	file, err := r.RenterFileGet(rf.SiaPath())
	if err != nil {
		t.Fatal(err)
	}
	if file.File.Redundancy != 1.5 {
		t.Fatal("Expected filed redundancy to be 1.5 but was", file.File.Redundancy)
	}

	// Verify we can download the file
	_, _, err = r.DownloadToDisk(rf, false)
	if err != nil {
		t.Fatal(err)
	}

	// Stop one of the hosts that the renter has a contract with
	var pk types.SiaPublicKey
	for _, h := range tg.Hosts() {
		pk, err = h.HostPublicKey()
		if err != nil {
			t.Fatal(err)
		}
		if _, ok := contractHosts[pk.String()]; !ok {
			continue
		}
		if err = tg.StopNode(h); err != nil {
			t.Fatal(err)
		}
		break
	}

	// Wait for contract to be replaced
	loop := 0
	m := tg.Miners()[0]
	err = build.Retry(100, 100*time.Millisecond, func() error {
		if loop%10 == 0 {
			if err := m.MineBlock(); err != nil {
				return err
			}
		}
		loop++
		rc, err = r.RenterContractsGet()
		if err != nil {
			return err
		}
		if len(rc.ActiveContracts) != int(renterParams.Allowance.Hosts) {
			return fmt.Errorf("Expected %v contracts but got %v", int(renterParams.Allowance.Hosts), len(rc.ActiveContracts))
		}
		for _, c := range rc.ActiveContracts {
			if _, ok := contractHosts[c.HostPublicKey.String()]; !ok {
				contractHosts[c.HostPublicKey.String()] = struct{}{}
				return nil
			}
		}
		return errors.New("Contract not formed with new host")
	})
	if err != nil {
		t.Fatal(err)
	}

	// Remove stopped host for map
	delete(contractHosts, pk.String())

	// Since there is another host, another contract should form and the
	// redundancy should stay at 1.5
	err = build.Retry(100, 100*time.Millisecond, func() error {
		file, err := r.RenterFileGet(rf.SiaPath())
		if err != nil {
			return err
		}
		if file.File.Redundancy != 1.5 {
			return fmt.Errorf("Expected redundancy to be 1.5 but was %v", file.File.Redundancy)
		}
		return nil
	})
	if err != nil {
		t.Fatal(err)
	}

	// Verify that renter can still download file
	_, _, err = r.DownloadToDisk(rf, false)
	if err != nil {
		t.Fatal(err)
	}

	// Stop another one of the hosts that the renter has a contract with
	for _, h := range tg.Hosts() {
		pk, err = h.HostPublicKey()
		if err != nil {
			t.Fatal(err)
		}
		if _, ok := contractHosts[pk.String()]; !ok {
			continue
		}
		if err = tg.StopNode(h); err != nil {
			t.Fatal(err)
		}
		break
	}
	// Remove stopped host for map
	delete(contractHosts, pk.String())

	// Now that the renter has fewer hosts online than needed the redundancy
	// should drop to 1
	err = build.Retry(100, 100*time.Millisecond, func() error {
		file, err := r.RenterFileGet(rf.SiaPath())
		if err != nil {
			return err
		}
		if file.File.Redundancy != 1 {
			return fmt.Errorf("Expected redundancy to be 1 but was %v", file.File.Redundancy)
		}
		return nil
	})
	if err != nil {
		t.Fatal(err)
	}

	// Verify that renter can still download file
	if _, _, err = r.DownloadToDisk(rf, false); err != nil {
		r.PrintDebugInfo(t, true, true, true)
		t.Fatal(err)
	}

	// Stop another one of the hosts that the renter has a contract with
	for _, h := range tg.Hosts() {
		pk, err = h.HostPublicKey()
		if err != nil {
			t.Fatal(err)
		}
		if _, ok := contractHosts[pk.String()]; !ok {
			continue
		}
		if err = tg.StopNode(h); err != nil {
			t.Fatal(err)
		}
		break
	}
	// Remove stopped host for map
	delete(contractHosts, pk.String())

	// Now that the renter only has one host online the redundancy should be 0.5
	err = build.Retry(100, 100*time.Millisecond, func() error {
		files, err := r.RenterFilesGet(false)
		if err != nil {
			return err
		}
		if files.Files[0].Redundancy != 0.5 {
			return fmt.Errorf("Expected redundancy to be 0.5 but was %v", files.Files[0].Redundancy)
		}
		return nil
	})
	if err != nil {
		t.Fatal(err)
	}

	// Verify that the download will now fail because the file is less than a
	// redundancy of 1
	_, _, err = r.DownloadToDisk(rf, false)
	if err == nil {
		t.Fatal("Expected download to fail")
	}
}

// TestRenterFailingStandbyDownload checks a very specific edge case regarding
// standby workers. It uploads a file with a 2/3 redundancy to 4 hosts, causes
// a single piece to be stored on 2 hosts. Then it will take 3 hosts offline,
// Since 4 hosts are in the worker pool but only 2 are needed, Sia will put 2
// of them on standby and try to download from the other 2. Since only 1 worker
// can succeed, Sia should wake up one worker after another until it finally
// realizes that it doesn't have enough workers and the download fails.
func TestRenterFailingStandbyDownload(t *testing.T) {
	if !build.VLONG {
		t.SkipNow()
	}
	t.Parallel()

	// Create a testgroup without a renter so renter can be added with custom
	// allowance
	groupParams := siatest.GroupParams{
		Hosts:  4,
		Miners: 1,
	}
	testDir := renterTestDir(t.Name())
	tg, err := siatest.NewGroupFromTemplate(testDir, groupParams)
	if err != nil {
		t.Fatal("Failed to create group:", err)
	}
	defer tg.Close()

	// Add renter to the group
	renterParams := node.Renter(filepath.Join(testDir, "renter"))
	renterParams.Allowance = siatest.DefaultAllowance
	renterParams.Allowance.Hosts = 3
	nodes, err := tg.AddNodes(renterParams)
	if err != nil {
		t.Fatal("Failed to add renter:", err)
	}
	r := nodes[0]

	// Remember hosts with whom there are contracts
	rc, err := r.RenterContractsGet()
	if err != nil {
		t.Fatal(err)
	}
	contractHosts := make(map[string]struct{})
	for _, c := range rc.ActiveContracts {
		if _, ok := contractHosts[c.HostPublicKey.String()]; ok {
			continue
		}
		contractHosts[c.HostPublicKey.String()] = struct{}{}
	}

	// Upload a file
	_, rf, err := r.UploadNewFileBlocking(100, 2, 1, false)
	if err != nil {
		t.Fatal(err)
	}

	// File should be at redundancy of 1.5
	files, err := r.RenterFilesGet(false)
	if err != nil {
		t.Fatal(err)
	}
	if files.Files[0].Redundancy != 1.5 {
		t.Fatal("Expected filed redundancy to be 1.5 but was", files.Files[0].Redundancy)
	}

	// Stop one of the hosts that the renter has a contract with
	var pk types.SiaPublicKey
	var stoppedHost *siatest.TestNode
	for _, h := range tg.Hosts() {
		pk, err = h.HostPublicKey()
		if err != nil {
			t.Fatal(err)
		}
		if _, ok := contractHosts[pk.String()]; !ok {
			continue
		}
		if err = tg.StopNode(h); err != nil {
			t.Fatal(err)
		}
		stoppedHost = h
		break
	}

	// Wait for contract to be replaced
	loop := 0
	m := tg.Miners()[0]
	err = build.Retry(100, 100*time.Millisecond, func() error {
		if loop%10 == 0 {
			if err := m.MineBlock(); err != nil {
				return err
			}
		}
		loop++
		rc, err = r.RenterContractsGet()
		if err != nil {
			return err
		}
		if len(rc.ActiveContracts) != int(renterParams.Allowance.Hosts) {
			return fmt.Errorf("Expected %v contracts but got %v", int(renterParams.Allowance.Hosts), len(rc.ActiveContracts))
		}
		for _, c := range rc.ActiveContracts {
			if _, ok := contractHosts[c.HostPublicKey.String()]; !ok {
				return nil
			}
		}
		return errors.New("Contract not formed with new host")
	})
	if err != nil {
		t.Fatal(err)
	}

	// Since there is another host, another contract should form and the
	// redundancy should stay at 1.5
	err = build.Retry(100, 100*time.Millisecond, func() error {
		files, err := r.RenterFilesGet(false)
		if err != nil {
			return err
		}
		if files.Files[0].Redundancy != 1.5 {
			return fmt.Errorf("Expected redundancy to be 1.5 but was %v", files.Files[0].Redundancy)
		}
		return nil
	})
	if err != nil {
		t.Fatal(err)
	}

	// Bring the stopped host back up.
	pk, _ = stoppedHost.HostPublicKey()
	if err := tg.StartNode(stoppedHost); err != nil {
		t.Fatal(err)
	}

	// Announce it again to speed discovery up.
	if err := stoppedHost.HostAnnouncePost(); err != nil {
		t.Fatal(err)
	}

	// Wait until the contract is considered good again.
	loop = 0
	err = build.Retry(600, 500*time.Millisecond, func() error {
		if loop%10 == 0 {
			if err := m.MineBlock(); err != nil {
				return err
			}
		}
		loop++
		rc, err = r.RenterContractsGet()
		if err != nil {
			return err
		}
		if len(rc.ActiveContracts) != int(renterParams.Allowance.Hosts)+1 {
			return fmt.Errorf("Expected %v contracts but got %v", renterParams.Allowance.Hosts+1, len(rc.ActiveContracts))
		}
		return nil
	})
	if err != nil {
		r.PrintDebugInfo(t, true, false, true)
		t.Fatal(err)
	}

	// Stop 3 out of 4 hosts. We didn't add the replacement host to
	// contractHosts so it should contain the original 3 hosts.
	stoppedHosts := 0
	for _, h := range tg.Hosts() {
		pk, err = h.HostPublicKey()
		if err != nil {
			t.Fatal(err)
		}
		if _, ok := contractHosts[pk.String()]; !ok {
			continue
		}
		if err = tg.StopNode(h); err != nil {
			t.Fatal(err)
		}
		stoppedHosts++
	}

	// Check that we stopped the right amount of hosts.
	if stoppedHosts != len(tg.Hosts())-1 {
		t.Fatalf("Expected to stop %v hosts but was %v", stoppedHosts, len(tg.Hosts())-1)
	}

	// Verify that the download will now fail because the file is less than a
	// redundancy of 1
	_, _, err = r.DownloadToDisk(rf, false)
	if err == nil {
		t.Fatal("Expected download to fail")
	}
}

// TestRenterPersistData checks if the RenterSettings are persisted
func TestRenterPersistData(t *testing.T) {
	if testing.Short() {
		t.SkipNow()
	}
	t.Parallel()

	// Get test directory
	testDir := renterTestDir(t.Name())

	// Copying legacy file to test directory
	source := "../../compatibility/renter_v04.json"
	destination := filepath.Join(testDir, "renter", "renter.json")
	if err := copyFile(source, destination); err != nil {
		t.Fatal(err)
	}

	// Create new node from legacy renter.json persistence file
	r, err := siatest.NewNode(node.AllModules(testDir))
	if err != nil {
		t.Fatal(err)
	}
	defer func() {
		if err = r.Close(); err != nil {
			t.Fatal(err)
		}
	}()

	// Set renter allowance to finish renter set up
	// Currently /renter POST endpoint errors if the allowance
	// is not previously set or passed in as an argument
	err = r.RenterPostAllowance(siatest.DefaultAllowance)
	if err != nil {
		t.Fatal(err)
	}

	// Check Settings, should be defaults
	rg, err := r.RenterGet()
	if err != nil {
		t.Fatal(err)
	}
	if rg.Settings.MaxDownloadSpeed != renter.DefaultMaxDownloadSpeed {
		t.Fatalf("MaxDownloadSpeed not set to default of %v, set to %v",
			renter.DefaultMaxDownloadSpeed, rg.Settings.MaxDownloadSpeed)
	}
	if rg.Settings.MaxUploadSpeed != renter.DefaultMaxUploadSpeed {
		t.Fatalf("MaxUploadSpeed not set to default of %v, set to %v",
			renter.DefaultMaxUploadSpeed, rg.Settings.MaxUploadSpeed)
	}

	// Set StreamCacheSize, MaxDownloadSpeed, and MaxUploadSpeed to new values
	cacheSize := uint64(4)
	ds := int64(20)
	us := int64(10)
	if err := r.RenterSetStreamCacheSizePost(cacheSize); err != nil {
		t.Fatalf("%v: Could not set StreamCacheSize to %v", err, cacheSize)
	}
	if err := r.RenterRateLimitPost(ds, us); err != nil {
		t.Fatalf("%v: Could not set RateLimits to %v and %v", err, ds, us)
	}
	defer func() {
		if err := r.RenterRateLimitPost(0, 0); err != nil {
			t.Fatal(err)
		}
	}()

	// Confirm Settings were updated
	rg, err = r.RenterGet()
	if err != nil {
		t.Fatal(err)
	}
	if rg.Settings.MaxDownloadSpeed != ds {
		t.Fatalf("MaxDownloadSpeed not set to %v, set to %v", ds, rg.Settings.MaxDownloadSpeed)
	}
	if rg.Settings.MaxUploadSpeed != us {
		t.Fatalf("MaxUploadSpeed not set to %v, set to %v", us, rg.Settings.MaxUploadSpeed)
	}

	// Restart node
	err = r.RestartNode()
	if err != nil {
		t.Fatal("Failed to restart node:", err)
	}

	// check Settings, settings should be values set through API endpoints
	rg, err = r.RenterGet()
	if err != nil {
		t.Fatal(err)
	}
	if rg.Settings.MaxDownloadSpeed != ds {
		t.Fatalf("MaxDownloadSpeed not persisted as %v, set to %v", ds, rg.Settings.MaxDownloadSpeed)
	}
	if rg.Settings.MaxUploadSpeed != us {
		t.Fatalf("MaxUploadSpeed not persisted as %v, set to %v", us, rg.Settings.MaxUploadSpeed)
	}
}

// testZeroByteFile tests uploading and downloading a 0 and 1 byte file
func testZeroByteFile(t *testing.T, tg *siatest.TestGroup) {
	if len(tg.Hosts()) < 2 {
		t.Fatal("This test requires at least 2 hosts")
	}
	// Grab renter
	r := tg.Renters()[0]

	// Create 0 and 1 byte file
	zeroByteFile := 0
	oneByteFile := 1

	// Test uploading 0 byte file
	dataPieces := uint64(1)
	parityPieces := uint64(len(tg.Hosts())) - dataPieces
	redundancy := float64((dataPieces + parityPieces) / dataPieces)
	_, zeroRF, err := r.UploadNewFile(zeroByteFile, dataPieces, parityPieces, false)
	if err != nil {
		t.Fatal(err)
	}
	// Get zerobyte file
	rf, err := r.File(zeroRF)
	if err != nil {
		t.Fatal(err)
	}
	// Check redundancy and upload progress
	if rf.Redundancy != redundancy {
		t.Fatalf("Expected redundancy to be %v, got %v", redundancy, rf.Redundancy)
	}
	if rf.UploadProgress != 100 {
		t.Fatalf("Expected upload progress to be 100, got %v", rf.UploadProgress)
	}
	// Check health information
	if rf.Health != 0 {
		t.Fatalf("Expected health to be 0, got %v", rf.Health)
	}
	if rf.MaxHealth != 0 {
		t.Fatalf("Expected max health to be 0, got %v", rf.MaxHealth)
	}
	if rf.MaxHealthPercent != 100 {
		t.Fatalf("Expected max health percentage to be 100, got %v", rf.MaxHealthPercent)
	}
	if rf.NumStuckChunks != 0 {
		t.Fatalf("Expected number of stuck chunks to be 0, got %v", rf.NumStuckChunks)
	}
	if rf.Stuck {
		t.Fatalf("Expected file not to be stuck")
	}
	if rf.StuckHealth != 0 {
		t.Fatalf("Expected stuck health to be 0, got %v", rf.StuckHealth)
	}
	// Get the same file using the /renter/files endpoint with 'cached' set to
	// true.
	rfs, err := r.Files(true)
	if err != nil {
		t.Fatal(err)
	}
	var rf2 modules.FileInfo
	var found bool
	for _, file := range rfs {
		if file.SiaPath.Equals(rf.SiaPath) {
			found = true
			rf2 = file
			break
		}
	}
	if !found {
		t.Fatal("couldn't find uploaded file using /renter/files endpoint")
	}
	// Compare the fields again.
	if rf.Redundancy != rf2.Redundancy {
		t.Fatalf("Expected redundancy to be %v, got %v", rf.Redundancy, rf2.Redundancy)
	}
	if rf.UploadProgress != rf2.UploadProgress {
		t.Fatalf("Expected upload progress to be %v, got %v", rf.UploadProgress, rf2.UploadProgress)
	}
	if rf.Health != rf2.Health {
		t.Fatalf("Expected health to be %v, got %v", rf.Health, rf2.Health)
	}
	if rf.MaxHealth != rf2.MaxHealth {
		t.Fatalf("Expected max health to be %v, got %v", rf.MaxHealth, rf2.MaxHealth)
	}
	if rf.MaxHealthPercent != rf2.MaxHealthPercent {
		t.Fatalf("Expected max health percentage to be %v, got %v", rf.MaxHealthPercent, rf2.MaxHealthPercent)
	}
	if rf.NumStuckChunks != rf2.NumStuckChunks {
		t.Fatalf("Expected number of stuck chunks to be %v, got %v", rf.NumStuckChunks, rf2.NumStuckChunks)
	}
	if rf.Stuck != rf2.Stuck {
		t.Fatalf("Expected stuck to be %v, got %v", rf.Stuck, rf2.Stuck)
	}
	if rf.StuckHealth != rf2.StuckHealth {
		t.Fatalf("Expected stuck health to be %v, got %v", rf.StuckHealth, rf2.StuckHealth)
	}

	// Test uploading 1 byte file
	_, oneRF, err := r.UploadNewFileBlocking(oneByteFile, dataPieces, parityPieces, false)
	if err != nil {
		t.Fatal(err)
	}

	// Test downloading 0 byte file
	_, _, err = r.DownloadToDisk(zeroRF, false)
	if err != nil {
		t.Fatal(err)
	}

	// Test downloading 1 byte file
	_, _, err = r.DownloadToDisk(oneRF, false)
	if err != nil {
		t.Fatal(err)
	}
}

// TestRenterFileChangeDuringDownload confirms that a download will continue and
// succeed if the file is renamed or deleted after the download has started
func TestRenterFileChangeDuringDownload(t *testing.T) {
	if !build.VLONG {
		t.SkipNow()
	}
	t.Parallel()

	// Create a testgroup,
	groupParams := siatest.GroupParams{
		Hosts:   2,
		Renters: 1,
		Miners:  1,
	}
	testDir := renterTestDir(t.Name())
	tg, err := siatest.NewGroupFromTemplate(testDir, groupParams)
	if err != nil {
		t.Fatal("Failed to create group: ", err)
	}
	defer func() {
		if err := tg.Close(); err != nil {
			t.Fatal(err)
		}
	}()

	// Grab Renter and upload file
	r := tg.Renters()[0]
	dataPieces := uint64(1)
	parityPieces := uint64(1)
	chunkSize := int64(siatest.ChunkSize(dataPieces, crypto.TypeDefaultRenter))
	fileSize := 3 * int(chunkSize)
	_, rf1, err := r.UploadNewFileBlocking(fileSize, dataPieces, parityPieces, false)
	if err != nil {
		t.Fatal(err)
	}
	_, rf2, err := r.UploadNewFileBlocking(fileSize, dataPieces, parityPieces, false)
	if err != nil {
		t.Fatal(err)
	}
	_, rf3, err := r.UploadNewFileBlocking(fileSize, dataPieces, parityPieces, false)
	if err != nil {
		t.Fatal(err)
	}
	_, rf4, err := r.UploadNewFileBlocking(fileSize, dataPieces, parityPieces, false)
	if err != nil {
		t.Fatal(err)
	}
	_, rf5, err := r.UploadNewFileBlocking(fileSize, dataPieces, parityPieces, false)
	if err != nil {
		t.Fatal(err)
	}

	// Set the bandwidth limit to 1 chunk per second.
	if err := r.RenterRateLimitPost(chunkSize, chunkSize); err != nil {
		t.Fatal(err)
	}
	defer func() {
		if err := r.RenterRateLimitPost(0, 0); err != nil {
			t.Fatal(err)
		}
	}()

	// Create Wait group
	wg := new(sync.WaitGroup)

	// Test Renaming while Downloading and Streaming on 5 files.
	wg.Add(1)
	go renameDuringDownloadAndStream(r, rf1, t, wg, time.Second)
	wg.Add(1)
	go renameDuringDownloadAndStream(r, rf2, t, wg, time.Second)
	wg.Add(1)
	go renameDuringDownloadAndStream(r, rf3, t, wg, time.Second)
	wg.Add(1)
	go renameDuringDownloadAndStream(r, rf4, t, wg, time.Second)
	wg.Add(1)
	go renameDuringDownloadAndStream(r, rf5, t, wg, time.Second)
	wg.Wait()

	// Test Deleting while Downloading and Streaming
	//
	// Download the file
	wg.Add(1)
	go deleteDuringDownloadAndStream(r, rf1, t, wg, time.Second)
	wg.Add(1)
	go deleteDuringDownloadAndStream(r, rf2, t, wg, time.Second)
	wg.Add(1)
	go deleteDuringDownloadAndStream(r, rf3, t, wg, time.Second)
	wg.Add(1)
	go deleteDuringDownloadAndStream(r, rf4, t, wg, time.Second)
	wg.Add(1)
	go deleteDuringDownloadAndStream(r, rf5, t, wg, time.Second)

	wg.Wait()
}

// TestSetFileTrackingPath tests if changing the repairPath of a file works.
func TestSetFileTrackingPath(t *testing.T) {
	if testing.Short() {
		t.SkipNow()
	}

	// Create a group for the subtests
	gp := siatest.GroupParams{
		Hosts:   5,
		Renters: 1,
		Miners:  1,
	}
	tg, err := siatest.NewGroupFromTemplate(renterTestDir(t.Name()), gp)
	if err != nil {
		t.Fatal(err)
	}
	defer func() {
		if err := tg.Close(); err != nil {
			t.Fatal(err)
		}
	}()

	// Grab the first of the group's renters
	renter := tg.Renters()[0]
	// Check that we have enough hosts for this test.
	if len(tg.Hosts()) < 2 {
		t.Fatal("This test requires at least 2 hosts")
	}
	// Set fileSize and redundancy for upload
	fileSize := int(modules.SectorSize)
	dataPieces := uint64(1)
	parityPieces := uint64(len(tg.Hosts())) - dataPieces

	// Upload file
	localFile, remoteFile, err := renter.UploadNewFileBlocking(fileSize, dataPieces, parityPieces, false)
	if err != nil {
		t.Fatal(err)
	}
	// Move the file to a new location.
	if err := localFile.Move(); err != nil {
		t.Fatal(err)
	}
	// Take down all the hosts.
	numHosts := len(tg.Hosts())
	for _, host := range tg.Hosts() {
		if err := tg.RemoveNode(host); err != nil {
			t.Fatal("Failed to shutdown host", err)
		}
	}
	// File should have 0 redundancy now.
	if err := renter.WaitForDecreasingRedundancy(remoteFile, 0); err != nil {
		t.Fatal("Redundancy isn't decreasing", err)
	}
	// Rename the repairPath to match the new location.
	if err := renter.SetFileRepairPath(remoteFile, localFile); err != nil {
		t.Fatal("Failed to change the repair path", err)
	}
	// Create new hosts.
	_, err = tg.AddNodeN(node.HostTemplate, numHosts)
	if err != nil {
		t.Fatal("Failed to create a new host", err)
	}
	// We should reach full health again.
	if err := renter.WaitForUploadHealth(remoteFile); err != nil {
		t.Logf("numHosts: %v", len(tg.Hosts()))
		t.Fatal("File wasn't repaired", err)
	}
	// We should be able to download
	if _, _, err := renter.DownloadByStream(remoteFile); err != nil {
		t.Fatal("Failed to download file", err)
	}
	// Create a new file that is smaller than the first one.
	smallFile, err := renter.FilesDir().NewFile(fileSize - 1)
	if err != nil {
		t.Fatal(err)
	}
	// Try to change the repairPath of the remote file again. This shouldn't
	// work.
	if err := renter.SetFileRepairPath(remoteFile, smallFile); err == nil {
		t.Fatal("Changing repair path to file of different size shouldn't work")
	}
	// Delete the small file and try again. This also shouldn't work.
	if err := smallFile.Delete(); err != nil {
		t.Fatal(err)
	}
	if err := renter.SetFileRepairPath(remoteFile, smallFile); err == nil {
		t.Fatal("Changing repair path to a nonexistent file shouldn't work")
	}
}

// TestRenterFileContractIdentifier checks that the file contract's identifier
// is set correctly when forming a contract and after renewing it.
func TestRenterFileContractIdentifier(t *testing.T) {
	if testing.Short() {
		t.SkipNow()
	}
	t.Parallel()

	// Create a testgroup, creating without renter so the renter's
	// contract transactions can easily be obtained.
	groupParams := siatest.GroupParams{
		Hosts:  2,
		Miners: 1,
	}
	testDir := renterTestDir(t.Name())
	tg, err := siatest.NewGroupFromTemplate(testDir, groupParams)
	if err != nil {
		t.Fatal("Failed to create group: ", err)
	}
	defer func() {
		if err := tg.Close(); err != nil {
			t.Fatal(err)
		}
	}()

	// Add a Renter node
	renterParams := node.Renter(filepath.Join(testDir, "renter"))
	nodes, err := tg.AddNodes(renterParams)
	if err != nil {
		t.Fatal(err)
	}
	r := nodes[0]

	rcg, err := r.RenterContractsGet()
	if err != nil {
		t.Fatal(err)
	}
	// Get the endheight of the contracts.
	eh := rcg.ActiveContracts[0].EndHeight

	// Get the blockheight.
	cg, err := tg.Hosts()[0].ConsensusGet()
	if err != nil {
		t.Fatal(err)
	}
	bh := cg.Height

	// Mine blocks until we reach the endheight
	m := tg.Miners()[0]
	for i := 0; i < int(eh-bh); i++ {
		if err := m.MineBlock(); err != nil {
			t.Fatal(err)
		}
	}

	// Confirm that the contracts got renewed.
	err = build.Retry(100, 100*time.Millisecond, func() error {
		// Mine a block.
		if err := m.MineBlock(); err != nil {
			t.Fatal(err)
		}
		// Get the contracts from the renter.
		rcg, err := r.RenterExpiredContractsGet()
		if err != nil {
			t.Fatal(err)
		}
		// We should have one contract for each host.
		if len(rcg.ActiveContracts) != len(tg.Hosts()) {
			return fmt.Errorf("expected %v active contracts but got %v",
				len(tg.Hosts()), rcg.ActiveContracts)
		}
		// We should have one expired contract for each host.
		if len(rcg.ExpiredContracts) != len(tg.Hosts()) {
			return fmt.Errorf("expected %v expired contracts but got %v",
				len(tg.Hosts()), len(rcg.ExpiredContracts))
		}
		return nil
	})
	if err != nil {
		t.Fatal(err)
	}

	// Get the transaction which are related to the renter since we started the
	// renter.
	txns, err := r.WalletTransactionsGet(0, ^types.BlockHeight(0))
	if err != nil {
		t.Fatal(err)
	}
	// Filter out transactions without file contracts.
	var fcTxns []modules.ProcessedTransaction
	for _, txn := range txns.ConfirmedTransactions {
		if len(txn.Transaction.FileContracts) > 0 {
			fcTxns = append(fcTxns, txn)
		}
	}
	// There should be twice as many transactions with contracts as there are hosts.
	if len(fcTxns) != 2*len(tg.Hosts()) {
		t.Fatalf("Expected %v txns but got %v", 2*len(tg.Hosts()), len(fcTxns))
	}

	// Get the wallet seed of the renter.
	wsg, err := r.WalletSeedsGet()
	if err != nil {
		t.Fatal(err)
	}
	seed, err := modules.StringToSeed(wsg.PrimarySeed, "english")
	if err != nil {
		t.Fatal(err)
	}
	renterSeed := proto.DeriveRenterSeed(seed)
	defer fastrand.Read(renterSeed[:])

	// Check the arbitrary data of each transaction and contract.
	for _, fcTxn := range fcTxns {
		txn := fcTxn.Transaction
		for _, fc := range txn.FileContracts {
			// Check that the arbitrary data has correct length.
			if len(txn.ArbitraryData) != 1 {
				t.Fatal("arbitrary data has wrong length")
			}
			csi := proto.ContractSignedIdentifier{}
			n := copy(csi[:], txn.ArbitraryData[0])
			encryptedHostKey := txn.ArbitraryData[0][n:]
			// Calculate the renter seed given the WindowStart of the contract.
			rs := renterSeed.EphemeralRenterSeed(fc.WindowStart)
			// Check if the identifier is valid.
			spk, valid, err := csi.IsValid(rs, txn, encryptedHostKey)
			if err != nil {
				t.Fatal(err)
			}
			if !valid {
				t.Fatal("identifier is invalid")
			}
			// Check that the host's key is a valid key from the hostb.
			_, err = r.HostDbHostsGet(spk)
			if err != nil {
				t.Fatal("hostKey is invalid", err)
			}
		}
	}
}

// TestUploadAfterDelete tests that rapidly uploading a file to the same
// siapath as a previously deleted file works.
func TestUploadAfterDelete(t *testing.T) {
	if testing.Short() {
		t.SkipNow()
	}
	t.Parallel()

	// Create a testgroup.
	groupParams := siatest.GroupParams{
		Hosts:  2,
		Miners: 1,
	}
	testDir := renterTestDir(t.Name())
	tg, err := siatest.NewGroupFromTemplate(testDir, groupParams)
	if err != nil {
		t.Fatal("Failed to create group: ", err)
	}
	defer func() {
		if err := tg.Close(); err != nil {
			t.Fatal(err)
		}
	}()

	// Add a Renter node
	renterParams := node.Renter(filepath.Join(testDir, "renter"))
	renterParams.RenterDeps = &dependencies.DependencyDisableCloseUploadEntry{}
	nodes, err := tg.AddNodes(renterParams)
	if err != nil {
		t.Fatal(err)
	}
	renter := nodes[0]

	// Upload file, creating a piece for each host in the group
	dataPieces := uint64(1)
	parityPieces := uint64(len(tg.Hosts())) - dataPieces
	fileSize := int(modules.SectorSize)
	localFile, remoteFile, err := renter.UploadNewFileBlocking(fileSize, dataPieces, parityPieces, false)
	if err != nil {
		t.Fatal("Failed to upload a file for testing: ", err)
	}
	// Repeatedly upload and delete a file with the same SiaPath without
	// closing the entry. That shouldn't cause issues.
	for i := 0; i < 5; i++ {
		// Delete the file.
		if err := renter.RenterFileDeletePost(remoteFile.SiaPath()); err != nil {
			t.Fatal(err)
		}
		// Upload the file again right after deleting it.
		if _, err := renter.UploadBlocking(localFile, dataPieces, parityPieces, false); err != nil {
			t.Fatal(err)
		}
	}

	// Create an empty directory on the renter called 'dir.sia'. This triggers
	// an edge case where calling /renter/delete on that directory in an old
	// version of the code would cause the directory to be deleted.
	sp, err := modules.NewSiaPath("dir.sia")
	if err != nil {
		t.Fatal(err)
	}
	err = renter.RenterDirCreatePost(sp)
	if err != nil {
		t.Fatal(err)
	}

	// Call delete file on that new dir.
	err = renter.RenterFileDeletePost(sp)
	if err == nil {
		t.Fatal("calling 'delete file' on empty dir should return an error")
	}
	// Check that the dir still exists.
	_, err = renter.RenterDirGet(sp)
	if err != nil {
		t.Fatal(err)
	}
}

// TestSiafileCompatCodeV137 checks that legacy renters can upgrade from the
// v137 siafile format.
func TestSiafileCompatCodeV137(t *testing.T) {
	if testing.Short() {
		t.SkipNow()
	}
	t.Parallel()

	// Get test directory
	testDir := renterTestDir(t.Name())

	// The siapath stored in the legacy file.
	expectedSiaPath, err := modules.NewSiaPath("sub1/sub2/testfile")
	if err != nil {
		t.Fatal(err)
	}

	// Copying legacy file to test directory
	renterDir := filepath.Join(testDir, "renter")
	source := filepath.Join("..", "..", "compatibility", "siafile_v1.3.7.sia")
	destination := filepath.Join(renterDir, "sub1", "sub2", "testfile.sia")
	if err := copyFile(source, destination); err != nil {
		t.Fatal(err)
	}
	// Copy the legacy settings file to the test directory.
	source2 := "../../compatibility/renter_v137.json"
	destination2 := filepath.Join(renterDir, "renter.json")
	if err := copyFile(source2, destination2); err != nil {
		t.Fatal(err)
	}
	// Copy the legacy contracts into the test directory.
	contractsSource := "../../compatibility/contracts_v137"
	contracts, err := ioutil.ReadDir(contractsSource)
	if err != nil {
		t.Fatal(err)
	}
	for _, fi := range contracts {
		contractDst := filepath.Join(contractsSource, fi.Name())
		err := copyFile(contractDst, filepath.Join(renterDir, "contracts", fi.Name()))
		if err != nil {
			t.Fatal(err)
		}
	}

	// Create new node with legacy sia file.
	r, err := siatest.NewNode(node.AllModules(testDir))
	if err != nil {
		t.Fatal(err)
	}
	defer func() {
		if err = r.Close(); err != nil {
			t.Fatal(err)
		}
	}()
	// Make sure the folder containing the legacy file was deleted.
	if _, err := os.Stat(filepath.Join(renterDir, "sub1")); !os.IsNotExist(err) {
		t.Fatal("Error should be ErrNotExist but was", err)
	}
	// Make sure the siafile is exactly where we would expect it.
	expectedLocation := filepath.Join(renterDir, modules.FileSystemRoot, modules.HomeFolderRoot, modules.UserRoot, "sub1", "sub2", "testfile.sia")
	if _, err := os.Stat(expectedLocation); err != nil {
		t.Fatal(err)
	}
	// Check that exactly 1 siafile exists and that it's the correct one.
	fis, err := r.Files(false)
	if err != nil {
		t.Fatal(err)
	}
	if len(fis) != 1 {
		t.Fatal("Expected 1 file but got", len(fis))
	}
	if fis[0].SiaPath != expectedSiaPath {
		t.Fatalf("Siapath should be '%v' but was '%v'",
			expectedSiaPath, fis[0].SiaPath)
	}
	// Check the other fields of the files in a loop since the cached fields might
	// need some time to update.
	err = build.Retry(100, time.Second, func() error {
		fis, err := r.Files(false)
		if err != nil {
			return err
		}
		sf := fis[0]
		if sf.AccessTime.IsZero() {
			return errors.New("AccessTime wasn't set correctly")
		}
		if sf.ChangeTime.IsZero() {
			return errors.New("ChangeTime wasn't set correctly")
		}
		if sf.CreateTime.IsZero() {
			return errors.New("CreateTime wasn't set correctly")
		}
		if sf.ModificationTime.IsZero() {
			return errors.New("ModificationTime wasn't set correctly")
		}
		if sf.Available {
			return errors.New("File shouldn't be available since we don't know the hosts")
		}
		if sf.CipherType != crypto.TypeTwofish.String() {
			return fmt.Errorf("CipherType should be twofish but was: %v", sf.CipherType)
		}
		if sf.Filesize != 4096 {
			return fmt.Errorf("Filesize should be 4096 but was: %v", sf.Filesize)
		}
		if sf.Expiration != 91 {
			return fmt.Errorf("Expiration should be 91 but was: %v", sf.Expiration)
		}
		if sf.LocalPath != "/tmp/SiaTesting/siatest/TestRenterTwo/gctwr-EKYAZSVOZ6U2T4HZYIAQ/files/4096bytes 16951a61" {
			return errors.New("LocalPath doesn't match")
		}
		if sf.Redundancy != 0 {
			return errors.New("Redundancy should be 0 since we don't know the hosts")
		}
		if sf.UploadProgress != 100 {
			return fmt.Errorf("File was uploaded before so the progress should be 100 but was %v", sf.UploadProgress)
		}
		if sf.UploadedBytes != 40960 {
			return errors.New("Redundancy should be 10/20 so 10x the Filesize = 40960 bytes should be uploaded")
		}
		if sf.OnDisk {
			return errors.New("OnDisk should be false but was true")
		}
		if sf.Recoverable {
			return errors.New("Recoverable should be false but was true")
		}
		if !sf.Renewing {
			return errors.New("Renewing should be true but wasn't")
		}
		return nil
	})
	if err != nil {
		t.Fatal(err)
	}
}

// TestSiafileCompatCodeV140 checks that legacy renters can upgrade from the
// v140 siafile format.
func TestSiafileCompatCodeV140(t *testing.T) {
	if testing.Short() {
		t.SkipNow()
	}
	t.Parallel()

	// Get test directory
	testDir := renterTestDir(t.Name())

	// Copy the legacy settings file to the test directory.
	renterDir := filepath.Join(testDir, "renter")
	source := "../../compatibility/renter_v140.json"
	destination := filepath.Join(renterDir, "renter.json")
	if err := copyFile(source, destination); err != nil {
		t.Fatal(err)
	}

	// Prepare a legacy snapshots and siafiles folder which should be moved by
	// the upgrade code.
	siafilesDir := filepath.Join(renterDir, "siafiles")
	snapshotsDir := filepath.Join(renterDir, "snapshots")
	if err := os.MkdirAll(siafilesDir, 0700); err != nil {
		t.Fatal(err)
	}
	if err := os.MkdirAll(snapshotsDir, 0700); err != nil {
		t.Fatal(err)
	}
	// Add a dummy snapshot and siafile to their corresponding folder.
	dummySiafile := "foo.sia"
	dummySnapshot := "bar.sia"
	var f *os.File
	var err error
	if f, err = os.Create(filepath.Join(siafilesDir, dummySiafile)); err != nil {
		t.Fatal(err)
	}
	f.Close()
	if f, err = os.Create(filepath.Join(snapshotsDir, dummySnapshot)); err != nil {
		t.Fatal(err)
	}
	f.Close()
	// Create new node with legacy sia file.
	r, err := siatest.NewNode(node.AllModules(testDir))
	if err != nil {
		t.Fatal(err)
	}
	if err = r.Close(); err != nil {
		t.Fatal(err)
	}
	// Make sure the folders don't exist anymore.
	if _, err := os.Stat(siafilesDir); !os.IsNotExist(err) {
		t.Fatal("Error should be ErrNotExist but was", err)
	}
	if _, err := os.Stat(snapshotsDir); !os.IsNotExist(err) {
		t.Fatal("Error should be ErrNotExist but was", err)
	}
	// Make sure the files are where we would expect them.
	expectedLocation := filepath.Join(renterDir, modules.FileSystemRoot, modules.HomeFolderRoot, modules.UserRoot, dummySiafile)
	if _, err := os.Stat(expectedLocation); err != nil {
		t.Fatal(err)
	}
	expectedLocation = filepath.Join(renterDir, modules.FileSystemRoot, modules.BackupRoot, dummySnapshot)
	if _, err := os.Stat(expectedLocation); err != nil {
		t.Fatal(err)
	}
}

// testFileAvailableAndRecoverable checks to make sure that the API properly
// reports if a file is available and/or recoverable
func testFileAvailableAndRecoverable(t *testing.T, tg *siatest.TestGroup) {
	// Grab the first of the group's renters
	r := tg.Renters()[0]

	// Check that we have 5 hosts for this test so that the redundancy
	// assumptions work for the test
	if len(tg.Hosts()) != 5 {
		t.Fatal("This test requires 5 hosts")
	}

	// Set fileSize and redundancy for upload
	fileSize := int(modules.SectorSize)
	dataPieces := uint64(4)
	parityPieces := uint64(len(tg.Hosts())) - dataPieces

	// Upload file
	localFile, remoteFile, err := r.UploadNewFileBlocking(fileSize, dataPieces, parityPieces, false)
	if err != nil {
		t.Fatal(err)
	}

	// Get the file info and check if it is available and recoverable. File
	// should be available, recoverable, redundancy >1, and the file should be
	// on disk
	fi, err := r.File(remoteFile)
	if err != nil {
		t.Fatal("failed to get file info", err)
	}
	if fi.Redundancy < 1 {
		t.Fatal("redundancy of file is less than 1:", fi.Redundancy)
	}
	if !fi.OnDisk {
		t.Fatal("file is not on disk")
	}
	if !fi.Available {
		t.Fatal("file is not available")
	}
	if !fi.Recoverable {
		t.Fatal("file is not recoverable")
	}

	// Take down two hosts so that the redundancy drops below 1
	for i := 0; i < 2; i++ {
		if err := tg.RemoveNode(tg.Hosts()[0]); err != nil {
			t.Fatal("Failed to shutdown host", err)
		}
	}
	expectedRedundancy := float64(dataPieces+parityPieces-2) / float64(dataPieces)
	if err := r.WaitForDecreasingRedundancy(remoteFile, expectedRedundancy); err != nil {
		t.Fatal("Redundancy isn't decreasing", err)
	}

	// Get file into, file should not be available because the redundancy is  <1
	// but it should be recoverable because the file is on disk
	fi, err = r.File(remoteFile)
	if err != nil {
		t.Fatal("failed to get file info", err)
	}
	if fi.Redundancy >= 1 {
		t.Fatal("redundancy of file should be less than 1:", fi.Redundancy)
	}
	if !fi.OnDisk {
		t.Fatal("file is not on disk")
	}
	if fi.Available {
		t.Fatal("file should not be available")
	}
	if !fi.Recoverable {
		t.Fatal("file should be recoverable")
	}

	// Delete the file locally.
	if err := localFile.Delete(); err != nil {
		t.Fatal("failed to delete local file", err)
	}

	// Get file into, file should now not be available or recoverable
	fi, err = r.File(remoteFile)
	if err != nil {
		t.Fatal("failed to get file info", err)
	}
	if fi.Redundancy >= 1 {
		t.Fatal("redundancy of file should be less than 1:", fi.Redundancy)
	}
	if fi.OnDisk {
		t.Fatal("file is still on disk")
	}
	if fi.Available {
		t.Fatal("file should not be available")
	}
	if fi.Recoverable {
		t.Fatal("file should not be recoverable")
	}
}

// testSetFileStuck tests that manually setting the 'stuck' field of a file
// works as expected.
func testSetFileStuck(t *testing.T, tg *siatest.TestGroup) {
	// Grab the first of the group's renters
	r := tg.Renters()[0]

	// Check if there are already uploaded file we can use.
	rfg, err := r.RenterFilesGet(false)
	if err != nil {
		t.Fatal(err)
	}
	if len(rfg.Files) == 0 {
		// Set fileSize and redundancy for upload
		dataPieces := uint64(len(tg.Hosts()) - 1)
		parityPieces := uint64(len(tg.Hosts())) - dataPieces
		fileSize := int(dataPieces * modules.SectorSize)

		// Upload file
		_, _, err := r.UploadNewFileBlocking(fileSize, dataPieces, parityPieces, false)
		if err != nil {
			t.Fatal(err)
		}
	}
	// Get a file.
	rfg, err = r.RenterFilesGet(false)
	if err != nil {
		t.Fatal(err)
	}
	f := rfg.Files[0]
	// Set stuck to the opposite value it had before.
	if err := r.RenterSetFileStuckPost(f.SiaPath, !f.Stuck); err != nil {
		t.Fatal(err)
	}
	// Check if it was set correctly.
	fi, err := r.RenterFileGet(f.SiaPath)
	if err != nil {
		t.Fatal(err)
	}
	if fi.File.Stuck == f.Stuck {
		t.Fatalf("Stuck field should be %v but was %v", !f.Stuck, fi.File.Stuck)
	}
	// Set stuck to the original value.
	if err := r.RenterSetFileStuckPost(f.SiaPath, f.Stuck); err != nil {
		t.Fatal(err)
	}
	// Check if it was set correctly.
	fi, err = r.RenterFileGet(f.SiaPath)
	if err != nil {
		t.Fatal(err)
	}
	if fi.File.Stuck != f.Stuck {
		t.Fatalf("Stuck field should be %v but was %v", f.Stuck, fi.File.Stuck)
	}
}

// testEscapeSiaPath tests that SiaPaths are escaped correctly to handle escape
// characters
func testEscapeSiaPath(t *testing.T, tg *siatest.TestGroup) {
	// Grab the first of the group's renters
	r := tg.Renters()[0]

	// Check that we have enough hosts for this test.
	if len(tg.Hosts()) < 2 {
		t.Fatal("This test requires at least 2 hosts")
	}

	// Set fileSize and redundancy for upload
	dataPieces := uint64(1)
	parityPieces := uint64(len(tg.Hosts())) - dataPieces

	// Create Local File
	lf, err := r.FilesDir().NewFile(100)
	if err != nil {
		t.Fatal(err)
	}

	// File names to tests
	names := []string{
		"dollar$sign",
		"and&sign",
		"single`quote",
		"full:colon",
		"semi;colon",
		"hash#tag",
		"percent%sign",
		"at@sign",
		"less<than",
		"greater>than",
		"equal=to",
		"question?mark",
		"open[bracket",
		"close]bracket",
		"open{bracket",
		"close}bracket",
		"carrot^top",
		"pipe|pipe",
		"tilda~tilda",
		"plus+sign",
		"minus-sign",
		"under_score",
		"comma,comma",
		"apostrophy's",
		`quotation"marks`,
	}
	for _, s := range names {
		// Create SiaPath
		siaPath, err := modules.NewSiaPath(s)
		if err != nil {
			t.Fatal(err)
		}

		// Upload file
		_, err = r.Upload(lf, siaPath, dataPieces, parityPieces, false)
		if err != nil {
			t.Fatal(err)
		}

		// Confirm we can get file
		_, err = r.RenterFileGet(siaPath)
		if err != nil {
			t.Fatal(err)
		}
	}
}

// testValidateSiaPath tests the validate siapath endpoint
func testValidateSiaPath(t *testing.T, tg *siatest.TestGroup) {
	// Grab the first of the group's renters
	r := tg.Renters()[0]

	// Create siapaths to test
	var pathTests = []struct {
		path  string
		valid bool
	}{
		{"valid/siapath", true},
		{"\\some\\windows\\path", true}, // clean converts OS separators
		{"../../../directory/traversal", false},
		{"testpath", true},
		{"valid/siapath/../with/directory/traversal", false},
		{"validpath/test", true},
		{"..validpath/..test", true},
		{"./invalid/path", false},
		{".../path", true},
		{"valid./path", true},
		{"valid../path", true},
		{"valid/path./test", true},
		{"valid/path../test", true},
		{"test/path", true},
		{"/leading/slash", false}, // this is not valid through the api because a leading slash is added by the api call so this turns into 2 leading slashes
		{"foo/./bar", false},
		{"", false},
		{"blank/end/", true}, // clean will trim trailing slashes so this is a valid input
		{"double//dash", false},
		{"../", false},
		{"./", false},
		{".", false},
	}
	// Test all siapaths
	for _, pathTest := range pathTests {
		err := r.RenterValidateSiaPathPost(pathTest.path)
		// Verify expected Error
		if err != nil && pathTest.valid {
			t.Fatal("validateSiapath failed on valid path: ", pathTest.path)
		}
		if err == nil && !pathTest.valid {
			t.Fatal("validateSiapath succeeded on invalid path: ", pathTest.path)
		}
	}

	// Create SiaPaths that contain escape characters
	var escapeCharTests = []struct {
		path  string
		valid bool
	}{
		{"dollar$sign", true},
		{"and&sign", true},
		{"single`quote", true},
		{"full:colon", true},
		{"semi;colon", true},
		{"hash#tag", true},
		{"percent%sign", true},
		{"at@sign", true},
		{"less<than", true},
		{"greater>than", true},
		{"equal=to", true},
		{"question?mark", true},
		{"open[bracket", true},
		{"close]bracket", true},
		{"open{bracket", true},
		{"close}bracket", true},
		{"carrot^top", true},
		{"pipe|pipe", true},
		{"tilda~tilda", true},
		{"plus+sign", true},
		{"minus-sign", true},
		{"under_score", true},
		{"comma,comma", true},
		{"apostrophy's", true},
		{`quotation"marks`, true},
	}
	// Test all escape charcter siapaths
	for _, escapeCharTest := range escapeCharTests {
		path := url.PathEscape(escapeCharTest.path)
		err := r.RenterValidateSiaPathPost(path)
		// Verify expected Error
		if err != nil && escapeCharTest.valid {
			t.Fatalf("validateSiapath failed on valid path %v, escaped %v ", escapeCharTest.path, path)
		}
		if err == nil && !escapeCharTest.valid {
			t.Fatalf("validateSiapath succeeded on invalid path %v, escaped %v ", escapeCharTest.path, path)
		}
	}
}

// TestOutOfStorageHandling makes sure that we form a new contract to replace a
// host that has run out of storage while still keeping it around as
// goodForRenew.
func TestOutOfStorageHandling(t *testing.T) {
	if testing.Short() {
		t.SkipNow()
	}
	t.Parallel()

	// Create a group with 1 default host.
	gp := siatest.GroupParams{
		Hosts:  1,
		Miners: 1,
	}
	testDir := renterTestDir(t.Name())
	tg, err := siatest.NewGroupFromTemplate(testDir, gp)
	if err != nil {
		t.Fatal(err)
	}
	defer func() {
		if err := tg.Close(); err != nil {
			t.Fatal(err)
		}
	}()
	// Prepare a host that offers the minimum storage possible.
	hostTemplate := node.Host(filepath.Join(testDir, "host1"))
	hostTemplate.HostStorage = modules.SectorSize * contractmanager.MinimumSectorsPerStorageFolder

	// Prepare a renter that expects to upload 1 Sector of data to 2 hosts at a 2x
	// redundancy. We set the ExpectedStorage lower than the available storage on
	// the host to make sure it's not penalized.
	renterTemplate := node.Renter(filepath.Join(testDir, "renter"))
	dataPieces := uint64(1)
	parityPieces := uint64(1)
	allowance := siatest.DefaultAllowance
	allowance.ExpectedRedundancy = float64(dataPieces+parityPieces) / float64(dataPieces)
	allowance.ExpectedStorage = modules.SectorSize // 4 KiB
	allowance.Hosts = 2
	renterTemplate.Allowance = allowance

	// Add the host and renter to the group.
	nodes, err := tg.AddNodes(hostTemplate)
	if err != nil {
		t.Fatal(err)
	}
	host := nodes[0]
	nodes, err = tg.AddNodes(renterTemplate)
	if err != nil {
		t.Fatal(err)
	}
	renter := nodes[0]

	// Upload a file to fill up the host.
	_, _, err = renter.UploadNewFileBlocking(int(hostTemplate.HostStorage), dataPieces, parityPieces, false)
	if err != nil {
		t.Fatal(err)
	}
	// Make sure the host is full.
	hg, err := host.HostGet()
	if hg.ExternalSettings.RemainingStorage != 0 {
		t.Fatal("Expected remaining storage to be 0 but was", hg.ExternalSettings.RemainingStorage)
	}
	// Start uploading another file in the background to trigger the OOS error.
	_, rf, err := renter.UploadNewFile(int(2*modules.SectorSize), dataPieces, parityPieces, false)
	if err != nil {
		t.Fatal(err)
	}
	// Make sure the host's contract is no longer good for upload but still good
	// for renew.
	err = build.Retry(10, time.Second, func() error {
		if err := tg.Miners()[0].MineBlock(); err != nil {
			t.Fatal(err)
		}
		hpk, err := host.HostPublicKey()
		if err != nil {
			return err
		}
		rcg, err := renter.RenterContractsGet()
		if err != nil {
			return err
		}
		// One contract should be good for uploads and renewal and is therefore
		// active.
		if len(rcg.ActiveContracts) != 1 {
			return fmt.Errorf("Expected 1 active contract but got %v", len(rcg.ActiveContracts))
		}
		// One contract should be good for renewal but not uploading and is therefore
		// passive.
		if len(rcg.PassiveContracts) != 1 {
			return fmt.Errorf("Expected 1 passive contract but got %v", len(rcg.PassiveContracts))
		}
		hostContract := rcg.PassiveContracts[0]
		if !hostContract.HostPublicKey.Equals(hpk) {
			return errors.New("Passive contract doesn't belong to the host")
		}
		return nil
	})
	if err != nil {
		t.Fatal(err)
	}

	// Add a new host for the renter to replace the old one with.
	_, err = tg.AddNodes(node.Host(filepath.Join(testDir, "host2")))
	if err != nil {
		t.Fatal(err)
	}
	// The file should reach full health now.
	if err := renter.WaitForUploadHealth(rf); err != nil {
		t.Fatal(err)
	}
	// There should be 2 active contracts now and 1 passive one.
	rcg, err := renter.RenterContractsGet()
	if err != nil {
		t.Fatal(err)
	}
	if len(rcg.ActiveContracts) != 2 {
		t.Fatal("Expected 2 active contracts but got", len(rcg.ActiveContracts))
	}
	if len(rcg.PassiveContracts) != 1 {
		t.Fatal("Expected 1 passive contract but got", len(rcg.PassiveContracts))
	}
	// After a while we give the host a new chance and it should be active again.
	err = build.Retry(100, 100*time.Millisecond, func() error {
		if err := tg.Miners()[0].MineBlock(); err != nil {
			t.Fatal(err)
		}
		rcg, err = renter.RenterContractsGet()
		if err != nil {
			return err
		}
		if len(rcg.ActiveContracts) != 3 {
			return fmt.Errorf("Expected 3 active contracts but got %v", len(rcg.ActiveContracts))
		}
		return nil
	})
	if err != nil {
		t.Fatal(err)
	}
}

// TestAsyncStartupRace queries some of the modules endpoints during an async
// startup.
func TestAsyncStartupRace(t *testing.T) {
	if testing.Short() {
		t.SkipNow()
	}
	t.Parallel()

	testDir := renterTestDir(t.Name())
	np := node.AllModules(testDir)
	// Disable the async startup part of the modules.
	deps := &dependencies.DependencyDisableAsyncStartup{}
	np.ConsensusSetDeps = deps
	np.ContractorDeps = deps
	np.HostDBDeps = deps
	np.RenterDeps = deps
	// Disable the modules which aren't loaded async anyway.
	np.CreateExplorer = false
	np.CreateHost = false
	np.CreateMiner = false
	node, err := siatest.NewCleanNodeAsync(np)
	if err != nil {
		t.Fatal(err)
	}
	// Call some endpoints a few times.
	var wg sync.WaitGroup
	for i := 0; i < 10; i++ {
		// ConsensusSet
		wg.Add(1)
		go func() {
			defer wg.Done()
			_, err := node.ConsensusGet()
			if err != nil {
				t.Fatal(err)
			}
		}()
		// Contractor
		wg.Add(1)
		go func() {
			defer wg.Done()
			_, err := node.RenterContractsGet()
			if err != nil {
				t.Fatal(err)
			}
		}()
		// HostDB
		wg.Add(1)
		go func() {
			defer wg.Done()
			_, err := node.HostDbAllGet()
			if err != nil {
				t.Fatal(err)
			}
			_, err = node.HostDbGet()
			if err != nil {
				t.Fatal(err)
			}
		}()
		// Renter
		wg.Add(1)
		go func() {
			defer wg.Done()
			_, err := node.RenterGet()
			if err != nil {
				t.Fatal(err)
			}
		}()
		wg.Wait()
	}
}

// testRenterPostCancelAllowance tests setting and cancelling the allowance
// through the /renter POST endpoint
func testRenterPostCancelAllowance(t *testing.T, tg *siatest.TestGroup) {
	// Create renter, skip setting the allowance so that we can properly test
	renterParams := node.Renter(filepath.Join(renterTestDir(t.Name()), "renter"))
	renterParams.SkipSetAllowance = true
	nodes, err := tg.AddNodes(renterParams)
	if err != nil {
		t.Fatal(err)
	}
	renter := nodes[0]

	// Set the allowance, with the two required fields to 0, this should fail
	allowance := siatest.DefaultAllowance
	allowance.Funds = types.ZeroCurrency
	err = renter.RenterPostAllowance(allowance)
	if err == nil {
		t.Fatal("Should have returned an error")
	}
	if !strings.Contains(err.Error(), api.ErrFundsNeedToBeSet.Error()) {
		t.Fatalf("Expected error to contain %v but got %v", api.ErrFundsNeedToBeSet, err)
	}
	allowance.Funds = siatest.DefaultAllowance.Funds
	allowance.Period = types.BlockHeight(0)
	err = renter.RenterPostAllowance(allowance)
	if err == nil {
		t.Fatal("Should have returned an error")
	}
	if !strings.Contains(err.Error(), api.ErrPeriodNeedToBeSet.Error()) {
		t.Fatalf("Expected error to contain %v but got %v", api.ErrPeriodNeedToBeSet, err)
	}

	// Set the allowance with only the required fields, confirm all other fields
	// are set to defaults
	allowance = modules.DefaultAllowance
	values := url.Values{}
	values.Set("funds", allowance.Funds.String())
	values.Set("period", fmt.Sprint(allowance.Period))
	err = renter.RenterPost(values)
	if err != nil {
		t.Fatal(err)
	}
	rg, err := renter.RenterGet()
	if err != nil {
		t.Fatal(err)
	}
	// RenewWindow gets set to half the period if not set by the user, check
	// separately
	renewWindow := rg.Settings.Allowance.RenewWindow
	period := rg.Settings.Allowance.Period
	if renewWindow != period/2 {
		t.Fatalf("Renew window, not set as expected: got %v expected %v", renewWindow, period/2)
	}
	allowance.RenewWindow = renewWindow
	if !reflect.DeepEqual(allowance, rg.Settings.Allowance) {
		t.Log("allownace", allowance)
		t.Log("rg.Settings.Allowance", rg.Settings.Allowance)
		t.Fatal("expected allowances to match")
	}

	// Save for later
	startingAllowance := allowance

	// Confirm contracts form
	expectedContracts := int(allowance.Hosts)
	err = build.Retry(100, 100*time.Millisecond, func() error {
		return siatest.CheckExpectedNumberOfContracts(renter, expectedContracts, 0, 0, 0, 0, 0)
	})
	if err != nil {
		t.Fatal(err)
	}

	// Test zeroing out individual fields of the allowance
	allowance = modules.Allowance{}
	var paramstests = []struct {
		key   string
		value string
		err   error
	}{
		{"period", fmt.Sprint(allowance.Period), api.ErrPeriodNeedToBeSet},
		{"funds", allowance.Funds.String(), api.ErrFundsNeedToBeSet},
		{"hosts", fmt.Sprint(allowance.Hosts), contractor.ErrAllowanceNoHosts},
		{"renewwindow", fmt.Sprint(allowance.RenewWindow), contractor.ErrAllowanceZeroWindow},
		{"expectedstorage", fmt.Sprint(allowance.ExpectedStorage), contractor.ErrAllowanceZeroExpectedStorage},
		{"expectedupload", fmt.Sprint(allowance.ExpectedUpload), contractor.ErrAllowanceZeroExpectedUpload},
		{"expecteddownload", fmt.Sprint(allowance.ExpectedDownload), contractor.ErrAllowanceZeroExpectedDownload},
		{"expectedredundancy", fmt.Sprint(allowance.ExpectedRedundancy), contractor.ErrAllowanceZeroExpectedRedundancy},
	}

	for _, test := range paramstests {
		values = url.Values{}
		values.Set(test.key, test.value)
		err = renter.RenterPost(values)

		if err == nil {
			t.Logf("testing key %v and value %v", test.key, test.value)
			t.Fatalf("Expected error to contain %v but got %v", test.err, err)
		}
		if test.err != nil && !strings.Contains(err.Error(), test.err.Error()) {
			t.Logf("testing key %v and value %v", test.key, test.value)
			t.Fatalf("Expected error to contain %v but got %v", test.err, err)
		}

	}

	// Test setting a non allowance field, this should have no affect on the
	// allowance.
	values = url.Values{}
	values.Set("checkforipviolation", "true")
	err = renter.RenterPost(values)
	if err != nil {
		t.Fatal(err)
	}
	rg, err = renter.RenterGet()
	if err != nil {
		t.Fatal(err)
	}
	if !reflect.DeepEqual(startingAllowance, rg.Settings.Allowance) {
		t.Log("allownace", startingAllowance)
		t.Log("rg.Settings.Allowance", rg.Settings.Allowance)
		t.Fatal("expected allowances to match")
	}

	// Cancel allowance by setting funds and period to zero
	values = url.Values{}
	values.Set("period", fmt.Sprint(allowance.Period))
	values.Set("funds", allowance.Funds.String())
	err = renter.RenterPost(values)
	if err != nil {
		t.Fatal(err)
	}

	// Confirm contracts are disabled
	err = build.Retry(100, 100*time.Millisecond, func() error {
		return siatest.CheckExpectedNumberOfContracts(renter, 0, 0, 0, expectedContracts, 0, 0)
	})
	if err != nil {
		t.Fatal(err)
	}
}

// testNextPeriod confirms that the value for NextPeriod in RenterGET is valid
func testNextPeriod(t *testing.T, tg *siatest.TestGroup) {
	// Grab the renter
	r := tg.Renters()[0]

	// Request RenterGET
	rg, err := r.RenterGet()
	if err != nil {
		t.Fatal(err)
	}
	if reflect.DeepEqual(rg.Settings.Allowance, modules.Allowance{}) {
		t.Fatal("test only is valid if the allowance is set")
	}

	// Check Next Period
	currentPeriod, err := r.RenterCurrentPeriod()
	if err != nil {
		t.Fatal(err)
	}
	settings, err := r.RenterSettings()
	if err != nil {
		t.Fatal(err)
	}
	period := settings.Allowance.Period
	nextPeriod := rg.NextPeriod
	if nextPeriod == 0 {
		t.Fatal("NextPeriod should not be zero for a renter with an allowance and contracts")
	}
	if nextPeriod != currentPeriod+period {
		t.Fatalf("expected next period to be %v but got %v", currentPeriod+period, nextPeriod)
	}
}

// testPauseAndResumeRepairAndUploads tests that the Renter's API endpoint to
// pause and resume the repair and uploads works as intended
func testPauseAndResumeRepairAndUploads(t *testing.T, tg *siatest.TestGroup) {
	// Grab Renter
	r := tg.Renters()[0]
	numHost := len(tg.Hosts())
	hostToAdd := 2

	// Confirm that starting out the Renter's uploads are not paused
	rg, err := r.RenterGet()
	if err != nil {
		t.Fatal(err)
	}
	if rg.Settings.UploadsStatus.Paused {
		t.Fatal("Renter's uploads are paused at the beginning of the test")
	}
	if !rg.Settings.UploadsStatus.PauseEndTime.Equal(time.Time{}) {
		t.Fatalf("Pause end time should be null if the uploads are not paused but was %v", rg.Settings.UploadsStatus.PauseEndTime)
	}

	// Pause Repairs And Uploads with a high duration to ensure that the uploads
	// and repairs don't start before we want them to
	err = r.RenterUploadsPausePost(time.Hour)
	if err != nil {
		t.Fatal(err)
	}

	// Confirm the Renter's uploads are now paused
	rg, err = r.RenterGet()
	if err != nil {
		t.Fatal(err)
	}
	if !rg.Settings.UploadsStatus.Paused {
		t.Fatal("Renter's uploads are not paused but should be")
	}
	if rg.Settings.UploadsStatus.PauseEndTime.Equal(time.Time{}) {
		t.Fatal("Pause end time should not be null if the uploads are paused")
	}

	// Try and Upload a file, the upload post should succeed but the upload
	// progress of the file should never increase because the uploads are
	// paused
	_, rf, err := r.UploadNewFile(100, 1, uint64(numHost+hostToAdd-1), false)
	if err != nil {
		t.Fatal(err)
	}
	for i := 0; i < 5; i++ {
		file, err := r.File(rf)
		if err != nil {
			t.Fatal(err)
		}
		if file.UploadProgress != 0 {
			t.Fatal("UploadProgress is increasing, expected it to stay at 0:", file.UploadProgress)
		}
		time.Sleep(500 * time.Millisecond)
	}

	// Resume Repair
	err = r.RenterUploadsResumePost()
	if err != nil {
		t.Fatal(err)
	}

	// Confirm the Renter's uploads are no longer paused
	rg, err = r.RenterGet()
	if err != nil {
		t.Fatal(err)
	}
	if rg.Settings.UploadsStatus.Paused {
		t.Fatal("Renter's uploads are still paused")
	}
	if !rg.Settings.UploadsStatus.PauseEndTime.Equal(time.Time{}) {
		t.Fatalf("Pause end time should be null if the uploads are not paused but was %v", rg.Settings.UploadsStatus.PauseEndTime)
	}

	// Confirm Upload resumes and gets to the expected redundancy. There aren't
	// enough hosts yet to get to the fullRedundancy
	fullRedundancy := float64(numHost + hostToAdd)
	expectedRedundancy := float64(numHost)
	err = build.Retry(100, 250*time.Millisecond, func() error {
		file, err := r.File(rf)
		if err != nil {
			return err
		}
		if file.Redundancy < expectedRedundancy {
			return fmt.Errorf("redundancy should be %v but was %v", expectedRedundancy, file.Redundancy)
		}
		return nil
	})
	if err != nil {
		t.Fatal(err)
	}

	// Pause the repairs and uploads again
	err = r.RenterUploadsPausePost(time.Hour)
	if err != nil {
		t.Fatal(err)
	}

	// Confirm the Renter's uploads are now paused
	rg, err = r.RenterGet()
	if err != nil {
		t.Fatal(err)
	}
	if !rg.Settings.UploadsStatus.Paused {
		t.Fatal("Renter's uploads are not paused but should be")
	}
	if rg.Settings.UploadsStatus.PauseEndTime.Equal(time.Time{}) {
		t.Fatal("Pause end time should not be null if the uploads are paused")
	}

	// Update renter's allowance to require making contracts with the new hosts
	allowance := rg.Settings.Allowance
	allowance.Hosts = uint64(numHost + hostToAdd)
	err = r.RenterPostAllowance(allowance)
	if err != nil {
		t.Fatal(err)
	}

	// Add hosts so upload can get to full redundancy
	_, err = tg.AddNodeN(node.HostTemplate, hostToAdd)
	if err != nil {
		t.Fatal(err)
	}

	// Confirm upload still hasn't reach full redundancy because repairs are
	// paused
	for i := 0; i < 5; i++ {
		file, err := r.File(rf)
		if err != nil {
			t.Fatal(err)
		}
		if file.Redundancy == fullRedundancy {
			t.Fatalf("File Redundancy %v has reached full redundancy %v but shouldn't have", file.Redundancy, fullRedundancy)
		}
		time.Sleep(500 * time.Millisecond)
	}

	// Resume Repair and Upload by calling pause again with a very should time
	// duration so the repairs and uploads restart on their own
	err = r.RenterUploadsPausePost(time.Millisecond)
	if err != nil {
		t.Fatal(err)
	}

	// Confirm file gets to full Redundancy
	err = build.Retry(100, 100*time.Millisecond, func() error {
		file, err := r.File(rf)
		if err != nil {
			return err
		}
		if file.Redundancy < fullRedundancy {
			return fmt.Errorf("redundancy should be %v but was %v", fullRedundancy, file.Redundancy)
		}
		return nil
	})
	if err != nil {
		t.Fatal(err)
	}

	// Confirm the Renter's uploads are no longer paused
	rg, err = r.RenterGet()
	if err != nil {
		t.Fatal(err)
	}
	if rg.Settings.UploadsStatus.Paused {
		t.Fatal("Renter's uploads are still paused")
	}
	if !rg.Settings.UploadsStatus.PauseEndTime.Equal(time.Time{}) {
		t.Fatalf("Pause end time should be null if the uploads are not paused but was %v", rg.Settings.UploadsStatus.PauseEndTime)
	}
}

// testDownloadServedFromDisk tests whether downloads will actually be served
// from disk.
func testDownloadServedFromDisk(t *testing.T, tg *siatest.TestGroup) {
	// Make sure a renter is available for testing.
	if len(tg.Renters()) == 0 {
		renterParams := node.Renter(filepath.Join(renterTestDir(t.Name()), "renter"))
		_, err := tg.AddNodes(renterParams)
		if err != nil {
			t.Fatal(err)
		}
	}
	r := tg.Renters()[0]
	// Upload a file. Choose more datapieces than hosts available to prevent the
	// file from reaching 1x redundancy. That way it will only be downloadable
	// from disk.
	_, rf, err := r.UploadNewFile(int(1000), uint64(len(tg.Hosts())+1), 1, false)
	if err != nil {
		t.Fatal(err)
	}
	// Download it in all ways possible. The download will only succeed if
	// served from disk.
	_, _, err = r.DownloadByStreamWithDiskFetch(rf, false)
	if err != nil {
		t.Fatal(err)
	}
	_, _, err = r.DownloadToDiskWithDiskFetch(rf, false, false)
	if err != nil {
		t.Fatal(err)
	}
	_, err = r.StreamWithDiskFetch(rf, false)
	if err != nil {
		t.Fatal(err)
	}
}

// testDirMode is a subtest that makes sure that various ways of creating a dir
// all set the correct permissions.
func testDirMode(t *testing.T, tg *siatest.TestGroup) {
	// Grab the first of the group's renters
	renter := tg.Renters()[0]
	// Upload file, creating a piece for each host in the group
	dataPieces := uint64(1)
	parityPieces := uint64(len(tg.Hosts())) - dataPieces
	fileSize := fastrand.Intn(2*int(modules.SectorSize)) + siatest.Fuzz() + 2 // between 1 and 2*SectorSize + 3 bytes

	dirSP, err := modules.NewSiaPath("dir")
	if err != nil {
		t.Fatal(err)
	}
	dir, err := renter.FilesDir().CreateDir(dirSP.String())
	if err != nil {
		t.Fatal(err)
	}
	lf, err := dir.NewFile(fileSize)
	if err != nil {
		t.Fatal(err)
	}
	_, err = renter.UploadBlocking(lf, dataPieces, parityPieces, false)
	if err != nil {
		t.Fatal("Failed to upload a file for testing: ", err)
	}
	// The fileupload should have created a dir. That dir should have the same
	// permissions as the file.
	rd, err := renter.RenterDirGet(dirSP)
	if err != nil {
		t.Fatal(err)
	}
	di := rd.Directories[0]
	fi, err := lf.Stat()
	if err != nil {
		t.Fatal(err)
	}
	if di.DirMode != fi.Mode() {
		t.Fatalf("Expected folder permissions to be %v but was %v", fi.Mode(), di.DirMode)
	}
	// Test creating dir using endpoint.
	dir2SP := modules.RandomSiaPath()
	if err := renter.RenterDirCreatePost(dir2SP); err != nil {
		t.Fatal(err)
	}
	rd, err = renter.RenterDirGet(dir2SP)
	if err != nil {
		t.Fatal(err)
	}
	di = rd.Directories[0]
	// The created dir should have the default permissions.
	if di.DirMode != modules.DefaultDirPerm {
		t.Fatalf("Expected folder permissions to be %v but was %v", modules.DefaultDirPerm, di.DirMode)
	}
	dir3SP := modules.RandomSiaPath()
	mode := os.FileMode(0777)
	if err := renter.RenterDirCreateWithModePost(dir3SP, mode); err != nil {
		t.Fatal(err)
	}
	rd, err = renter.RenterDirGet(dir3SP)
	if err != nil {
		t.Fatal(err)
	}
	di = rd.Directories[0]
	// The created dir should have the specified permissions.
	if di.DirMode != mode {
		t.Fatalf("Expected folder permissions to be %v but was %v", mode, di.DirMode)
	}
}<|MERGE_RESOLUTION|>--- conflicted
+++ resolved
@@ -51,22 +51,13 @@
 	groupDir := renterTestDir(t.Name())
 
 	// Specify subtests to run
-<<<<<<< HEAD
-	subTests := []test{
-		{"TestDownloadMultipleLargeSectors", testDownloadMultipleLargeSectors},
-		{"TestLocalRepair", testLocalRepair},
-		{"TestClearDownloadHistory", testClearDownloadHistory},
-		{"TestDownloadAfterRenew", testDownloadAfterRenew},
-		{"TestDirectories", testDirectories},
-		{"TestAlertsSorted", testAlertsSorted},
-=======
 	subTests := []siatest.SubTest{
 		{Name: "TestDownloadMultipleLargeSectors", Test: testDownloadMultipleLargeSectors},
 		{Name: "TestLocalRepair", Test: testLocalRepair},
 		{Name: "TestClearDownloadHistory", Test: testClearDownloadHistory},
 		{Name: "TestDownloadAfterRenew", Test: testDownloadAfterRenew},
 		{Name: "TestDirectories", Test: testDirectories},
->>>>>>> c762f20c
+		{Name: "TestAlertsSorted", Test: testAlertsSorted},
 	}
 
 	// Run tests
