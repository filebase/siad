package renter

import (
	"bytes"
	"encoding/json"
	"fmt"
	"io/ioutil"
	"math"
	"os"
	"path/filepath"
	"reflect"
	"sort"
	"strconv"
	"sync"
	"testing"
	"time"

	"gitlab.com/NebulousLabs/Sia/build"
	"gitlab.com/NebulousLabs/Sia/crypto"
	"gitlab.com/NebulousLabs/Sia/modules"
	"gitlab.com/NebulousLabs/Sia/modules/renter"
	"gitlab.com/NebulousLabs/Sia/modules/renter/contractor"
	"gitlab.com/NebulousLabs/Sia/modules/renter/proto"
	"gitlab.com/NebulousLabs/Sia/modules/renter/siafile"
	"gitlab.com/NebulousLabs/Sia/node"
	"gitlab.com/NebulousLabs/Sia/node/api"
	"gitlab.com/NebulousLabs/Sia/persist"
	"gitlab.com/NebulousLabs/Sia/siatest"
	"gitlab.com/NebulousLabs/Sia/siatest/dependencies"
	"gitlab.com/NebulousLabs/Sia/types"

	"gitlab.com/NebulousLabs/errors"
	"gitlab.com/NebulousLabs/fastrand"
)

// test is a helper struct for running subtests when tests can use the same test
// group
type test struct {
	name string
	test func(*testing.T, *siatest.TestGroup)
}

// runRenterTests is a helper function to run the subtests when tests can use
// the same test group
func runRenterTests(t *testing.T, gp siatest.GroupParams, tests []test) error {
	tg, err := siatest.NewGroupFromTemplate(renterTestDir(t.Name()), gp)
	if err != nil {
		return errors.AddContext(err, "failed to create group")
	}
	defer func() {
		if err := tg.Close(); err != nil {
			t.Fatal(err)
		}
	}()
	// Run subtests
	for _, test := range tests {
		t.Run(test.name, func(t *testing.T) {
			test.test(t, tg)
		})
	}
	return nil
}

// TestRenter executes a number of subtests using the same TestGroup to
// save time on initialization
func TestRenter(t *testing.T) {
	if testing.Short() {
		t.SkipNow()
	}
	t.Parallel()

	// Create a group for the subtests
	groupParams := siatest.GroupParams{
		Hosts:   5,
		Renters: 1,
		Miners:  1,
	}

	// Specify subtests to run
	subTests := []test{
		{"TestDownloadMultipleLargeSectors", testDownloadMultipleLargeSectors},
		{"TestLocalRepair", testLocalRepair},
		{"TestClearDownloadHistory", testClearDownloadHistory},
		{"TestSetFileTrackingPath", testSetFileTrackingPath},
		{"TestDownloadAfterRenew", testDownloadAfterRenew},
		{"TestDirectories", testDirectories},
	}

	// Run tests
	if err := runRenterTests(t, groupParams, subTests); err != nil {
		t.Fatal(err)
	}
}

// TestRenterTwo executes a number of subtests using the same TestGroup to
// save time on initialization
func TestRenterTwo(t *testing.T) {
	if testing.Short() {
		t.SkipNow()
	}
	t.Parallel()

	// Create a group for the subtests
	groupParams := siatest.GroupParams{
		Hosts:   5,
		Renters: 1,
		Miners:  1,
	}

	// Specify subtests to run
	subTests := []test{
		{"TestReceivedFieldEqualsFileSize", testReceivedFieldEqualsFileSize},
		{"TestRemoteRepair", testRemoteRepair},
		{"TestSingleFileGet", testSingleFileGet},
		{"TestSiaFileTimestamps", testSiafileTimestamps},
		{"TestZeroByteFile", testZeroByteFile},
		{"TestUploadWithAndWithoutForceParameter", testUploadWithAndWithoutForceParameter},
	}

	// Run tests
	if err := runRenterTests(t, groupParams, subTests); err != nil {
		t.Fatal(err)
	}
}

// testSiafileTimestamps tests if timestamps are set correctly when creating,
// uploading, downloading and modifying a file.
func testSiafileTimestamps(t *testing.T, tg *siatest.TestGroup) {
	if len(tg.Hosts()) < 2 {
		t.Fatal("This test requires at least 2 hosts")
	}
	// Grab the renter.
	r := tg.Renters()[0]

	// Get the current time.
	beforeUploadTime := time.Now()

	// Upload a new file.
	_, rf, err := r.UploadNewFileBlocking(100+siatest.Fuzz(), 1, 1, false)
	if err != nil {
		t.Fatal(err)
	}

	// Get the time again.
	afterUploadTime := time.Now()

	// Get the timestamps using the API.
	fi, err := r.File(rf)
	if err != nil {
		t.Fatal(err)
	}

	// The timestamps should all be between beforeUploadTime and
	// afterUploadTime.
	if fi.CreateTime.Before(beforeUploadTime) || fi.CreateTime.After(afterUploadTime) {
		t.Fatal("CreateTime was not within the correct interval")
	}
	if fi.AccessTime.Before(beforeUploadTime) || fi.AccessTime.After(afterUploadTime) {
		t.Fatal("AccessTime was not within the correct interval")
	}
	if fi.ChangeTime.Before(beforeUploadTime) || fi.ChangeTime.After(afterUploadTime) {
		t.Fatal("ChangeTime was not within the correct interval")
	}
	if fi.ModTime.Before(beforeUploadTime) || fi.ModTime.After(afterUploadTime) {
		t.Fatal("ModTime was not within the correct interval")
	}

	// After uploading a file the AccessTime, ChangeTime and ModTime should be
	// the same.
	if fi.AccessTime != fi.ChangeTime || fi.ChangeTime != fi.ModTime {
		t.Fatal("AccessTime, ChangeTime and ModTime are not the same")
	}

	// The CreateTime should precede the other timestamps.
	if fi.CreateTime.After(fi.AccessTime) {
		t.Fatal("CreateTime should before other timestamps")
	}

	// Get the time before starting the download.
	beforeDownloadTime := time.Now()

	// Download the file.
	_, err = r.DownloadByStream(rf)
	if err != nil {
		t.Fatal(err)
	}

	// Get the time after the download is done.
	afterDownloadTime := time.Now()

	// Get the timestamps using the API.
	fi2, err := r.File(rf)
	if err != nil {
		t.Fatal(err)
	}

	// Only the AccessTime should have changed.
	if fi2.AccessTime.Before(beforeDownloadTime) || fi2.AccessTime.After(afterDownloadTime) {
		t.Fatal("AccessTime was not within the correct interval")
	}
	if fi.CreateTime != fi2.CreateTime {
		t.Fatal("CreateTime changed after download")
	}
	if fi.ChangeTime != fi2.ChangeTime {
		t.Fatal("ChangeTime changed after download")
	}
	if fi.ModTime != fi2.ModTime {
		t.Fatal("ModTime changed after download")
	}

	// TODO Once we can change the localPath using the API, check that it only
	// changes the ChangeTime to do so.

	// Get the time before renaming.
	beforeRenameTime := time.Now()

	newSiaPath, err := modules.NewSiaPath("newsiapath")
	if err != nil {
		t.Fatal(err)
	}
	// Rename the file and check that only the ChangeTime changed.
	rf, err = r.Rename(rf, newSiaPath)
	if err != nil {
		t.Fatal(err)
	}

	// Get the time after renaming.
	afterRenameTime := time.Now()

	// Get the timestamps using the API.
	fi3, err := r.File(rf)
	if err != nil {
		t.Fatal(err)
	}

	// Only the ChangeTime should have changed.
	if fi3.ChangeTime.Before(beforeRenameTime) || fi3.ChangeTime.After(afterRenameTime) {
		t.Fatal("ChangeTime was not within the correct interval")
	}
	if fi2.CreateTime != fi3.CreateTime {
		t.Fatal("CreateTime changed after download")
	}
	if fi2.AccessTime != fi3.AccessTime {
		t.Fatal("AccessTime changed after download")
	}
	if fi2.ModTime != fi3.ModTime {
		t.Fatal("ModTime changed after download")
	}
}

// TestRenterThree executes a number of subtests using the same TestGroup to
// save time on initialization
func TestRenterThree(t *testing.T) {
	if testing.Short() {
		t.SkipNow()
	}
	t.Parallel()

	// Create a group for the subtests
	groupParams := siatest.GroupParams{
		Hosts:   5,
		Renters: 1,
		Miners:  1,
	}

	// Specify subtests to run
	subTests := []test{
		{"TestAllowanceDefaultSet", testAllowanceDefaultSet},
		{"TestFileAvailableAndRecoverable", testFileAvailableAndRecoverable},
		{"TestSetFileStuck", testSetFileStuck},
		{"TestUploadStreaming", testUploadStreaming},
		{"TestUploadDownload", testUploadDownload}, // Needs to be last as it impacts hosts
	}

	// Run tests
	if err := runRenterTests(t, groupParams, subTests); err != nil {
		t.Fatal(err)
	}
}

// TestRenterFour executes a number of subtests using the same TestGroup to
// save time on initialization
func TestRenterFour(t *testing.T) {
	if testing.Short() {
		t.SkipNow()
	}
	t.Parallel()

	// Create a group for the subtests
	groupParams := siatest.GroupParams{
		Hosts:   5,
		Renters: 1,
		Miners:  1,
	}

	// Specify subtests to run
	subTests := []test{
		{"TestStreamRepair", testStreamRepair},
		{"TestEscapeSiaPath", testEscapeSiaPath},
	}

	// Run tests
	if err := runRenterTests(t, groupParams, subTests); err != nil {
		t.Fatal(err)
	}
}

// testAllowanceDefaultSet tests that a renter's allowance is correctly set to
// the defaults after creating it and therefore confirming that the API
// endpoint and siatest package both work.
func testAllowanceDefaultSet(t *testing.T, tg *siatest.TestGroup) {
	if len(tg.Renters()) == 0 {
		t.Fatal("Test requires at least 1 renter")
	}
	// Get allowance.
	r := tg.Renters()[0]
	rg, err := r.RenterGet()
	if err != nil {
		t.Fatal(err)
	}
	// Make sure that the allowance was set correctly.
	if !reflect.DeepEqual(rg.Settings.Allowance, siatest.DefaultAllowance) {
		expected, _ := json.Marshal(siatest.DefaultAllowance)
		was, _ := json.Marshal(rg.Settings.Allowance)
		t.Log("Expected", string(expected))
		t.Log("Was", string(was))
		t.Fatal("Renter's allowance doesn't match siatest.DefaultAllowance")
	}
}

// testUploadStreaming uploads random data using the upload streaming API.
func testUploadStreaming(t *testing.T, tg *siatest.TestGroup) {
	if len(tg.Renters()) == 0 {
		t.Fatal("Test requires at least 1 renter")
	}
	// Create some random data to write.
	fileSize := fastrand.Intn(2*int(modules.SectorSize)) + siatest.Fuzz() + 2 // between 1 and 2*SectorSize + 3 bytes
	data := fastrand.Bytes(fileSize)
	d := bytes.NewReader(data)

	// Upload the data.
	siaPath, err := modules.NewSiaPath("/foo")
	if err != nil {
		t.Fatal(err)
	}
	r := tg.Renters()[0]
	err = r.RenterUploadStreamPost(d, siaPath, 1, uint64(len(tg.Hosts())-1), false)
	if err != nil {
		t.Fatal(err)
	}

	// Make sure the file reached full redundancy.
	err = build.Retry(100, 200*time.Millisecond, func() error {
		rfg, err := r.RenterFileGet(siaPath)
		if err != nil {
			return err
		}
		if rfg.File.Redundancy < float64(len(tg.Hosts())) {
			return fmt.Errorf("expected redundancy %v but was %v",
				len(tg.Hosts()), rfg.File.Redundancy)
		}
		if rfg.File.Filesize != uint64(len(data)) {
			return fmt.Errorf("expected uploaded file to have size %v but was %v",
				len(data), rfg.File.Filesize)
		}
		return nil
	})
	if err != nil {
		t.Fatal(err)
	}
	// Download the file again.
	downloadedData, err := r.RenterDownloadHTTPResponseGet(siaPath, 0, uint64(len(data)))
	if err != nil {
		t.Fatal(err)
	}
	// Compare downloaded data to original one.
	if !bytes.Equal([]byte(data), downloadedData) {
		t.Log("originalData:", data)
		t.Log("downloadedData:", downloadedData)
		t.Fatal("Downloaded data doesn't match uploaded data")
	}
}

// testReceivedFieldEqualsFileSize tests that the bug that caused finished
// downloads to stall in the UI and siac is gone.
func testReceivedFieldEqualsFileSize(t *testing.T, tg *siatest.TestGroup) {
	// Make sure the test has enough hosts.
	if len(tg.Hosts()) < 4 {
		t.Fatal("testReceivedFieldEqualsFileSize requires at least 4 hosts")
	}
	// Grab the first of the group's renters
	r := tg.Renters()[0]

	// Clear the download history to make sure it's empty before we start the test.
	err := r.RenterClearAllDownloadsPost()
	if err != nil {
		t.Fatal(err)
	}

	// Upload a file.
	dataPieces := uint64(3)
	parityPieces := uint64(1)
	fileSize := int(modules.SectorSize)
	lf, rf, err := r.UploadNewFileBlocking(fileSize, dataPieces, parityPieces, false)
	if err != nil {
		t.Fatal("Failed to upload a file for testing: ", err)
	}

	// This code sums up the 'received' variable in a similar way the renter
	// does it. We use it to find a fetchLen for which received != fetchLen due
	// to the implicit rounding of the unsigned integers.
	var fetchLen uint64
	for fetchLen = uint64(100); ; fetchLen++ {
		received := uint64(0)
		for piecesCompleted := uint64(1); piecesCompleted <= dataPieces; piecesCompleted++ {
			received += fetchLen / dataPieces
		}
		if received != fetchLen {
			break
		}
	}

	// Download fetchLen bytes of the file.
	_, err = r.DownloadToDiskPartial(rf, lf, false, 0, fetchLen)
	if err != nil {
		t.Fatal(err)
	}

	// Get the download.
	rdg, err := r.RenterDownloadsGet()
	if err != nil {
		t.Fatal(err)
	}
	d := rdg.Downloads[0]

	// Make sure that 'Received' matches the amount of data we fetched.
	if !d.Completed {
		t.Error("Download should be completed but wasn't")
	}
	if d.Received != fetchLen {
		t.Errorf("Received was %v but should be %v", d.Received, fetchLen)
	}
}

// testClearDownloadHistory makes sure that the download history is
// properly cleared when called through the API
func testClearDownloadHistory(t *testing.T, tg *siatest.TestGroup) {
	// Grab the first of the group's renters
	r := tg.Renters()[0]

	rdg, err := r.RenterDownloadsGet()
	if err != nil {
		t.Fatal("Could not get download history:", err)
	}
	numDownloads := 10
	if len(rdg.Downloads) < numDownloads {
		remainingDownloads := numDownloads - len(rdg.Downloads)
		rf, err := r.RenterFilesGet(false)
		if err != nil {
			t.Fatal(err)
		}
		// Check if the renter has any files
		// Upload a file if none
		if len(rf.Files) == 0 {
			dataPieces := uint64(1)
			parityPieces := uint64(1)
			fileSize := 100 + siatest.Fuzz()
			_, _, err := r.UploadNewFileBlocking(fileSize, dataPieces, parityPieces, false)
			if err != nil {
				t.Fatal("Failed to upload a file for testing: ", err)
			}
			rf, err = r.RenterFilesGet(false)
			if err != nil {
				t.Fatal(err)
			}
		}
		// Download files to build download history
		dest := filepath.Join(siatest.SiaTestingDir, strconv.Itoa(fastrand.Intn(math.MaxInt32)))
		for i := 0; i < remainingDownloads; i++ {
			err = r.RenterDownloadGet(rf.Files[0].SiaPath, dest, 0, rf.Files[0].Filesize, false)
			if err != nil {
				t.Fatal("Could not Download file:", err)
			}
		}
		rdg, err = r.RenterDownloadsGet()
		if err != nil {
			t.Fatal("Could not get download history:", err)
		}
		// Confirm download history is not empty
		if len(rdg.Downloads) != numDownloads {
			t.Fatalf("Not all downloads added to download history: only %v downloads added, expected %v", len(rdg.Downloads), numDownloads)
		}
	}
	numDownloads = len(rdg.Downloads)

	// Check removing one download from history
	// Remove First Download
	timestamp := rdg.Downloads[0].StartTime
	err = r.RenterClearDownloadsRangePost(timestamp, timestamp)
	if err != nil {
		t.Fatal("Error in API endpoint to remove download from history:", err)
	}
	numDownloads--
	rdg, err = r.RenterDownloadsGet()
	if err != nil {
		t.Fatal("Could not get download history:", err)
	}
	if len(rdg.Downloads) != numDownloads {
		t.Fatalf("Download history not reduced: history has %v downloads, expected %v", len(rdg.Downloads), numDownloads)
	}
	i := sort.Search(len(rdg.Downloads), func(i int) bool { return rdg.Downloads[i].StartTime.Equal(timestamp) })
	if i < len(rdg.Downloads) {
		t.Fatal("Specified download not removed from history")
	}
	// Remove Last Download
	timestamp = rdg.Downloads[len(rdg.Downloads)-1].StartTime
	err = r.RenterClearDownloadsRangePost(timestamp, timestamp)
	if err != nil {
		t.Fatal("Error in API endpoint to remove download from history:", err)
	}
	numDownloads--
	rdg, err = r.RenterDownloadsGet()
	if err != nil {
		t.Fatal("Could not get download history:", err)
	}
	if len(rdg.Downloads) != numDownloads {
		t.Fatalf("Download history not reduced: history has %v downloads, expected %v", len(rdg.Downloads), numDownloads)
	}
	i = sort.Search(len(rdg.Downloads), func(i int) bool { return rdg.Downloads[i].StartTime.Equal(timestamp) })
	if i < len(rdg.Downloads) {
		t.Fatal("Specified download not removed from history")
	}

	// Check Clear Before
	timestamp = rdg.Downloads[len(rdg.Downloads)-2].StartTime
	err = r.RenterClearDownloadsBeforePost(timestamp)
	if err != nil {
		t.Fatal("Error in API endpoint to clear download history before timestamp:", err)
	}
	rdg, err = r.RenterDownloadsGet()
	if err != nil {
		t.Fatal("Could not get download history:", err)
	}
	i = sort.Search(len(rdg.Downloads), func(i int) bool { return rdg.Downloads[i].StartTime.Before(timestamp) })
	if i < len(rdg.Downloads) {
		t.Fatal("Download found that was before given time")
	}

	// Check Clear After
	timestamp = rdg.Downloads[1].StartTime
	err = r.RenterClearDownloadsAfterPost(timestamp)
	if err != nil {
		t.Fatal("Error in API endpoint to clear download history after timestamp:", err)
	}
	rdg, err = r.RenterDownloadsGet()
	if err != nil {
		t.Fatal("Could not get download history:", err)
	}
	i = sort.Search(len(rdg.Downloads), func(i int) bool { return rdg.Downloads[i].StartTime.After(timestamp) })
	if i < len(rdg.Downloads) {
		t.Fatal("Download found that was after given time")
	}

	// Check clear range
	before := rdg.Downloads[1].StartTime
	after := rdg.Downloads[len(rdg.Downloads)-1].StartTime
	err = r.RenterClearDownloadsRangePost(after, before)
	if err != nil {
		t.Fatal("Error in API endpoint to remove range of downloads from history:", err)
	}
	rdg, err = r.RenterDownloadsGet()
	if err != nil {
		t.Fatal("Could not get download history:", err)
	}
	i = sort.Search(len(rdg.Downloads), func(i int) bool {
		return rdg.Downloads[i].StartTime.Before(before) && rdg.Downloads[i].StartTime.After(after)
	})
	if i < len(rdg.Downloads) {
		t.Fatal("Not all downloads from range removed from history")
	}

	// Check clearing download history
	err = r.RenterClearAllDownloadsPost()
	if err != nil {
		t.Fatal("Error in API endpoint to clear download history:", err)
	}
	rdg, err = r.RenterDownloadsGet()
	if err != nil {
		t.Fatal("Could not get download history:", err)
	}
	if len(rdg.Downloads) != 0 {
		t.Fatalf("Download history not cleared: history has %v downloads, expected 0", len(rdg.Downloads))
	}
}

// testDirectories checks the functionality of directories in the Renter
func testDirectories(t *testing.T, tg *siatest.TestGroup) {
	// Grab Renter
	r := tg.Renters()[0]

	// Test Directory endpoint for creating empty directory
	rd, err := r.UploadNewDirectory()
	if err != nil {
		t.Fatal(err)
	}

	// Check directory
	rgd, err := r.RenterGetDir(rd.SiaPath())
	if err != nil {
		t.Fatal(err)
	}
	// Directory should return 0 FileInfos and 1 DirectoryInfo with would belong
	// to the directory itself
	if len(rgd.Directories) != 1 {
		t.Fatal("Expected 1 DirectoryInfo to be returned but got:", len(rgd.Directories))
	}
	if rgd.Directories[0].SiaPath != rd.SiaPath() {
		t.Fatalf("SiaPaths do not match %v and %v", rgd.Directories[0].SiaPath, rd.SiaPath())
	}
	if len(rgd.Files) != 0 {
		t.Fatal("Expected no files in directory but found:", len(rgd.Files))
	}

	// Check uploading file to new subdirectory
	// Create local file
	size := 100 + siatest.Fuzz()
	fd := r.FilesDir()
	ld, err := fd.CreateDir("subDir1/subDir2/subDir3-" + persist.RandomSuffix())
	if err != nil {
		t.Fatal(err)
	}
	lf, err := ld.NewFile(size)
	if err != nil {
		t.Fatal(err)
	}

	// Upload file
	dataPieces := uint64(1)
	parityPieces := uint64(1)
	rf, err := r.UploadBlocking(lf, dataPieces, parityPieces, false)
	if err != nil {
		t.Fatal(err)
	}

	// Check directory that file was uploaded to
	siaPath, err := rf.SiaPath().Dir()
	if err != nil {
		t.Fatal(err)
	}
	rgd, err = r.RenterGetDir(siaPath)
	if err != nil {
		t.Fatal(err)
	}
	// Directory should have 1 file and 0 sub directories
	if len(rgd.Directories) != 1 {
		t.Fatal("Expected 1 DirectoryInfo to be returned but got:", len(rgd.Directories))
	}
	if len(rgd.Files) != 1 {
		t.Fatal("Expected 1 file in directory but found:", len(rgd.Files))
	}

	// Check parent directory
	siaPath, err = siaPath.Dir()
	if err != nil {
		t.Fatal(err)
	}
	rgd, err = r.RenterGetDir(siaPath)
	if err != nil {
		t.Fatal(err)
	}
	// Directory should have 0 files and 1 sub directory
	if len(rgd.Directories) != 2 {
		t.Fatal("Expected 2 DirectoryInfos to be returned but got:", len(rgd.Directories))
	}
	if len(rgd.Files) != 0 {
		t.Fatal("Expected 0 files in directory but found:", len(rgd.Files))
	}

	// Test renaming subdirectory
	subDir1, err := modules.NewSiaPath("subDir1")
	if err != nil {
		t.Fatal(err)
	}
	newSiaPath := modules.RandomSiaPath()
	if err = r.RenterDirRenamePost(subDir1, newSiaPath); err != nil {
		t.Fatal(err)
	}
	// Renamed directory should have 0 files and 1 sub directory.
	rgd, err = r.RenterGetDir(newSiaPath)
	if err != nil {
		t.Fatal(err)
	}
	if len(rgd.Files) != 0 {
		t.Fatalf("Renamed dir should have 0 files but had %v", len(rgd.Files))
	}
	if len(rgd.Directories) != 2 {
		t.Fatalf("Renamed dir should have 1 sub directory but had %v",
			len(rgd.Directories)-1)
	}
	// Subdir of renamed dir should have 0 files and 1 sub directory.
	rgd, err = r.RenterGetDir(rgd.Directories[1].SiaPath)
	if err != nil {
		t.Fatal(err)
	}
	if len(rgd.Files) != 0 {
		t.Fatalf("Renamed dir should have 0 files but had %v", len(rgd.Files))
	}
	if len(rgd.Directories) != 2 {
		t.Fatalf("Renamed dir should have 1 sub directory but had %v",
			len(rgd.Directories)-1)
	}
	// SubSubdir of renamed dir should have 1 file and 0 sub directories.
	rgd, err = r.RenterGetDir(rgd.Directories[1].SiaPath)
	if err != nil {
		t.Fatal(err)
	}
	if len(rgd.Files) != 1 {
		t.Fatalf("Renamed dir should have 1 file but had %v", len(rgd.Files))
	}
	if len(rgd.Directories) != 1 {
		t.Fatalf("Renamed dir should have 0 sub directories but had %v",
			len(rgd.Directories)-1)
	}
	// Try downloading the renamed file.
	if _, err := r.RenterDownloadHTTPResponseGet(rgd.Files[0].SiaPath, 0, uint64(size)); err != nil {
		t.Fatal(err)
	}

	// Check that the old siadir was deleted from disk
	_, err = os.Stat(subDir1.SiaDirSysPath(r.RenterFilesDir()))
	if !os.IsNotExist(err) {
		t.Fatal("Expected IsNotExist err, but got err:", err)
	}

	// Test deleting directory
	if err = r.RenterDirDeletePost(rd.SiaPath()); err != nil {
		t.Fatal(err)
	}

	// Check that siadir was deleted from disk
	_, err = os.Stat(rd.SiaPath().SiaDirSysPath(r.RenterFilesDir()))
	if !os.IsNotExist(err) {
		t.Fatal("Expected IsNotExist err, but got err:", err)
	}
}

// testDownloadAfterRenew makes sure that we can still download a file
// after the contract period has ended.
func testDownloadAfterRenew(t *testing.T, tg *siatest.TestGroup) {
	// Grab the first of the group's renters
	renter := tg.Renters()[0]
	// Upload file, creating a piece for each host in the group
	dataPieces := uint64(1)
	parityPieces := uint64(len(tg.Hosts())) - dataPieces
	fileSize := 100 + siatest.Fuzz()
	_, remoteFile, err := renter.UploadNewFileBlocking(fileSize, dataPieces, parityPieces, false)
	if err != nil {
		t.Fatal("Failed to upload a file for testing: ", err)
	}
	// Mine enough blocks for the next period to start. This means the
	// contracts should be renewed and the data should still be available for
	// download.
	miner := tg.Miners()[0]
	for i := types.BlockHeight(0); i < siatest.DefaultAllowance.Period; i++ {
		if err := miner.MineBlock(); err != nil {
			t.Fatal(err)
		}
	}
	// Download the file synchronously directly into memory.
	_, err = renter.DownloadByStream(remoteFile)
	if err != nil {
		t.Fatal(err)
	}
}

// testDownloadMultipleLargeSectors downloads multiple large files (>5 Sectors)
// in parallel and makes sure that the downloads are blocking each other.
func testDownloadMultipleLargeSectors(t *testing.T, tg *siatest.TestGroup) {
	// parallelDownloads is the number of downloads that are run in parallel.
	parallelDownloads := 10
	// fileSize is the size of the downloaded file.
	fileSize := int(10*modules.SectorSize) + siatest.Fuzz()
	// set download limits and reset them after test.
	// uniqueRemoteFiles is the number of files that will be uploaded to the
	// network. Downloads will choose the remote file to download randomly.
	uniqueRemoteFiles := 5
	// Grab the first of the group's renters
	renter := tg.Renters()[0]
	// set download limits and reset them after test.
	if err := renter.RenterPostRateLimit(int64(fileSize)*2, 0); err != nil {
		t.Fatal("failed to set renter bandwidth limit", err)
	}
	defer func() {
		if err := renter.RenterPostRateLimit(0, 0); err != nil {
			t.Error("failed to reset renter bandwidth limit", err)
		}
	}()

	// Upload files
	dataPieces := uint64(len(tg.Hosts())) - 1
	parityPieces := uint64(1)
	remoteFiles := make([]*siatest.RemoteFile, 0, uniqueRemoteFiles)
	for i := 0; i < uniqueRemoteFiles; i++ {
		_, remoteFile, err := renter.UploadNewFileBlocking(fileSize, dataPieces, parityPieces, false)
		if err != nil {
			t.Fatal("Failed to upload a file for testing: ", err)
		}
		remoteFiles = append(remoteFiles, remoteFile)
	}

	// Randomly download using download to file and download to stream methods.
	wg := new(sync.WaitGroup)
	for i := 0; i < parallelDownloads; i++ {
		wg.Add(1)
		go func() {
			var err error
			var rf = remoteFiles[fastrand.Intn(len(remoteFiles))]
			if fastrand.Intn(2) == 0 {
				_, err = renter.DownloadByStream(rf)
			} else {
				_, err = renter.DownloadToDisk(rf, false)
			}
			if err != nil {
				t.Error("Download failed:", err)
			}
			wg.Done()
		}()
	}
	wg.Wait()
}

// testLocalRepair tests if a renter correctly repairs a file from disk
// after a host goes offline.
func testLocalRepair(t *testing.T, tg *siatest.TestGroup) {
	// Grab the first of the group's renters
	renter := tg.Renters()[0]

	// Check that we have enough hosts for this test.
	if len(tg.Hosts()) < 2 {
		t.Fatal("This test requires at least 2 hosts")
	}

	// Set fileSize and redundancy for upload
	fileSize := int(modules.SectorSize)
	dataPieces := uint64(1)
	parityPieces := uint64(len(tg.Hosts())) - dataPieces

	// Upload file
	_, remoteFile, err := renter.UploadNewFileBlocking(fileSize, dataPieces, parityPieces, false)
	if err != nil {
		t.Fatal(err)
	}
	// Get the file info of the fully uploaded file. Tha way we can compare the
	// redundancies later.
	fi, err := renter.File(remoteFile)
	if err != nil {
		t.Fatal("failed to get file info", err)
	}

	// Take down hosts until enough are missing that the chunks get marked as
	// stuck after repairs.
	var hostsRemoved uint64
	for hostsRemoved = 0; float64(hostsRemoved)/float64(parityPieces) <= siafile.RemoteRepairDownloadThreshold; hostsRemoved++ {
		if err := tg.RemoveNode(tg.Hosts()[0]); err != nil {
			t.Fatal("Failed to shutdown host", err)
		}
	}
	expectedRedundancy := float64(dataPieces+parityPieces-hostsRemoved) / float64(dataPieces)
	if err := renter.WaitForDecreasingRedundancy(remoteFile, expectedRedundancy); err != nil {
		t.Fatal("Redundancy isn't decreasing", err)
	}
	// We should still be able to download
	if _, err := renter.DownloadByStream(remoteFile); err != nil {
		t.Fatal("Failed to download file", err)
	}
	// Bring up hosts to replace the ones that went offline.
	for hostsRemoved > 0 {
		hostsRemoved--
		_, err = tg.AddNodes(node.HostTemplate)
		if err != nil {
			t.Fatal("Failed to create a new host", err)
		}
	}
	if err := renter.WaitForUploadRedundancy(remoteFile, fi.Redundancy); err != nil {
		t.Fatal("File wasn't repaired", err)
	}
	// Check to see if a chunk got repaired and marked as unstuck
	err = renter.WaitForStuckChunksToRepair()
	if err != nil {
		t.Fatal(err)
	}
	// We should be able to download
	if _, err := renter.DownloadByStream(remoteFile); err != nil {
		t.Fatal("Failed to download file", err)
	}
}

// testRemoteRepair tests if a renter correctly repairs a file by
// downloading it after a host goes offline.
func testRemoteRepair(t *testing.T, tg *siatest.TestGroup) {
	// Grab the first of the group's renters
	r := tg.Renters()[0]

	// Check that we have enough hosts for this test.
	if len(tg.Hosts()) < 2 {
		t.Fatal("This test requires at least 2 hosts")
	}

	// Set fileSize and redundancy for upload
	fileSize := int(modules.SectorSize)
	dataPieces := uint64(1)
	parityPieces := uint64(len(tg.Hosts())) - dataPieces

	// Upload file
	localFile, remoteFile, err := r.UploadNewFileBlocking(fileSize, dataPieces, parityPieces, false)
	if err != nil {
		t.Fatal(err)
	}
	// Get the file info of the fully uploaded file. Tha way we can compare the
	// redundancieslater.
	fi, err := r.File(remoteFile)
	if err != nil {
		t.Fatal("failed to get file info", err)
	}

	// Delete the file locally.
	if err := localFile.Delete(); err != nil {
		t.Fatal("failed to delete local file", err)
	}

	// Take down all of the parity hosts and check if redundancy decreases.
	for i := uint64(0); i < parityPieces; i++ {
		if err := tg.RemoveNode(tg.Hosts()[0]); err != nil {
			t.Fatal("Failed to shutdown host", err)
		}
	}
	expectedRedundancy := float64(dataPieces+parityPieces-1) / float64(dataPieces)
	if err := r.WaitForDecreasingRedundancy(remoteFile, expectedRedundancy); err != nil {
		t.Fatal("Redundancy isn't decreasing", err)
	}
	// We should still be able to download
	if _, err := r.DownloadByStream(remoteFile); err != nil {
		t.Error("Failed to download file", err)
	}
	// Bring up new parity hosts and check if redundancy increments again.
	_, err = tg.AddNodeN(node.HostTemplate, int(parityPieces))
	if err != nil {
		t.Fatal("Failed to create a new host", err)
	}
	// When doing remote repair the redundancy might not reach 100%.
	expectedRedundancy = (1.0 - siafile.RemoteRepairDownloadThreshold) * fi.Redundancy
	if err := r.WaitForUploadRedundancy(remoteFile, expectedRedundancy); err != nil {
		t.Fatal("File wasn't repaired", err)
	}
	// Check to see if a chunk got repaired and marked as unstuck
	err = r.WaitForStuckChunksToRepair()
	if err != nil {
		t.Fatal(err)
	}
	// We should be able to download
	if _, err := r.DownloadByStream(remoteFile); err != nil {
		t.Fatal("Failed to download file", err)
	}
}

// testSingleFileGet is a subtest that uses an existing TestGroup to test if
// using the single file API endpoint works
func testSingleFileGet(t *testing.T, tg *siatest.TestGroup) {
	if len(tg.Hosts()) < 2 {
		t.Fatal("This test requires at least 2 hosts")
	}
	// Grab the first of the group's renters
	renter := tg.Renters()[0]
	// Upload file, creating a piece for each host in the group
	dataPieces := uint64(1)
	parityPieces := uint64(len(tg.Hosts())) - dataPieces
	fileSize := 100 + siatest.Fuzz()
	_, _, err := renter.UploadNewFileBlocking(fileSize, dataPieces, parityPieces, false)
	if err != nil {
		t.Fatal("Failed to upload a file for testing: ", err)
	}

	// Get all files from Renter
	files, err := renter.Files(false)
	if err != nil {
		t.Fatal("Failed to get renter files: ", err)
	}

	// Loop over files and compare against single file endpoint
	for i := range files {
		// Get Single File
		rf, err := renter.RenterFileGet(files[i].SiaPath)
		if err != nil {
			t.Fatal(err)
		}

		// Compare File result and Files Results
		if !reflect.DeepEqual(files[i], rf.File) {
			t.Fatalf("FileInfos do not match \nFiles Entry: %v\nFile Entry: %v", files[i], rf.File)
		}
	}
}

// testUploadDownload is a subtest that uses an existing TestGroup to test if
// uploading and downloading a file works
func testUploadDownload(t *testing.T, tg *siatest.TestGroup) {
	// Grab the first of the group's renters
	renter := tg.Renters()[0]
	// Upload file, creating a piece for each host in the group
	dataPieces := uint64(1)
	parityPieces := uint64(len(tg.Hosts())) - dataPieces
	fileSize := fastrand.Intn(2*int(modules.SectorSize)) + siatest.Fuzz() + 2 // between 1 and 2*SectorSize + 3 bytes
	localFile, remoteFile, err := renter.UploadNewFileBlocking(fileSize, dataPieces, parityPieces, false)
	if err != nil {
		t.Fatal("Failed to upload a file for testing: ", err)
	}
	// Download the file synchronously directly into memory
	_, err = renter.DownloadByStream(remoteFile)
	if err != nil {
		t.Fatal(err)
	}
	// Download the file synchronously to a file on disk
	_, err = renter.DownloadToDisk(remoteFile, false)
	if err != nil {
		t.Fatal(err)
	}
	// Download the file asynchronously and wait for the download to finish.
	localFile, err = renter.DownloadToDisk(remoteFile, true)
	if err != nil {
		t.Error(err)
	}
	if err := renter.WaitForDownload(localFile, remoteFile); err != nil {
		t.Error(err)
	}
	// Stream the file.
	_, err = renter.Stream(remoteFile)
	if err != nil {
		t.Fatal(err)
	}
	// Stream the file partially a few times. At least 1 byte is streamed.
	for i := 0; i < 5; i++ {
		from := fastrand.Intn(fileSize - 1)             // [0..fileSize-2]
		to := from + 1 + fastrand.Intn(fileSize-from-1) // [from+1..fileSize-1]
		_, err = renter.StreamPartial(remoteFile, localFile, uint64(from), uint64(to))
		if err != nil {
			t.Fatal(err)
		}
	}
}

// testUploadWithAndWithoutForceParameter is a subtest that uses an existing TestGroup to test if
// uploading an existing file is successful when setting 'force' to 'true' and 'force' set to 'false'
func testUploadWithAndWithoutForceParameter(t *testing.T, tg *siatest.TestGroup) {
	if len(tg.Hosts()) < 2 {
		t.Fatal("This test requires at least 2 hosts")
	}
	// Grab the first of the group's renters
	renter := tg.Renters()[0]

	// Upload file, creating a piece for each host in the group
	dataPieces := uint64(1)
	parityPieces := uint64(len(tg.Hosts())) - dataPieces
	fileSize := 100 + siatest.Fuzz()
	localFile, _, err := renter.UploadNewFileBlocking(fileSize, dataPieces, parityPieces, false)
	if err != nil {
		t.Fatal("Failed to upload a file for testing: ", err)
	}
	_, err = renter.UploadBlocking(localFile, dataPieces, parityPieces, true)
	if err != nil {
		t.Fatal("Failed to force overwrite a file when specifying 'force=true': ", err)
	}

	// Upload file, creating a piece for each host in the group
	dataPieces = uint64(1)
	parityPieces = uint64(len(tg.Hosts())) - dataPieces
	fileSize = 100 + siatest.Fuzz()
	localFile, _, err = renter.UploadNewFileBlocking(fileSize, dataPieces, parityPieces, false)
	if err != nil {
		t.Fatal("Failed to upload a file for testing: ", err)
	}
	_, err = renter.UploadBlocking(localFile, dataPieces, parityPieces, false)
	if err == nil {
		t.Fatal("File overwritten without specifying 'force=true'")
	}
}

// TestRenterInterrupt executes a number of subtests using the same TestGroup to
// save time on initialization
func TestRenterInterrupt(t *testing.T) {
	if !build.VLONG {
		t.SkipNow()
	}
	t.Parallel()

	// Create a group for the subtests
	groupParams := siatest.GroupParams{
		Hosts:  5,
		Miners: 1,
	}

	// Specify sub tests
	subTests := []test{
		{"TestContractInterruptedSaveToDiskAfterDeletion", testContractInterruptedSaveToDiskAfterDeletion},
		{"TestDownloadInterruptedAfterSendingRevision", testDownloadInterruptedAfterSendingRevision},
		{"TestDownloadInterruptedBeforeSendingRevision", testDownloadInterruptedBeforeSendingRevision},
		{"TestUploadInterruptedAfterSendingRevision", testUploadInterruptedAfterSendingRevision},
		{"TestUploadInterruptedBeforeSendingRevision", testUploadInterruptedBeforeSendingRevision},
	}

	// Run tests
	if err := runRenterTests(t, groupParams, subTests); err != nil {
		t.Fatal(err)
	}
}

// testContractInterruptedSaveToDiskAfterDeletion runs testDownloadInterrupted with
// a dependency that interrupts the download after sending the signed revision
// to the host.
func testContractInterruptedSaveToDiskAfterDeletion(t *testing.T, tg *siatest.TestGroup) {
	testContractInterrupted(t, tg, dependencies.NewDependencyInterruptContractSaveToDiskAfterDeletion())
}

// testDownloadInterruptedAfterSendingRevision runs testDownloadInterrupted with
// a dependency that interrupts the download after sending the signed revision
// to the host.
func testDownloadInterruptedAfterSendingRevision(t *testing.T, tg *siatest.TestGroup) {
	testDownloadInterrupted(t, tg, dependencies.NewDependencyInterruptDownloadAfterSendingRevision())
}

// testDownloadInterruptedBeforeSendingRevision runs testDownloadInterrupted
// with a dependency that interrupts the download before sending the signed
// revision to the host.
func testDownloadInterruptedBeforeSendingRevision(t *testing.T, tg *siatest.TestGroup) {
	testDownloadInterrupted(t, tg, dependencies.NewDependencyInterruptDownloadBeforeSendingRevision())
}

// testUploadInterruptedAfterSendingRevision runs testUploadInterrupted with a
// dependency that interrupts the upload after sending the signed revision to
// the host.
func testUploadInterruptedAfterSendingRevision(t *testing.T, tg *siatest.TestGroup) {
	testUploadInterrupted(t, tg, dependencies.NewDependencyInterruptUploadAfterSendingRevision())
}

// testUploadInterruptedBeforeSendingRevision runs testUploadInterrupted with a
// dependency that interrupts the upload before sending the signed revision to
// the host.
func testUploadInterruptedBeforeSendingRevision(t *testing.T, tg *siatest.TestGroup) {
	testUploadInterrupted(t, tg, dependencies.NewDependencyInterruptUploadBeforeSendingRevision())
}

// testContractInterrupted interrupts a download using the provided dependencies.
func testContractInterrupted(t *testing.T, tg *siatest.TestGroup, deps *dependencies.DependencyInterruptOnceOnKeyword) {
	// Add Renter
	testDir := renterTestDir(t.Name())
	renterTemplate := node.Renter(testDir + "/renter")
	renterTemplate.ContractorDeps = deps
	renterTemplate.Allowance = siatest.DefaultAllowance
	renterTemplate.Allowance.Period = 100
	renterTemplate.Allowance.RenewWindow = 75
	nodes, err := tg.AddNodes(renterTemplate)
	if err != nil {
		t.Fatal(err)
	}
	renter := nodes[0]

	// Call fail on the dependency every 10 ms.
	cancel := make(chan struct{})
	wg := new(sync.WaitGroup)
	wg.Add(1)
	go func() {
		for {
			// Cause the contract renewal to fail
			deps.Fail()
			select {
			case <-cancel:
				wg.Done()
				return
			case <-time.After(10 * time.Millisecond):
			}
		}
	}()

	// Renew contracts.
	if err = renewContractsByRenewWindow(renter, tg); err != nil {
		t.Fatal(err)
	}

	// Disrupt statement should prevent contracts from being renewed properly.
	// This means that both old and new contracts will be staticContracts which
	// are exported through the API via RenterContracts.Contracts
	err = build.Retry(50, 100*time.Millisecond, func() error {
		rc, err := renter.RenterContractsGet()
		if err != nil {
			return err
		}
		if len(rc.Contracts) != len(tg.Hosts())*2 {
			return fmt.Errorf("Incorrect number of staticContracts: have %v expected %v", len(rc.Contracts), len(tg.Hosts())*2)
		}
		return nil
	})
	if err != nil {
		renter.PrintDebugInfo(t, true, false, true)
		t.Fatal(err)
	}

	// By mining blocks to trigger threadContractMaintenance,
	// managedCheckForDuplicates should move renewed contracts from
	// staticContracts to oldContracts even though disrupt statement is still
	// interrupting renew code.
	m := tg.Miners()[0]
	if err = m.MineBlock(); err != nil {
		t.Fatal(err)
	}
	if err = tg.Sync(); err != nil {
		t.Fatal(err)
	}
	err = build.Retry(70, 100*time.Millisecond, func() error {
		rc, err := renter.RenterInactiveContractsGet()
		if err != nil {
			return err
		}
		if len(rc.InactiveContracts) != len(tg.Hosts()) {
			return fmt.Errorf("Incorrect number of inactive contracts: have %v expected %v", len(rc.InactiveContracts), len(tg.Hosts()))
		}
		if len(rc.ActiveContracts) != len(tg.Hosts()) {
			return fmt.Errorf("Incorrect number of active contracts: have %v expected %v", len(rc.ActiveContracts), len(tg.Hosts()))
		}
		if len(rc.Contracts) != len(tg.Hosts()) {
			return fmt.Errorf("Incorrect number of staticContracts: have %v expected %v", len(rc.Contracts), len(tg.Hosts()))
		}
		if err = m.MineBlock(); err != nil {
			return err
		}
		return nil
	})
	if err != nil {
		renter.PrintDebugInfo(t, true, false, true)
		t.Fatal(err)
	}

	// Stop calling fail on the dependency.
	close(cancel)
	wg.Wait()
	deps.Disable()
}

// testDownloadInterrupted interrupts a download using the provided dependencies.
func testDownloadInterrupted(t *testing.T, tg *siatest.TestGroup, deps *dependencies.DependencyInterruptOnceOnKeyword) {
	// Add Renter
	testDir := renterTestDir(t.Name())
	renterTemplate := node.Renter(testDir + "/renter")
	renterTemplate.ContractSetDeps = deps
	nodes, err := tg.AddNodes(renterTemplate)
	if err != nil {
		t.Fatal(err)
	}

	// Set the bandwidth limit to 1 chunk per second.
	renter := nodes[0]
	ct := crypto.TypeDefaultRenter
	dataPieces := uint64(len(tg.Hosts())) - 1
	parityPieces := uint64(1)
	chunkSize := siatest.ChunkSize(dataPieces, ct)
	_, remoteFile, err := renter.UploadNewFileBlocking(int(chunkSize), dataPieces, parityPieces, false)
	if err != nil {
		t.Fatal(err)
	}
	if err := renter.RenterPostRateLimit(int64(chunkSize), int64(chunkSize)); err != nil {
		t.Fatal(err)
	}

	// Call fail on the dependency every 10 ms.
	cancel := make(chan struct{})
	wg := new(sync.WaitGroup)
	wg.Add(1)
	go func() {
		for {
			// Cause the next download to fail.
			deps.Fail()
			select {
			case <-cancel:
				wg.Done()
				return
			case <-time.After(10 * time.Millisecond):
			}
		}
	}()
	// Try downloading the file 5 times.
	for i := 0; i < 5; i++ {
		if _, err := renter.DownloadByStream(remoteFile); err == nil {
			t.Fatal("Download shouldn't succeed since it was interrupted")
		}
	}
	// Stop calling fail on the dependency.
	close(cancel)
	wg.Wait()
	deps.Disable()
	// Download the file once more successfully
	if _, err := renter.DownloadByStream(remoteFile); err != nil {
		t.Fatal("Failed to download the file", err)
	}
}

// testUploadInterrupted let's the upload fail using the provided dependencies
// and makes sure that this doesn't corrupt the contract.
func testUploadInterrupted(t *testing.T, tg *siatest.TestGroup, deps *dependencies.DependencyInterruptOnceOnKeyword) {
	// Add Renter
	testDir := renterTestDir(t.Name())
	renterTemplate := node.Renter(testDir + "/renter")
	renterTemplate.ContractSetDeps = deps
	nodes, err := tg.AddNodes(renterTemplate)
	if err != nil {
		t.Fatal(err)
	}

	// Set the bandwidth limit to 1 chunk per second.
	ct := crypto.TypeDefaultRenter
	renter := nodes[0]
	dataPieces := uint64(len(tg.Hosts())) - 1
	parityPieces := uint64(1)
	chunkSize := siatest.ChunkSize(dataPieces, ct)
	if err := renter.RenterPostRateLimit(int64(chunkSize), int64(chunkSize)); err != nil {
		t.Fatal(err)
	}

	// Call fail on the dependency every two seconds to allow some uploads to
	// finish.
	cancel := make(chan struct{})
	done := make(chan struct{})
	wg := new(sync.WaitGroup)
	wg.Add(1)
	go func() {
		defer close(done)
		// Loop until cancel was closed or we reach 5 iterations. Otherwise we
		// might end up blocking the upload for too long.
		for i := 0; i < 10; i++ {
			// Cause the next upload to fail.
			deps.Fail()
			select {
			case <-cancel:
				wg.Done()
				return
			case <-time.After(100 * time.Millisecond):
			}
		}
		wg.Done()
	}()

	// Upload a file that's 1 chunk large.
	_, remoteFile, err := renter.UploadNewFileBlocking(int(chunkSize), dataPieces, parityPieces, false)
	if err != nil {
		t.Fatal(err)
	}
	// Make sure that the upload does not finish before the interrupting go
	// routine is finished
	select {
	case <-done:
	default:
		t.Fatal("Upload finished before interrupt signal is done")
	}
	// Stop calling fail on the dependency.
	close(cancel)
	wg.Wait()
	deps.Disable()
	// Download the file.
	if _, err := renter.DownloadByStream(remoteFile); err != nil {
		t.Fatal("Failed to download the file", err)
	}
}

// TestRenterAddNodes runs a subset of tests that require adding their own renter
func TestRenterAddNodes(t *testing.T) {
	if testing.Short() {
		t.SkipNow()
	}
	t.Parallel()

	// Create a group for testing
	groupParams := siatest.GroupParams{
		Hosts:   5,
		Renters: 1,
		Miners:  1,
	}

	// Specify subtests to run
	subTests := []test{
		{"TestRedundancyReporting", testRedundancyReporting}, // Put first because it pulls the original tg renter
		{"TestOverspendAllowance", testOverspendAllowance},
		{"TestRenterCancelAllowance", testRenterCancelAllowance},
		{"TestRenewFailing", testRenewFailing}, // Put last because it impacts a host
	}

	// Run tests
	if err := runRenterTests(t, groupParams, subTests); err != nil {
		t.Fatal(err)
	}
}

// testRedundancyReporting verifies that redundancy reporting is accurate if
// contracts become offline.
func testRedundancyReporting(t *testing.T, tg *siatest.TestGroup) {
	// Upload a file.
	dataPieces := uint64(1)
	parityPieces := uint64(len(tg.Hosts()) - 1)

	renter := tg.Renters()[0]
	_, rf, err := renter.UploadNewFileBlocking(100, dataPieces, parityPieces, false)
	if err != nil {
		t.Fatal(err)
	}

	// Stop a host.
	host := tg.Hosts()[0]
	if err := tg.StopNode(host); err != nil {
		t.Fatal(err)
	}

	// Mine a block to trigger contract maintenance.
	miner := tg.Miners()[0]
	if err := miner.MineBlock(); err != nil {
		t.Fatal(err)
	}

	// Redundancy should decrease.
	expectedRedundancy := float64(dataPieces+parityPieces-1) / float64(dataPieces)
	if err := renter.WaitForDecreasingRedundancy(rf, expectedRedundancy); err != nil {
		t.Fatal("Redundancy isn't decreasing", err)
	}

	// Restart the host.
	if err := tg.StartNode(host); err != nil {
		t.Fatal(err)
	}

	// Wait until the host shows up as active again.
	pk, err := host.HostPublicKey()
	if err != nil {
		t.Fatal(err)
	}
	err = build.Retry(60, time.Second, func() error {
		hdag, err := renter.HostDbActiveGet()
		if err != nil {
			return err
		}
		for _, h := range hdag.Hosts {
			if reflect.DeepEqual(h.PublicKey, pk) {
				return nil
			}
		}
		// If host is not active, announce it again and mine a block.
		if err := host.HostAnnouncePost(); err != nil {
			return (err)
		}
		miner := tg.Miners()[0]
		if err := miner.MineBlock(); err != nil {
			return (err)
		}
		if err := tg.Sync(); err != nil {
			return (err)
		}
		hg, err := host.HostGet()
		if err != nil {
			return err
		}
		return fmt.Errorf("host with address %v not active", hg.InternalSettings.NetAddress)
	})
	if err != nil {
		t.Fatal(err)
	}

	if err := miner.MineBlock(); err != nil {
		t.Fatal(err)
	}

	// Redundancy should go back to normal.
	expectedRedundancy = float64(dataPieces+parityPieces) / float64(dataPieces)
	if err := renter.WaitForUploadRedundancy(rf, expectedRedundancy); err != nil {
		t.Fatal("Redundancy is not increasing")
	}
}

// testRenewFailing checks if a contract gets marked as !goodForRenew after
// failing multiple times in a row.
func testRenewFailing(t *testing.T, tg *siatest.TestGroup) {
	// Add a renter with a custom allowance to give it plenty of time to renew
	// the contract later.
	renterParams := node.Renter(filepath.Join(renterTestDir(t.Name()), "renter"))
	renterParams.Allowance = siatest.DefaultAllowance
	renterParams.Allowance.Hosts = uint64(len(tg.Hosts()) - 1)
	renterParams.Allowance.Period = 200
	renterParams.Allowance.RenewWindow = 100
	nodes, err := tg.AddNodes(renterParams)
	if err != nil && len(nodes) > 0 {
		renter := nodes[0]
		renter.PrintDebugInfo(t, true, true, true)
		t.Fatal(err)
	} else if err != nil {
		t.Fatal(err)
	}
	renter := nodes[0]

	// All the contracts of the renter should be goodForRenew. So there should
	// be no inactive contracts, only active contracts
	rcg, err := renter.RenterInactiveContractsGet()
	if err != nil {
		t.Fatal(err)
	}
	if uint64(len(rcg.ActiveContracts)) != renterParams.Allowance.Hosts {
		for i, c := range rcg.ActiveContracts {
			fmt.Println(i, c.HostPublicKey)
		}
		t.Fatalf("renter had %v contracts but should have %v",
			len(rcg.ActiveContracts), renterParams.Allowance.Hosts)
	}
	if len(rcg.InactiveContracts) != 0 {
		t.Fatal("Renter should have 0 inactive contracts but has", len(rcg.InactiveContracts))
	}

	// Create a map of the hosts in the group.
	hostMap := make(map[string]*siatest.TestNode)
	for _, host := range tg.Hosts() {
		pk, err := host.HostPublicKey()
		if err != nil {
			t.Fatal(err)
		}
		hostMap[pk.String()] = host
	}
	// Lock the wallet of one of the used hosts to make the renew fail.
	var lockedHostPK types.SiaPublicKey
	for _, c := range rcg.ActiveContracts {
		if host, used := hostMap[c.HostPublicKey.String()]; used {
			lockedHostPK = c.HostPublicKey
			if err := host.WalletLockPost(); err != nil {
				t.Fatal(err)
			}
			break
		}
	}
	// Wait until the contract is supposed to be renewed.
	cg, err := renter.ConsensusGet()
	if err != nil {
		t.Fatal(err)
	}
	rg, err := renter.RenterGet()
	if err != nil {
		t.Fatal(err)
	}
	miner := tg.Miners()[0]
	blockHeight := cg.Height
	for blockHeight+rg.Settings.Allowance.RenewWindow < rcg.ActiveContracts[0].EndHeight {
		if err := miner.MineBlock(); err != nil {
			t.Fatal(err)
		}
		blockHeight++
	}

	// there should be no inactive contracts, only active contracts.
	rcg, err = renter.RenterInactiveContractsGet()
	if err != nil {
		t.Fatal(err)
	}
	if uint64(len(rcg.ActiveContracts)) != renterParams.Allowance.Hosts {
		for i, c := range rcg.ActiveContracts {
			fmt.Println(i, c.HostPublicKey)
		}
		t.Fatalf("renter had %v contracts but should have %v",
			len(rcg.ActiveContracts), renterParams.Allowance.Hosts)
	}
	if len(rcg.InactiveContracts) != 0 {
		t.Fatal("Renter should have 0 inactive contracts but has", len(rcg.InactiveContracts))
	}

	// mine enough blocks to reach the second half of the renew window.
	for ; blockHeight+rg.Settings.Allowance.RenewWindow/2 < rcg.ActiveContracts[0].EndHeight; blockHeight++ {
		if err := miner.MineBlock(); err != nil {
			t.Fatal(err)
		}
	}

	// We should be within the second half of the renew window now. We keep
	// mining blocks until the host with the locked wallet has been replaced.
	// This should happen before we reach the endHeight of the contracts. This
	// means we should have number of hosts - 1 active contracts and number of
	// hosts - 1 inactive contracts.  One of the inactive contracts will be
	// !goodForRenew due to the host
	err = build.Retry(int(rcg.ActiveContracts[0].EndHeight-blockHeight), 1*time.Second, func() error {
		if err := miner.MineBlock(); err != nil {
			return err
		}

		// contract should be !goodForRenew now.
		rc, err := renter.RenterDisabledContractsGet()
		if err != nil {
			return err
		}
		if len(rc.ActiveContracts) != len(tg.Hosts())-1 {
			return fmt.Errorf("Expected %v active contracts, got %v", len(tg.Hosts())-1, len(rc.ActiveContracts))
		}
		if len(rc.RenewedContracts) != len(tg.Hosts())-2 {
			return fmt.Errorf("Expected %v renewed contracts, got %v", len(tg.Hosts())-2, len(rc.RenewedContracts))
		}
		if len(rc.DisabledContracts) != 1 {
			return fmt.Errorf("Expected %v disabled contracts, got %v", 1, len(rc.DisabledContracts))
		}

		// Check that the locked host is in inactive and not in active.
		for _, c := range rc.ActiveContracts {
			if c.HostPublicKey.String() == lockedHostPK.String() {
				return errors.New("locked host still appears in set of active contracts")
			}
		}
		// If the host does appear in the inactive, set, then the test has
		// passed.
		for _, c := range rc.ActiveContracts {
			if c.HostPublicKey.String() == lockedHostPK.String() {
				return nil
			}
		}
		return nil
	})
	if err != nil {
		renter.PrintDebugInfo(t, true, true, true)
		t.Fatal(err)
	}
}

// testRenterCancelAllowance tests that setting an empty allowance causes
// uploads, downloads, and renewals to cease as well as tests that resetting the
// allowance after the allowance was cancelled will trigger the correct contract
// formation.
func testRenterCancelAllowance(t *testing.T, tg *siatest.TestGroup) {
	renterParams := node.Renter(filepath.Join(renterTestDir(t.Name()), "renter"))
	nodes, err := tg.AddNodes(renterParams)
	if err != nil {
		t.Fatal(err)
	}
	renter := nodes[0]

	// Test Resetting allowance
	// Cancel the allowance
	if err := renter.RenterCancelAllowance(); err != nil {
		t.Fatal(err)
	}

	// Give it some time to mark the contracts as !goodForUpload and
	// !goodForRenew.
	err = build.Retry(200, 100*time.Millisecond, func() error {
		rc, err := renter.RenterInactiveContractsGet()
		if err != nil {
			return err
		}
		// Should now only have inactive contracts.
		if len(rc.ActiveContracts) != 0 {
			return fmt.Errorf("expected 0 active contracts, got %v", len(rc.ActiveContracts))
		}
		if len(rc.InactiveContracts) != len(tg.Hosts()) {
			return fmt.Errorf("expected %v inactive contracts, got %v", len(tg.Hosts()), len(rc.InactiveContracts))
		}
		for _, c := range rc.InactiveContracts {
			if c.GoodForUpload {
				return errors.New("contract shouldn't be goodForUpload")
			}
			if c.GoodForRenew {
				return errors.New("contract shouldn't be goodForRenew")
			}
		}
		return nil
	})
	if err != nil {
		t.Fatal(err)
	}

	// Set the allowance again.
	if err := renter.RenterPostAllowance(siatest.DefaultAllowance); err != nil {
		t.Fatal(err)
	}

	// Mine a block to start the threadedContractMaintenance.
	if err := tg.Miners()[0].MineBlock(); err != nil {
		t.Fatal(err)
	}

	// Give it some time to mark the contracts as goodForUpload and
	// goodForRenew again.
	err = build.Retry(200, 100*time.Millisecond, func() error {
		rc, err := renter.RenterInactiveContractsGet()
		if err != nil {
			return err
		}
		// Should now only have active contracts.
		if len(rc.ActiveContracts) != len(tg.Hosts()) {
			return fmt.Errorf("expected %v active contracts, got %v", len(tg.Hosts()), len(rc.ActiveContracts))
		}
		if len(rc.InactiveContracts) != 0 {
			return fmt.Errorf("expected 0 inactive contracts, got %v", len(rc.InactiveContracts))
		}
		for _, c := range rc.ActiveContracts {
			if !c.GoodForUpload {
				return errors.New("contract should be goodForUpload")
			}
			if !c.GoodForRenew {
				return errors.New("contract should be goodForRenew")
			}
		}
		return nil
	})
	if err != nil {
		t.Fatal(err)
	}

	// Test Canceling allowance
	// Upload a file.
	dataPieces := uint64(1)
	parityPieces := uint64(len(tg.Hosts()) - 1)
	_, rf, err := renter.UploadNewFileBlocking(100, dataPieces, parityPieces, false)
	if err != nil {
		t.Fatal(err)
	}

	// Cancel the allowance
	if err := renter.RenterCancelAllowance(); err != nil {
		t.Fatal(err)
	}

	// Give it some time to mark the contracts as !goodForUpload and
	// !goodForRenew.
	err = build.Retry(200, 100*time.Millisecond, func() error {
		rc, err := renter.RenterInactiveContractsGet()
		if err != nil {
			return err
		}
		// Should now have 2 inactive contracts.
		if len(rc.ActiveContracts) != 0 {
			return fmt.Errorf("expected 0 active contracts, got %v", len(rc.ActiveContracts))
		}
		if len(rc.InactiveContracts) != len(tg.Hosts()) {
			return fmt.Errorf("expected %v inactive contracts, got %v", len(tg.Hosts()), len(rc.InactiveContracts))
		}
		for _, c := range rc.InactiveContracts {
			if c.GoodForUpload {
				return errors.New("contract shouldn't be goodForUpload")
			}
			if c.GoodForRenew {
				return errors.New("contract shouldn't be goodForRenew")
			}
		}
		return nil
	})
	if err != nil {
		t.Fatal(err)
	}

	// Try downloading the file; should succeed.
	if _, err := renter.DownloadByStream(rf); err != nil {
		t.Fatal("downloading file failed", err)
	}

	// Wait for a few seconds to make sure that the upload heap is rebuilt.
	// The rebuilt interval is 3 seconds. Sleep for 5 to be safe.
	time.Sleep(5 * time.Second)

	// Try to upload a file after the allowance was cancelled. Should succeed.
	_, rf2, err := renter.UploadNewFile(100, dataPieces, parityPieces, false)
	if err != nil {
		t.Fatal(err)
	}

	// Give it some time to upload.
	time.Sleep(time.Second)

	// Redundancy should still be 0.
	renterFiles, err := renter.RenterFilesGet(false)
	if err != nil {
		t.Fatal("Failed to get files")
	}
	if len(renterFiles.Files) != 2 {
		t.Fatal("There should be exactly 2 tracked files")
	}
	fileInfo, err := renter.File(rf2)
	if err != nil {
		t.Fatal(err)
	}
	if fileInfo.UploadProgress > 0 || fileInfo.UploadedBytes > 0 || fileInfo.Redundancy > 0 {
		t.Fatal("Uploading a file after canceling the allowance should fail")
	}

	// Mine enough blocks for the period to pass and the contracts to expire.
	miner := tg.Miners()[0]
	for i := types.BlockHeight(0); i < siatest.DefaultAllowance.Period; i++ {
		if err := miner.MineBlock(); err != nil {
			t.Fatal(err)
		}
	}

	// All contracts should be archived.
	err = build.Retry(200, 100*time.Millisecond, func() error {
		rc, err := renter.RenterInactiveContractsGet()
		if err != nil {
			return err
		}
		rcExpired, err := renter.RenterExpiredContractsGet()
		if err != nil {
			return err
		}
		// Should now have num of hosts expired contracts.
		if len(rc.ActiveContracts) != 0 {
			return fmt.Errorf("expected 0 active contracts, got %v", len(rc.ActiveContracts))
		}
		if len(rc.InactiveContracts) != 0 {
			return fmt.Errorf("expected 0 inactive contracts, got %v", len(rc.InactiveContracts))
		}
		if len(rcExpired.ExpiredContracts) != len(tg.Hosts()) {
			return fmt.Errorf("expected %v expired contracts, got %v", len(tg.Hosts()), len(rc.InactiveContracts))
		}
		return nil
	})
	if err != nil {
		t.Fatal(err)
	}

	// Try downloading the file; should fail.
	if _, err := renter.DownloadByStream(rf2); err == nil {
		t.Fatal("downloading file succeeded even though it shouldnt", err)
	}

	// The uploaded files should have 0x redundancy now.
	err = build.Retry(200, 100*time.Millisecond, func() error {
		rf, err := renter.RenterFilesGet(false)
		if err != nil {
			return errors.New("Failed to get files")
		}
		if len(rf.Files) != 2 || rf.Files[0].Redundancy != 0 || rf.Files[1].Redundancy != 0 {
			return errors.New("file redundancy should be 0 now")
		}
		return nil
	})
	if err != nil {
		t.Fatal(err)
	}
}

// testOverspendAllowance tests that setting a small allowance and trying to
// form contracts will not result in overspending the allowance
func testOverspendAllowance(t *testing.T, tg *siatest.TestGroup) {
	renterParams := node.Renter(filepath.Join(renterTestDir(t.Name()), "renter"))
	renterParams.SkipSetAllowance = true
	nodes, err := tg.AddNodes(renterParams)
	if err != nil {
		t.Fatal(err)
	}
	renter := nodes[0]

	// Set the allowance with only 4SC
	allowance := siatest.DefaultAllowance
	allowance.Funds = types.SiacoinPrecision.Mul64(4)
	if err := renter.RenterPostAllowance(allowance); err != nil {
		t.Fatal(err)
	}

	// Mine a block to start the threadedContractMaintenance.
	if err := tg.Miners()[0].MineBlock(); err != nil {
		t.Fatal(err)
	}

	// Try and form multiple sets of contracts by canceling any contracts that
	// form
	count := 0
	times := 0
	err = build.Retry(200, 100*time.Millisecond, func() error {
		// Mine Blocks every 5 iterations to ensure that contracts are
		// continually trying to be created
		count++
		if count%5 == 0 {
			if err := tg.Miners()[0].MineBlock(); err != nil {
				return err
			}
		}
		// Get contracts
		rc, err := renter.RenterContractsGet()
		if err != nil {
			return err
		}
		// Check if any contracts have formed
		if len(rc.ActiveContracts) == 0 {
			times++
			// Return if there have been 20 consecutive iterations with no new
			// contracts
			if times > 20 {
				return nil
			}
			return errors.New("no contracts to cancel")
		}
		times = 0
		// Cancel any active contracts
		for _, contract := range rc.ActiveContracts {
			err = renter.RenterContractCancelPost(contract.ID)
			if err != nil {
				return err
			}
		}
		return errors.New("contracts still forming")
	})
	if err != nil {
		t.Fatal(err)
	}
	// Confirm that contracts were formed
	rc, err := renter.RenterInactiveContractsGet()
	if err != nil {
		t.Fatal(err)
	}
	if len(rc.ActiveContracts) == 0 && len(rc.InactiveContracts) == 0 {
		t.Fatal("No Contracts formed")
	}

	// Confirm that the total allocated did not exceed the allowance funds
	rg, err := renter.RenterGet()
	if err != nil {
		t.Fatal(err)
	}
	funds := rg.Settings.Allowance.Funds
	allocated := rg.FinancialMetrics.TotalAllocated
	if funds.Cmp(allocated) < 0 {
		t.Fatalf("%v allocated exceeds allowance of %v", allocated, funds)
	}
}

// TestRenterContracts tests the formation of the contracts, the contracts
// endpoint, and canceling a contract
func TestRenterContracts(t *testing.T) {
	if testing.Short() {
		t.SkipNow()
	}
	t.Parallel()

	// Create a group for testing
	groupParams := siatest.GroupParams{
		Hosts:   2,
		Renters: 1,
		Miners:  1,
	}
	testDir := renterTestDir(t.Name())
	tg, err := siatest.NewGroupFromTemplate(testDir, groupParams)
	if err != nil {
		t.Fatal("Failed to create group:", err)
	}
	defer func() {
		if err := tg.Close(); err != nil {
			t.Fatal(err)
		}
	}()

	// Get Renter
	r := tg.Renters()[0]
	rg, err := r.RenterGet()
	if err != nil {
		t.Fatal(err)
	}

	// Record the start period at the beginning of test
	currentPeriodStart := rg.CurrentPeriod
	period := rg.Settings.Allowance.Period
	renewWindow := rg.Settings.Allowance.RenewWindow
	numRenewals := 0

	// Check if the current period was set in the past
	cg, err := r.ConsensusGet()
	if err != nil {
		t.Fatal(err)
	}
	if currentPeriodStart > cg.Height-renewWindow {
		t.Fatalf(`Current period not set in the past as expected.
		CP: %v
		BH: %v
		RW: %v
		`, currentPeriodStart, cg.Height, renewWindow)
	}

	// Confirm Contracts were created as expected.  There should only be active
	// contracts and no renewed, disabled, or expired contracts
	err = build.Retry(200, 100*time.Millisecond, func() error {
		rc, err := r.RenterDisabledContractsGet()
		if err != nil {
			return err
		}
		if len(rc.ActiveContracts) != len(tg.Hosts()) {
			return fmt.Errorf("Expected %v active contracts, got %v", len(tg.Hosts()), len(rc.ActiveContracts))
		}
		if len(rc.RenewedContracts) != 0 {
			return fmt.Errorf("Expected 0 renewed contracts, got %v", len(rc.RenewedContracts))
		}
		if len(rc.DisabledContracts) != 0 {
			return fmt.Errorf("Expected 0 disabled contracts, got %v", len(rc.DisabledContracts))
		}
		rcExpired, err := r.RenterExpiredContractsGet()
		if err != nil {
			return err
		}
		if len(rcExpired.ExpiredContracts) != 0 {
			return fmt.Errorf("Expected 0 expired contracts, got %v", len(rcExpired.ExpiredContracts))
		}
		return nil
	})
	if err != nil {
		t.Fatal(err)
	}

	// Confirm contract end heights were set properly
	rc, err := r.RenterContractsGet()
	if err != nil {
		t.Fatal(err)
	}
	for _, c := range rc.ActiveContracts {
		if c.EndHeight != currentPeriodStart+period+renewWindow {
			t.Log("Endheight:", c.EndHeight)
			t.Log("Allowance Period:", period)
			t.Log("Renew Window:", renewWindow)
			t.Log("Current Period:", currentPeriodStart)
			t.Fatal("Contract endheight not set to Current period + Allowance Period + Renew Window")
		}
	}

	// Record original Contracts and create Maps for comparison
	originalContracts := rc.ActiveContracts
	originalContractIDMap := make(map[types.FileContractID]struct{})
	for _, c := range originalContracts {
		originalContractIDMap[c.ID] = struct{}{}
	}

	// Mine blocks to force contract renewal
	if err = renewContractsByRenewWindow(r, tg); err != nil {
		t.Fatal(err)
	}
	numRenewals++

	// Confirm Contracts were renewed as expected, all original contracts should
	// have been renewed if GoodForRenew = true.  There should be the same
	// number of active and renewed contracts, and 0 disabled and expired
	// contracts since we are still within the endheight of the original
	// contracts, and the renewed contracts should be the same contracts as the
	// original active contracts.
	err = build.Retry(200, 100*time.Millisecond, func() error {
		rc, err := r.RenterDisabledContractsGet()
		if err != nil {
			return err
		}
		if len(originalContracts) != len(rc.RenewedContracts) {
			return fmt.Errorf("Didn't get expected number of renewed contracts, expected %v got %v", len(originalContracts), len(rc.RenewedContracts))
		}
		for _, c := range rc.RenewedContracts {
			if _, ok := originalContractIDMap[c.ID]; !ok {
				return errors.New("ID from rc not found in originalContracts")
			}
		}
		if len(rc.DisabledContracts) != 0 {
			return fmt.Errorf("Expected 0 disabled contracts, got %v", len(rc.DisabledContracts))
		}
		rcExpired, err := r.RenterExpiredContractsGet()
		if err != nil {
			return err
		}
		if len(rcExpired.ExpiredContracts) != 0 {
			return fmt.Errorf("Expected 0 expired contracts, got %v", len(rcExpired.ExpiredContracts))
		}
		// checkContracts will confirm correct number of contracts
		if err = checkContracts(len(tg.Hosts()), numRenewals, append(rc.RenewedContracts, append(rc.DisabledContracts, rcExpired.ExpiredContracts...)...), rc.ActiveContracts); err != nil {
			return err
		}
		if err = checkRenewedContracts(rc.ActiveContracts); err != nil {
			return err
		}
		return nil
	})
	if err != nil {
		t.Fatal(err)
	}

	// Confirm contract end heights were set properly End height should be the
	// end of the next period as the contracts are renewed due to reaching the
	// renew window
	rc, err = r.RenterDisabledContractsGet()
	if err != nil {
		t.Fatal(err)
	}
	for _, c := range rc.ActiveContracts {
		if c.EndHeight != currentPeriodStart+(2*period)+renewWindow && c.GoodForRenew {
			t.Log("Endheight:", c.EndHeight)
			t.Log("Allowance Period:", period)
			t.Log("Renew Window:", renewWindow)
			t.Log("Current Period:", currentPeriodStart)
			t.Fatal("Contract endheight not set to Current period + 2 * Allowance Period + Renew Window")
		}
	}

	// Record renewed contracts
	renewedContracts := rc.RenewedContracts
	renewedContractIDMap := make(map[types.FileContractID]struct{})
	for _, c := range renewedContracts {
		renewedContractIDMap[c.ID] = struct{}{}
	}

	// Mine to force inactive contracts to be expired contracts
	m := tg.Miners()[0]
	cg, err = r.ConsensusGet()
	if err != nil {
		t.Fatal(err)
	}
	for i := 0; i < int(renewedContracts[0].EndHeight-cg.Height+types.MaturityDelay); i++ {
		if err = m.MineBlock(); err != nil {
			t.Fatal(err)
		}
	}

	// Waiting for nodes to sync
	if err = tg.Sync(); err != nil {
		t.Fatal(err)
	}

	// Confirm contracts, the expired contracts should now be the same contracts
	// as the previous renewed contracts.
	err = build.Retry(200, 100*time.Millisecond, func() error {
		rc, err = r.RenterExpiredContractsGet()
		if err != nil {
			return err
		}
		if len(rc.ActiveContracts) != len(tg.Hosts()) {
			return errors.New("Waiting for active contracts to form")
		}
		if len(rc.ExpiredContracts) != len(renewedContracts) {
			return fmt.Errorf("Expected the same number of expired and renewed contracts; got %v expired and %v renewed", len(rc.ExpiredContracts), len(renewedContracts))
		}
		for _, c := range rc.ExpiredContracts {
			if _, ok := renewedContractIDMap[c.ID]; !ok {
				return errors.New("ID from expired not found in renewedContracts")
			}
		}
		return nil
	})
	if err != nil {
		t.Fatal(err)
	}

	// Renewing contracts by spending is very time consuming, the rest of the
	// test is only run during vlong so the rest of the test package doesn't
	// time out
	if !build.VLONG {
		return
	}

	// Record current active and expired contracts
	err = build.Retry(200, 100*time.Millisecond, func() error {
		rc, err = r.RenterContractsGet()
		if err != nil {
			return err
		}
		if len(rc.ActiveContracts) != len(tg.Hosts()) {
			return fmt.Errorf("waiting for active contracts to form")
		}
		return nil
	})
	if err != nil {
		t.Fatal(err)
	}
	rc, err = r.RenterExpiredContractsGet()
	if err != nil {
		t.Fatal(err)
	}
	activeContracts := rc.ActiveContracts
	expiredContracts := rc.ExpiredContracts
	if err != nil {
		t.Fatal(err)
	}
	expiredContractIDMap := make(map[types.FileContractID]struct{})
	for _, c := range expiredContracts {
		expiredContractIDMap[c.ID] = struct{}{}
	}

	// Capturing end height to compare against renewed contracts
	endHeight := rc.ActiveContracts[0].EndHeight

	// Renew contracts by running out of funds
	startingUploadSpend, err := drainContractsByUploading(r, tg, contractor.MinContractFundRenewalThreshold)
	if err != nil {
		r.PrintDebugInfo(t, true, true, true)
		t.Fatal(err)
	}
	numRenewals++

	// Confirm contracts were renewed as expected.  Active contracts prior to
	// renewal should now be in the renewed contracts
	err = build.Retry(200, 100*time.Millisecond, func() error {
		rc, err = r.RenterContractsGet()
		if err != nil {
			return err
		}
		if len(rc.ActiveContracts) != len(tg.Hosts()) {
			return errors.New("Waiting for active contracts to form")
		}
		rcExpired, err := r.RenterExpiredContractsGet()
		if err != nil {
			return err
		}

		// Confirm active and renewed contracts
		renewedContractIDMap := make(map[types.FileContractID]struct{})
		for _, c := range rc.RenewedContracts {
			renewedContractIDMap[c.ID] = struct{}{}
		}
		for _, c := range activeContracts {
			if _, ok := renewedContractIDMap[c.ID]; !ok && c.UploadSpending.Cmp(startingUploadSpend) <= 0 {
				return errors.New("ID from activeContacts not found in renewedContracts")
			}
		}

		// Check that there are renewed contracts, and that the renewed
		// contracts correctly mark the GoodForUpload and GoodForRenew fields as
		// false.
		if len(rc.RenewedContracts) == 0 {
			return errors.New("no reported renewed contracts")
		}
		for _, c := range rc.RenewedContracts {
			if c.GoodForUpload || c.GoodForRenew {
				return errors.New("an renewed contract is being reported as either good for upload or good for renew")
			}
		}

		// Confirm expired contracts
		if len(expiredContracts) != len(rcExpired.ExpiredContracts) {
			return fmt.Errorf("Didn't get expected number of expired contracts, expected %v got %v", len(expiredContracts), len(rcExpired.ExpiredContracts))
		}
		for _, c := range rcExpired.ExpiredContracts {
			if _, ok := expiredContractIDMap[c.ID]; !ok {
				return errors.New("ID from rcExpired not found in expiredContracts")
			}
		}

		return nil
	})
	if err != nil {
		t.Fatal(err)
	}

	// Confirm contract end heights were set properly
	// End height should not have changed since the renewal
	// was due to running out of funds
	rc, err = r.RenterContractsGet()
	if err != nil {
		t.Fatal(err)
	}
	for _, c := range rc.ActiveContracts {
		if c.EndHeight != endHeight && c.GoodForRenew && c.UploadSpending.Cmp(startingUploadSpend) <= 0 {
			t.Log("Allowance Period:", period)
			t.Log("Current Period:", currentPeriodStart)
			t.Fatalf("Contract endheight Changed, EH was %v, expected %v\n", c.EndHeight, endHeight)
		}
	}

	// Mine blocks to force contract renewal to start with fresh set of contracts
	if err = renewContractsByRenewWindow(r, tg); err != nil {
		t.Fatal(err)
	}
	numRenewals++

	// Confirm Contracts were renewed as expected
	err = build.Retry(200, 100*time.Millisecond, func() error {
		rc, err := r.RenterDisabledContractsGet()
		if err != nil {
			return err
		}
		rcExpired, err := r.RenterExpiredContractsGet()
		if err != nil {
			return err
		}
		// checkContracts will confirm correct number of inactive and active contracts
		if err = checkContracts(len(tg.Hosts()), numRenewals, append(rc.RenewedContracts, append(rc.DisabledContracts, rcExpired.ExpiredContracts...)...), rc.ActiveContracts); err != nil {
			return err
		}
		return nil
	})
	if err != nil {
		t.Fatal(err)
	}

	// Test canceling contract
	// Grab contract to cancel
	rc, err = r.RenterContractsGet()
	if err != nil {
		t.Fatal(err)
	}
	contract := rc.ActiveContracts[0]
	// Cancel Contract
	if err := r.RenterContractCancelPost(contract.ID); err != nil {
		t.Fatal(err)
	}

	// Add a new host so new contract can be formed
	hostParams := node.Host(testDir + "/host")
	_, err = tg.AddNodes(hostParams)
	if err != nil {
		t.Fatal(err)
	}

	// Mine a block to trigger contract maintenance
	if err = tg.Miners()[0].MineBlock(); err != nil {
		t.Fatal(err)
	}

	// Confirm contract is cancelled
	err = build.Retry(200, 100*time.Millisecond, func() error {
		// Check that Contract is now in disabled contracts and no longer in Active contracts
		rc, err = r.RenterDisabledContractsGet()
		if err != nil {
			return err
		}
		// Confirm Renter has the expected number of contracts, meaning canceled contract should have been replaced.
		if len(rc.ActiveContracts) < len(tg.Hosts())-1 {
			return fmt.Errorf("Canceled contract was not replaced, only %v active contracts, expected at least %v", len(rc.ActiveContracts), len(tg.Hosts())-1)
		}
		for _, c := range rc.ActiveContracts {
			if c.ID == contract.ID {
				return errors.New("Contract not cancelled, contract found in Active Contracts")
			}
		}
		i := 1
		for _, c := range rc.DisabledContracts {
			if c.ID == contract.ID {
				break
			}
			if i == len(rc.DisabledContracts) {
				return errors.New("Contract not found in Disabled Contracts")
			}
			i++
		}
		return nil
	})
	if err != nil {
		t.Fatal(err)
	}
}

// TestRenterLosingHosts tests that hosts will be replaced if they go offline
// and downloads will succeed with hosts going offline until the redundancy
// drops below 1
func TestRenterLosingHosts(t *testing.T) {
	if testing.Short() {
		t.SkipNow()
	}
	t.Parallel()

	// Create a testgroup without a renter so renter can be added with custom
	// allowance
	groupParams := siatest.GroupParams{
		Hosts:  4,
		Miners: 1,
	}
	testDir := renterTestDir(t.Name())
	tg, err := siatest.NewGroupFromTemplate(testDir, groupParams)
	if err != nil {
		t.Fatal("Failed to create group:", err)
	}
	defer tg.Close()

	// Add renter to the group
	renterParams := node.Renter(filepath.Join(testDir, "renter"))
	renterParams.Allowance = siatest.DefaultAllowance
	renterParams.Allowance.Hosts = 3
	nodes, err := tg.AddNodes(renterParams)
	if err != nil {
		t.Fatal("Failed to add renter:", err)
	}
	r := nodes[0]

	// Remember hosts with whom there are contracts
	rc, err := r.RenterContractsGet()
	if err != nil {
		t.Fatal(err)
	}
	contractHosts := make(map[string]struct{})
	for _, c := range rc.ActiveContracts {
		if _, ok := contractHosts[c.HostPublicKey.String()]; ok {
			continue
		}
		contractHosts[c.HostPublicKey.String()] = struct{}{}
	}

	// Upload a file
	_, rf, err := r.UploadNewFileBlocking(100, 2, 1, false)
	if err != nil {
		t.Fatal(err)
	}

	// File should be at redundancy of 1.5
	file, err := r.RenterFileGet(rf.SiaPath())
	if err != nil {
		t.Fatal(err)
	}
	if file.File.Redundancy != 1.5 {
		t.Fatal("Expected filed redundancy to be 1.5 but was", file.File.Redundancy)
	}

	// Verify we can download the file
	_, err = r.DownloadToDisk(rf, false)
	if err != nil {
		t.Fatal(err)
	}

	// Stop one of the hosts that the renter has a contract with
	var pk types.SiaPublicKey
	for _, h := range tg.Hosts() {
		pk, err = h.HostPublicKey()
		if err != nil {
			t.Fatal(err)
		}
		if _, ok := contractHosts[pk.String()]; !ok {
			continue
		}
		if err = tg.StopNode(h); err != nil {
			t.Fatal(err)
		}
		break
	}

	// Wait for contract to be replaced
	loop := 0
	m := tg.Miners()[0]
	err = build.Retry(100, 100*time.Millisecond, func() error {
		if loop%10 == 0 {
			if err := m.MineBlock(); err != nil {
				return err
			}
		}
		loop++
		rc, err = r.RenterContractsGet()
		if err != nil {
			return err
		}
		if len(rc.ActiveContracts) != int(renterParams.Allowance.Hosts) {
			return fmt.Errorf("Expected %v contracts but got %v", int(renterParams.Allowance.Hosts), len(rc.ActiveContracts))
		}
		for _, c := range rc.ActiveContracts {
			if _, ok := contractHosts[c.HostPublicKey.String()]; !ok {
				contractHosts[c.HostPublicKey.String()] = struct{}{}
				return nil
			}
		}
		return errors.New("Contract not formed with new host")
	})
	if err != nil {
		t.Fatal(err)
	}

	// Remove stopped host for map
	delete(contractHosts, pk.String())

	// Since there is another host, another contract should form and the
	// redundancy should stay at 1.5
	err = build.Retry(100, 100*time.Millisecond, func() error {
		file, err := r.RenterFileGet(rf.SiaPath())
		if err != nil {
			return err
		}
		if file.File.Redundancy != 1.5 {
			return fmt.Errorf("Expected redundancy to be 1.5 but was %v", file.File.Redundancy)
		}
		return nil
	})
	if err != nil {
		t.Fatal(err)
	}

	// Verify that renter can still download file
	_, err = r.DownloadToDisk(rf, false)
	if err != nil {
		t.Fatal(err)
	}

	// Stop another one of the hosts that the renter has a contract with
	for _, h := range tg.Hosts() {
		pk, err = h.HostPublicKey()
		if err != nil {
			t.Fatal(err)
		}
		if _, ok := contractHosts[pk.String()]; !ok {
			continue
		}
		if err = tg.StopNode(h); err != nil {
			t.Fatal(err)
		}
		break
	}
	// Remove stopped host for map
	delete(contractHosts, pk.String())

	// Now that the renter has fewer hosts online than needed the redundancy
	// should drop to 1
	err = build.Retry(100, 100*time.Millisecond, func() error {
		file, err := r.RenterFileGet(rf.SiaPath())
		if err != nil {
			return err
		}
		if file.File.Redundancy != 1 {
			return fmt.Errorf("Expected redundancy to be 1 but was %v", file.File.Redundancy)
		}
		return nil
	})
	if err != nil {
		t.Fatal(err)
	}

	// Verify that renter can still download file
	if _, err = r.DownloadToDisk(rf, false); err != nil {
		r.PrintDebugInfo(t, true, true, true)
		t.Fatal(err)
	}

	// Stop another one of the hosts that the renter has a contract with
	for _, h := range tg.Hosts() {
		pk, err = h.HostPublicKey()
		if err != nil {
			t.Fatal(err)
		}
		if _, ok := contractHosts[pk.String()]; !ok {
			continue
		}
		if err = tg.StopNode(h); err != nil {
			t.Fatal(err)
		}
		break
	}
	// Remove stopped host for map
	delete(contractHosts, pk.String())

	// Now that the renter only has one host online the redundancy should be 0.5
	err = build.Retry(100, 100*time.Millisecond, func() error {
		files, err := r.RenterFilesGet(false)
		if err != nil {
			return err
		}
		if files.Files[0].Redundancy != 0.5 {
			return fmt.Errorf("Expected redundancy to be 0.5 but was %v", files.Files[0].Redundancy)
		}
		return nil
	})
	if err != nil {
		t.Fatal(err)
	}

	// Verify that the download will now fail because the file is less than a
	// redundancy of 1
	_, err = r.DownloadToDisk(rf, false)
	if err == nil {
		t.Fatal("Expected download to fail")
	}
}

// TestRenterFailingStandbyDownload checks a very specific edge case regarding
// standby workers. It uploads a file with a 2/3 redundancy to 4 hosts, causes
// a single piece to be stored on 2 hosts. Then it will take 3 hosts offline,
// Since 4 hosts are in the worker pool but only 2 are needed, Sia will put 2
// of them on standby and try to download from the other 2. Since only 1 worker
// can succeed, Sia should wake up one worker after another until it finally
// realizes that it doesn't have enough workers and the download fails.
func TestRenterFailingStandbyDownload(t *testing.T) {
	if !build.VLONG {
		t.SkipNow()
	}
	t.Parallel()

	// Create a testgroup without a renter so renter can be added with custom
	// allowance
	groupParams := siatest.GroupParams{
		Hosts:  4,
		Miners: 1,
	}
	testDir := renterTestDir(t.Name())
	tg, err := siatest.NewGroupFromTemplate(testDir, groupParams)
	if err != nil {
		t.Fatal("Failed to create group:", err)
	}
	defer tg.Close()

	// Add renter to the group
	renterParams := node.Renter(filepath.Join(testDir, "renter"))
	renterParams.Allowance = siatest.DefaultAllowance
	renterParams.Allowance.Hosts = 3
	nodes, err := tg.AddNodes(renterParams)
	if err != nil {
		t.Fatal("Failed to add renter:", err)
	}
	r := nodes[0]

	// Remember hosts with whom there are contracts
	rc, err := r.RenterContractsGet()
	if err != nil {
		t.Fatal(err)
	}
	contractHosts := make(map[string]struct{})
	for _, c := range rc.ActiveContracts {
		if _, ok := contractHosts[c.HostPublicKey.String()]; ok {
			continue
		}
		contractHosts[c.HostPublicKey.String()] = struct{}{}
	}

	// Upload a file
	_, rf, err := r.UploadNewFileBlocking(100, 2, 1, false)
	if err != nil {
		t.Fatal(err)
	}

	// File should be at redundancy of 1.5
	files, err := r.RenterFilesGet(false)
	if err != nil {
		t.Fatal(err)
	}
	if files.Files[0].Redundancy != 1.5 {
		t.Fatal("Expected filed redundancy to be 1.5 but was", files.Files[0].Redundancy)
	}

	// Stop one of the hosts that the renter has a contract with
	var pk types.SiaPublicKey
	var stoppedHost *siatest.TestNode
	for _, h := range tg.Hosts() {
		pk, err = h.HostPublicKey()
		if err != nil {
			t.Fatal(err)
		}
		if _, ok := contractHosts[pk.String()]; !ok {
			continue
		}
		if err = tg.StopNode(h); err != nil {
			t.Fatal(err)
		}
		stoppedHost = h
		break
	}

	// Wait for contract to be replaced
	loop := 0
	m := tg.Miners()[0]
	err = build.Retry(100, 100*time.Millisecond, func() error {
		if loop%10 == 0 {
			if err := m.MineBlock(); err != nil {
				return err
			}
		}
		loop++
		rc, err = r.RenterContractsGet()
		if err != nil {
			return err
		}
		if len(rc.ActiveContracts) != int(renterParams.Allowance.Hosts) {
			return fmt.Errorf("Expected %v contracts but got %v", int(renterParams.Allowance.Hosts), len(rc.ActiveContracts))
		}
		for _, c := range rc.ActiveContracts {
			if _, ok := contractHosts[c.HostPublicKey.String()]; !ok {
				return nil
			}
		}
		return errors.New("Contract not formed with new host")
	})
	if err != nil {
		t.Fatal(err)
	}

	// Since there is another host, another contract should form and the
	// redundancy should stay at 1.5
	err = build.Retry(100, 100*time.Millisecond, func() error {
		files, err := r.RenterFilesGet(false)
		if err != nil {
			return err
		}
		if files.Files[0].Redundancy != 1.5 {
			return fmt.Errorf("Expected redundancy to be 1.5 but was %v", files.Files[0].Redundancy)
		}
		return nil
	})
	if err != nil {
		t.Fatal(err)
	}

	// Bring the stopped host back up.
	pk, _ = stoppedHost.HostPublicKey()
	if err := tg.StartNode(stoppedHost); err != nil {
		t.Fatal(err)
	}

	// Announce it again to speed discovery up.
	if err := stoppedHost.HostAnnouncePost(); err != nil {
		t.Fatal(err)
	}

	// Wait until the contract is considered good again.
	loop = 0
	err = build.Retry(600, 500*time.Millisecond, func() error {
		if loop%10 == 0 {
			if err := m.MineBlock(); err != nil {
				return err
			}
		}
		loop++
		rc, err = r.RenterContractsGet()
		if err != nil {
			return err
		}
		if len(rc.ActiveContracts) != int(renterParams.Allowance.Hosts)+1 {
			return fmt.Errorf("Expected %v contracts but got %v", renterParams.Allowance.Hosts+1, len(rc.ActiveContracts))
		}
		return nil
	})
	if err != nil {
		r.PrintDebugInfo(t, true, false, true)
		t.Fatal(err)
	}

	// Stop 3 out of 4 hosts. We didn't add the replacement host to
	// contractHosts so it should contain the original 3 hosts.
	stoppedHosts := 0
	for _, h := range tg.Hosts() {
		pk, err = h.HostPublicKey()
		if err != nil {
			t.Fatal(err)
		}
		if _, ok := contractHosts[pk.String()]; !ok {
			continue
		}
		if err = tg.StopNode(h); err != nil {
			t.Fatal(err)
		}
		stoppedHosts++
	}

	// Check that we stopped the right amount of hosts.
	if stoppedHosts != len(tg.Hosts())-1 {
		t.Fatalf("Expected to stop %v hosts but was %v", stoppedHosts, len(tg.Hosts())-1)
	}

	// Verify that the download will now fail because the file is less than a
	// redundancy of 1
	_, err = r.DownloadToDisk(rf, false)
	if err == nil {
		t.Fatal("Expected download to fail")
	}
}

// TestRenterPersistData checks if the RenterSettings are persisted
func TestRenterPersistData(t *testing.T) {
	if testing.Short() {
		t.SkipNow()
	}
	t.Parallel()

	// Get test directory
	testDir := renterTestDir(t.Name())

	// Copying legacy file to test directory
	source := "../../compatibility/renter_v04.json"
	destination := filepath.Join(testDir, "renter", "renter.json")
	if err := copyFile(source, destination); err != nil {
		t.Fatal(err)
	}

	// Create new node from legacy renter.json persistence file
	r, err := siatest.NewNode(node.AllModules(testDir))
	if err != nil {
		t.Fatal(err)
	}
	defer func() {
		if err = r.Close(); err != nil {
			t.Fatal(err)
		}
	}()

	// Set renter allowance to finish renter set up
	// Currently /renter POST endpoint errors if the allowance
	// is not previously set or passed in as an argument
	err = r.RenterPostAllowance(siatest.DefaultAllowance)
	if err != nil {
		t.Fatal(err)
	}

	// Check Settings, should be defaults
	rg, err := r.RenterGet()
	if err != nil {
		t.Fatal(err)
	}
	if rg.Settings.MaxDownloadSpeed != renter.DefaultMaxDownloadSpeed {
		t.Fatalf("MaxDownloadSpeed not set to default of %v, set to %v",
			renter.DefaultMaxDownloadSpeed, rg.Settings.MaxDownloadSpeed)
	}
	if rg.Settings.MaxUploadSpeed != renter.DefaultMaxUploadSpeed {
		t.Fatalf("MaxUploadSpeed not set to default of %v, set to %v",
			renter.DefaultMaxUploadSpeed, rg.Settings.MaxUploadSpeed)
	}

	// Set StreamCacheSize, MaxDownloadSpeed, and MaxUploadSpeed to new values
	cacheSize := uint64(4)
	ds := int64(20)
	us := int64(10)
	if err := r.RenterSetStreamCacheSizePost(cacheSize); err != nil {
		t.Fatalf("%v: Could not set StreamCacheSize to %v", err, cacheSize)
	}
	if err := r.RenterPostRateLimit(ds, us); err != nil {
		t.Fatalf("%v: Could not set RateLimits to %v and %v", err, ds, us)
	}

	// Confirm Settings were updated
	rg, err = r.RenterGet()
	if err != nil {
		t.Fatal(err)
	}
	if rg.Settings.MaxDownloadSpeed != ds {
		t.Fatalf("MaxDownloadSpeed not set to %v, set to %v", ds, rg.Settings.MaxDownloadSpeed)
	}
	if rg.Settings.MaxUploadSpeed != us {
		t.Fatalf("MaxUploadSpeed not set to %v, set to %v", us, rg.Settings.MaxUploadSpeed)
	}

	// Restart node
	err = r.RestartNode()
	if err != nil {
		t.Fatal("Failed to restart node:", err)
	}

	// check Settings, settings should be values set through API endpoints
	rg, err = r.RenterGet()
	if err != nil {
		t.Fatal(err)
	}
	if rg.Settings.MaxDownloadSpeed != ds {
		t.Fatalf("MaxDownloadSpeed not persisted as %v, set to %v", ds, rg.Settings.MaxDownloadSpeed)
	}
	if rg.Settings.MaxUploadSpeed != us {
		t.Fatalf("MaxUploadSpeed not persisted as %v, set to %v", us, rg.Settings.MaxUploadSpeed)
	}
}

// TestRenterSpendingReporting checks the accuracy for the reported
// spending
func TestRenterSpendingReporting(t *testing.T) {
	if testing.Short() || !build.VLONG {
		t.SkipNow()
	}
	t.Parallel()

	// Create a testgroup, creating without renter so the renter's
	// initial balance can be obtained
	groupParams := siatest.GroupParams{
		Hosts:  2,
		Miners: 1,
	}
	testDir := renterTestDir(t.Name())
	tg, err := siatest.NewGroupFromTemplate(testDir, groupParams)
	if err != nil {
		t.Fatal("Failed to create group: ", err)
	}
	defer func() {
		if err := tg.Close(); err != nil {
			t.Fatal(err)
		}
	}()

	// Add a Renter node
	renterParams := node.Renter(filepath.Join(testDir, "renter"))
	renterParams.SkipSetAllowance = true
	nodes, err := tg.AddNodes(renterParams)
	if err != nil {
		t.Fatal(err)
	}
	r := nodes[0]

	// Get largest WindowSize from Hosts
	var windowSize types.BlockHeight
	for _, h := range tg.Hosts() {
		hg, err := h.HostGet()
		if err != nil {
			t.Fatal(err)
		}
		if hg.ExternalSettings.WindowSize >= windowSize {
			windowSize = hg.ExternalSettings.WindowSize
		}
	}

	// Get renter's initial siacoin balance
	wg, err := r.WalletGet()
	if err != nil {
		t.Fatal("Failed to get wallet:", err)
	}
	initialBalance := wg.ConfirmedSiacoinBalance

	// Set allowance
	if err = tg.SetRenterAllowance(r, siatest.DefaultAllowance); err != nil {
		t.Fatal("Failed to set renter allowance:", err)
	}
	numRenewals := 0

	// Confirm Contracts were created as expected, check that the funds
	// allocated when setting the allowance are reflected correctly in the
	// wallet balance
	err = build.Retry(200, 100*time.Millisecond, func() error {
		rc, err := r.RenterInactiveContractsGet()
		if err != nil {
			return err
		}
		rcExpired, err := r.RenterExpiredContractsGet()
		if err != nil {
			return err
		}
		if err = checkContracts(len(tg.Hosts()), numRenewals, append(rc.InactiveContracts, rcExpired.ExpiredContracts...), rc.ActiveContracts); err != nil {
			return err
		}
		err = checkBalanceVsSpending(r, initialBalance)
		if err != nil {
			return err
		}
		return nil
	})
	if err != nil {
		t.Fatal(err)
	}

	// Upload and download files to show spending
	var remoteFiles []*siatest.RemoteFile
	for i := 0; i < 10; i++ {
		dataPieces := uint64(1)
		parityPieces := uint64(1)
		fileSize := 100 + siatest.Fuzz()
		_, rf, err := r.UploadNewFileBlocking(fileSize, dataPieces, parityPieces, false)
		if err != nil {
			t.Fatal("Failed to upload a file for testing: ", err)
		}
		remoteFiles = append(remoteFiles, rf)
	}
	for _, rf := range remoteFiles {
		_, err = r.DownloadToDisk(rf, false)
		if err != nil {
			t.Fatal("Could not DownloadToDisk:", err)
		}
	}

	// Check to confirm upload and download spending was captured correctly
	// and reflected in the wallet balance
	err = build.Retry(200, 100*time.Millisecond, func() error {
		err = checkBalanceVsSpending(r, initialBalance)
		if err != nil {
			return err
		}
		return nil
	})
	if err != nil {
		t.Fatal(err)
	}

	// Mine blocks to force contract renewal
	if err = renewContractsByRenewWindow(r, tg); err != nil {
		t.Fatal(err)
	}
	numRenewals++

	// Confirm Contracts were renewed as expected
	err = build.Retry(200, 100*time.Millisecond, func() error {
		rc, err := r.RenterInactiveContractsGet()
		if err != nil {
			return err
		}
		rcExpired, err := r.RenterExpiredContractsGet()
		if err != nil {
			return err
		}
		if err = checkContracts(len(tg.Hosts()), numRenewals, append(rc.InactiveContracts, rcExpired.ExpiredContracts...), rc.ActiveContracts); err != nil {
			return err
		}
		if err = checkRenewedContracts(rc.ActiveContracts); err != nil {
			return err
		}
		return nil
	})
	if err != nil {
		t.Fatal(err)
	}

	// Mine Block to confirm contracts and spending into blockchain
	m := tg.Miners()[0]
	if err = m.MineBlock(); err != nil {
		t.Fatal(err)
	}

	// Waiting for nodes to sync
	if err = tg.Sync(); err != nil {
		t.Fatal(err)
	}

	// Check contract spending against reported spending
	rc, err := r.RenterInactiveContractsGet()
	if err != nil {
		t.Fatal(err)
	}
	rcExpired, err := r.RenterExpiredContractsGet()
	if err != nil {
		t.Fatal(err)
	}
	if err = checkContractVsReportedSpending(r, windowSize, append(rc.InactiveContracts, rcExpired.ExpiredContracts...), rc.ActiveContracts); err != nil {
		t.Fatal(err)
	}

	// Check to confirm reported spending is still accurate with the renewed contracts
	// and reflected in the wallet balance
	err = build.Retry(200, 100*time.Millisecond, func() error {
		err = checkBalanceVsSpending(r, initialBalance)
		if err != nil {
			return err
		}
		return nil
	})
	if err != nil {
		t.Fatal(err)
	}

	// Record current Wallet Balance
	wg, err = r.WalletGet()
	if err != nil {
		t.Fatal("Failed to get wallet:", err)
	}
	initialPeriodEndBalance := wg.ConfirmedSiacoinBalance

	// Mine blocks to force contract renewal and new period
	cg, err := r.ConsensusGet()
	if err != nil {
		t.Fatal("Failed to get consensus:", err)
	}
	blockHeight := cg.Height
	endHeight := rc.ActiveContracts[0].EndHeight
	rg, err := r.RenterGet()
	if err != nil {
		t.Fatal("Failed to get renter:", err)
	}
	rw := rg.Settings.Allowance.RenewWindow
	for i := 0; i < int(endHeight-rw-blockHeight+types.MaturityDelay); i++ {
		if err = m.MineBlock(); err != nil {
			t.Fatal(err)
		}
	}
	numRenewals++

	// Waiting for nodes to sync
	if err = tg.Sync(); err != nil {
		t.Fatal(err)
	}

	// Check if Unspent unallocated funds were released after allowance period
	// was exceeded
	wg, err = r.WalletGet()
	if err != nil {
		t.Fatal("Failed to get wallet:", err)
	}
	if initialPeriodEndBalance.Cmp(wg.ConfirmedSiacoinBalance) > 0 {
		t.Fatal("Unspent Unallocated funds not released after contract renewal and maturity delay")
	}

	// Confirm Contracts were renewed as expected
	err = build.Retry(200, 100*time.Millisecond, func() error {
		rc, err := r.RenterInactiveContractsGet()
		if err != nil {
			return err
		}
		rcExpired, err := r.RenterExpiredContractsGet()
		if err != nil {
			return err
		}
		if err = checkContracts(len(tg.Hosts()), numRenewals, append(rc.InactiveContracts, rcExpired.ExpiredContracts...), rc.ActiveContracts); err != nil {
			return err
		}
		if err = checkRenewedContracts(rc.ActiveContracts); err != nil {
			return err
		}
		return nil
	})
	if err != nil {
		t.Fatal(err)
	}

	// Mine Block to confirm contracts and spending on blockchain
	if err = m.MineBlock(); err != nil {
		t.Fatal(err)
	}

	// Waiting for nodes to sync
	if err = tg.Sync(); err != nil {
		t.Fatal(err)
	}

	// Check contract spending against reported spending
	rc, err = r.RenterInactiveContractsGet()
	if err != nil {
		t.Fatal(err)
	}
	rcExpired, err = r.RenterExpiredContractsGet()
	if err != nil {
		t.Fatal(err)
	}
	if err = checkContractVsReportedSpending(r, windowSize, append(rc.InactiveContracts, rcExpired.ExpiredContracts...), rc.ActiveContracts); err != nil {
		t.Fatal(err)
	}

	// Check to confirm reported spending is still accurate with the renewed contracts
	// and a new period and reflected in the wallet balance
	err = build.Retry(200, 100*time.Millisecond, func() error {
		err = checkBalanceVsSpending(r, initialBalance)
		if err != nil {
			return err
		}
		return nil
	})
	if err != nil {
		t.Fatal(err)
	}

	// Renew contracts by running out of funds
	_, err = drainContractsByUploading(r, tg, contractor.MinContractFundRenewalThreshold)
	if err != nil {
		r.PrintDebugInfo(t, true, true, true)
		t.Fatal(err)
	}
	numRenewals++

	// Confirm Contracts were renewed as expected
	err = build.Retry(200, 100*time.Millisecond, func() error {
		rc, err := r.RenterInactiveContractsGet()
		if err != nil {
			return err
		}
		rcExpired, err := r.RenterExpiredContractsGet()
		if err != nil {
			return err
		}
		if err = checkContracts(len(tg.Hosts()), numRenewals, append(rc.InactiveContracts, rcExpired.ExpiredContracts...), rc.ActiveContracts); err != nil {
			return err
		}
		if err = checkRenewedContracts(rc.ActiveContracts); err != nil {
			return err
		}
		return nil
	})
	if err != nil {
		t.Fatal(err)
	}

	// Mine Block to confirm contracts and spending on blockchain
	if err = m.MineBlock(); err != nil {
		t.Fatal(err)
	}

	// Waiting for nodes to sync
	if err = tg.Sync(); err != nil {
		t.Fatal(err)
	}

	// Check contract spending against reported spending
	rc, err = r.RenterInactiveContractsGet()
	if err != nil {
		t.Fatal(err)
	}
	rcExpired, err = r.RenterExpiredContractsGet()
	if err != nil {
		t.Fatal(err)
	}
	if err = checkContractVsReportedSpending(r, windowSize, append(rc.InactiveContracts, rcExpired.ExpiredContracts...), rc.ActiveContracts); err != nil {
		t.Fatal(err)
	}

	// Check to confirm reported spending is still accurate with the renewed contracts
	// and a new period and reflected in the wallet balance
	err = build.Retry(200, 100*time.Millisecond, func() error {
		err = checkBalanceVsSpending(r, initialBalance)
		if err != nil {
			return err
		}
		return nil
	})
	if err != nil {
		t.Fatal(err)
	}

	// Mine blocks to force contract renewal
	if err = renewContractsByRenewWindow(r, tg); err != nil {
		t.Fatal(err)
	}
	numRenewals++

	// Confirm Contracts were renewed as expected
	err = build.Retry(200, 100*time.Millisecond, func() error {
		rc, err := r.RenterInactiveContractsGet()
		if err != nil {
			return err
		}
		rcExpired, err := r.RenterExpiredContractsGet()
		if err != nil {
			return err
		}
		if err = checkContracts(len(tg.Hosts()), numRenewals, append(rc.InactiveContracts, rcExpired.ExpiredContracts...), rc.ActiveContracts); err != nil {
			return err
		}
		if err = checkRenewedContracts(rc.ActiveContracts); err != nil {
			return err
		}
		return nil
	})
	if err != nil {
		t.Fatal(err)
	}

	// Mine Block to confirm contracts and spending into blockchain
	if err = m.MineBlock(); err != nil {
		t.Fatal(err)
	}

	// Waiting for nodes to sync
	if err = tg.Sync(); err != nil {
		t.Fatal(err)
	}

	// Check contract spending against reported spending
	rc, err = r.RenterInactiveContractsGet()
	if err != nil {
		t.Fatal(err)
	}
	rcExpired, err = r.RenterExpiredContractsGet()
	if err != nil {
		t.Fatal(err)
	}
	if err = checkContractVsReportedSpending(r, windowSize, append(rc.InactiveContracts, rcExpired.ExpiredContracts...), rc.ActiveContracts); err != nil {
		t.Fatal(err)
	}

	// Check to confirm reported spending is still accurate with the renewed contracts
	// and reflected in the wallet balance
	err = build.Retry(200, 100*time.Millisecond, func() error {
		err = checkBalanceVsSpending(r, initialBalance)
		if err != nil {
			return err
		}
		return nil
	})
	if err != nil {
		t.Fatal(err)
	}
}

// testZeroByteFile tests uploading and downloading a 0 and 1 byte file
func testZeroByteFile(t *testing.T, tg *siatest.TestGroup) {
	if len(tg.Hosts()) < 2 {
		t.Fatal("This test requires at least 2 hosts")
	}
	// Grab renter
	r := tg.Renters()[0]

	// Create 0 and 1 byte file
	zeroByteFile := 0
	oneByteFile := 1

	// Test uploading 0 byte file
	dataPieces := uint64(1)
	parityPieces := uint64(len(tg.Hosts())) - dataPieces
	redundancy := float64((dataPieces + parityPieces) / dataPieces)
	_, zeroRF, err := r.UploadNewFile(zeroByteFile, dataPieces, parityPieces, false)
	if err != nil {
		t.Fatal(err)
	}
	// Get zerobyte file
	rf, err := r.File(zeroRF)
	if err != nil {
		t.Fatal(err)
	}
	// Check redundancy and upload progress
	if rf.Redundancy != redundancy {
		t.Fatalf("Expected redundancy to be %v, got %v", redundancy, rf.Redundancy)
	}
	if rf.UploadProgress != 100 {
		t.Fatalf("Expected upload progress to be 100, got %v", rf.UploadProgress)
	}
	// Check health information
	if rf.Health != 0 {
		t.Fatalf("Expected health to be 0, got %v", rf.Health)
	}
	if rf.MaxHealth != 0 {
		t.Fatalf("Expected max health to be 0, got %v", rf.MaxHealth)
	}
	if rf.MaxHealthPercent != 100 {
		t.Fatalf("Expected max health percentage to be 100, got %v", rf.MaxHealthPercent)
	}
	if rf.NumStuckChunks != 0 {
		t.Fatalf("Expected number of stuck chunks to be 0, got %v", rf.NumStuckChunks)
	}
	if rf.Stuck {
		t.Fatalf("Expected file not to be stuck")
	}
	if rf.StuckHealth != 0 {
		t.Fatalf("Expected stuck health to be 0, got %v", rf.StuckHealth)
	}
	// Get the same file using the /renter/files endpoint with 'cached' set to
	// true.
	rfs, err := r.Files(true)
	if err != nil {
		t.Fatal(err)
	}
	var rf2 modules.FileInfo
	var found bool
	for _, file := range rfs {
		if file.SiaPath.Equals(rf.SiaPath) {
			found = true
			rf2 = file
			break
		}
	}
	if !found {
		t.Fatal("couldn't find uploaded file using /renter/files endpoint")
	}
	// Compare the fields again.
	if rf.Redundancy != rf2.Redundancy {
		t.Fatalf("Expected redundancy to be %v, got %v", rf.Redundancy, rf2.Redundancy)
	}
	if rf.UploadProgress != rf2.UploadProgress {
		t.Fatalf("Expected upload progress to be %v, got %v", rf.UploadProgress, rf2.UploadProgress)
	}
	if rf.Health != rf2.Health {
		t.Fatalf("Expected health to be %v, got %v", rf.Health, rf2.Health)
	}
	if rf.MaxHealth != rf2.MaxHealth {
		t.Fatalf("Expected max health to be %v, got %v", rf.MaxHealth, rf2.MaxHealth)
	}
	if rf.MaxHealthPercent != rf2.MaxHealthPercent {
		t.Fatalf("Expected max health percentage to be %v, got %v", rf.MaxHealthPercent, rf2.MaxHealthPercent)
	}
	if rf.NumStuckChunks != rf2.NumStuckChunks {
		t.Fatalf("Expected number of stuck chunks to be %v, got %v", rf.NumStuckChunks, rf2.NumStuckChunks)
	}
	if rf.Stuck != rf2.Stuck {
		t.Fatalf("Expected stuck to be %v, got %v", rf.Stuck, rf2.Stuck)
	}
	if rf.StuckHealth != rf2.StuckHealth {
		t.Fatalf("Expected stuck health to be %v, got %v", rf.StuckHealth, rf2.StuckHealth)
	}

	// Test uploading 1 byte file
	_, oneRF, err := r.UploadNewFileBlocking(oneByteFile, dataPieces, parityPieces, false)
	if err != nil {
		t.Fatal(err)
	}

	// Test downloading 0 byte file
	_, err = r.DownloadToDisk(zeroRF, false)
	if err != nil {
		t.Fatal(err)
	}

	// Test downloading 1 byte file
	_, err = r.DownloadToDisk(oneRF, false)
	if err != nil {
		t.Fatal(err)
	}
}

// TestRenterFileChangeDuringDownload confirms that a download will continue and
// succeed if the file is renamed or deleted after the download has started
func TestRenterFileChangeDuringDownload(t *testing.T) {
	if !build.VLONG {
		t.SkipNow()
	}
	t.Parallel()

	// Create a testgroup,
	groupParams := siatest.GroupParams{
		Hosts:   2,
		Renters: 1,
		Miners:  1,
	}
	testDir := renterTestDir(t.Name())
	tg, err := siatest.NewGroupFromTemplate(testDir, groupParams)
	if err != nil {
		t.Fatal("Failed to create group: ", err)
	}
	defer func() {
		if err := tg.Close(); err != nil {
			t.Fatal(err)
		}
	}()

	// Grab Renter and upload file
	r := tg.Renters()[0]
	dataPieces := uint64(1)
	parityPieces := uint64(1)
	chunkSize := int64(siatest.ChunkSize(dataPieces, crypto.TypeDefaultRenter))
	fileSize := 3 * int(chunkSize)
	_, rf1, err := r.UploadNewFileBlocking(fileSize, dataPieces, parityPieces, false)
	if err != nil {
		t.Fatal(err)
	}
	_, rf2, err := r.UploadNewFileBlocking(fileSize, dataPieces, parityPieces, false)
	if err != nil {
		t.Fatal(err)
	}
	_, rf3, err := r.UploadNewFileBlocking(fileSize, dataPieces, parityPieces, false)
	if err != nil {
		t.Fatal(err)
	}
	_, rf4, err := r.UploadNewFileBlocking(fileSize, dataPieces, parityPieces, false)
	if err != nil {
		t.Fatal(err)
	}
	_, rf5, err := r.UploadNewFileBlocking(fileSize, dataPieces, parityPieces, false)
	if err != nil {
		t.Fatal(err)
	}

	// Set the bandwidth limit to 1 chunk per second.
	if err := r.RenterPostRateLimit(chunkSize, chunkSize); err != nil {
		t.Fatal(err)
	}

	// Create Wait group
	wg := new(sync.WaitGroup)

	// Test Renaming while Downloading and Streaming on 5 files.
	wg.Add(1)
	go renameDuringDownloadAndStream(r, rf1, t, wg, time.Second)
	wg.Add(1)
	go renameDuringDownloadAndStream(r, rf2, t, wg, time.Second)
	wg.Add(1)
	go renameDuringDownloadAndStream(r, rf3, t, wg, time.Second)
	wg.Add(1)
	go renameDuringDownloadAndStream(r, rf4, t, wg, time.Second)
	wg.Add(1)
	go renameDuringDownloadAndStream(r, rf5, t, wg, time.Second)
	wg.Wait()

	// Test Deleting while Downloading and Streaming
	//
	// Download the file
	wg.Add(1)
	go deleteDuringDownloadAndStream(r, rf1, t, wg, time.Second)
	wg.Add(1)
	go deleteDuringDownloadAndStream(r, rf2, t, wg, time.Second)
	wg.Add(1)
	go deleteDuringDownloadAndStream(r, rf3, t, wg, time.Second)
	wg.Add(1)
	go deleteDuringDownloadAndStream(r, rf4, t, wg, time.Second)
	wg.Add(1)
	go deleteDuringDownloadAndStream(r, rf5, t, wg, time.Second)

	wg.Wait()
}

// testSetFileTrackingPath tests if changing the repairPath of a file works.
func testSetFileTrackingPath(t *testing.T, tg *siatest.TestGroup) {
	// Grab the first of the group's renters
	renter := tg.Renters()[0]
	// Check that we have enough hosts for this test.
	if len(tg.Hosts()) < 2 {
		t.Fatal("This test requires at least 2 hosts")
	}
	// Set fileSize and redundancy for upload
	fileSize := int(modules.SectorSize)
	dataPieces := uint64(1)
	parityPieces := uint64(len(tg.Hosts())) - dataPieces

	// Upload file
	localFile, remoteFile, err := renter.UploadNewFileBlocking(fileSize, dataPieces, parityPieces, false)
	if err != nil {
		t.Fatal(err)
	}
	// Move the file to a new location.
	if err := localFile.Move(); err != nil {
		t.Fatal(err)
	}
	// Take down all the hosts.
	numHosts := len(tg.Hosts())
	for _, host := range tg.Hosts() {
		if err := tg.RemoveNode(host); err != nil {
			t.Fatal("Failed to shutdown host", err)
		}
	}
	// File should have 0 redundancy now.
	if err := renter.WaitForDecreasingRedundancy(remoteFile, 0); err != nil {
		t.Fatal("Redundancy isn't decreasing", err)
	}
	// Rename the repairPath to match the new location.
	if err := renter.SetFileRepairPath(remoteFile, localFile); err != nil {
		t.Fatal("Failed to change the repair path", err)
	}
	// Create new hosts.
	_, err = tg.AddNodeN(node.HostTemplate, numHosts)
	if err != nil {
		t.Fatal("Failed to create a new host", err)
	}
	// We should reach full redundancy again.
	expectedRedundancy := float64((dataPieces + parityPieces)) / float64(dataPieces)
	if err := renter.WaitForUploadRedundancy(remoteFile, expectedRedundancy); err != nil {
		t.Logf("numHosts: %v", len(tg.Hosts()))
		t.Fatal("File wasn't repaired", err)
	}
	// We should be able to download
	if _, err := renter.DownloadByStream(remoteFile); err != nil {
		t.Fatal("Failed to download file", err)
	}
	// Create a new file that is smaller than the first one.
	smallFile, err := renter.FilesDir().NewFile(fileSize - 1)
	if err != nil {
		t.Fatal(err)
	}
	// Try to change the repairPath of the remote file again. This shouldn't
	// work.
	if err := renter.SetFileRepairPath(remoteFile, smallFile); err == nil {
		t.Fatal("Changing repair path to file of different size shouldn't work")
	}
	// Delete the small file and try again. This also shouldn't work.
	if err := smallFile.Delete(); err != nil {
		t.Fatal(err)
	}
	if err := renter.SetFileRepairPath(remoteFile, smallFile); err == nil {
		t.Fatal("Changing repair path to a nonexistent file shouldn't work")
	}
}

// TestRenterFileContractIdentifier checks that the file contract's identifier
// is set correctly when forming a contract and after renewing it.
func TestRenterFileContractIdentifier(t *testing.T) {
	if testing.Short() {
		t.SkipNow()
	}
	t.Parallel()

	// Create a testgroup, creating without renter so the renter's
	// contract transactions can easily be obtained.
	groupParams := siatest.GroupParams{
		Hosts:  2,
		Miners: 1,
	}
	testDir := renterTestDir(t.Name())
	tg, err := siatest.NewGroupFromTemplate(testDir, groupParams)
	if err != nil {
		t.Fatal("Failed to create group: ", err)
	}
	defer func() {
		if err := tg.Close(); err != nil {
			t.Fatal(err)
		}
	}()

	// Add a Renter node
	renterParams := node.Renter(filepath.Join(testDir, "renter"))
	nodes, err := tg.AddNodes(renterParams)
	if err != nil {
		t.Fatal(err)
	}
	r := nodes[0]

	rcg, err := r.RenterContractsGet()
	if err != nil {
		t.Fatal(err)
	}
	// Get the endheight of the contracts.
	eh := rcg.ActiveContracts[0].EndHeight

	// Get the blockheight.
	cg, err := tg.Hosts()[0].ConsensusGet()
	if err != nil {
		t.Fatal(err)
	}
	bh := cg.Height

	// Mine blocks until we reach the endheight
	m := tg.Miners()[0]
	for i := 0; i < int(eh-bh); i++ {
		if err := m.MineBlock(); err != nil {
			t.Fatal(err)
		}
	}

	// Confirm that the contracts got renewed.
	err = build.Retry(100, 100*time.Millisecond, func() error {
		// Mine a block.
		if err := m.MineBlock(); err != nil {
			t.Fatal(err)
		}
		// Get the contracts from the renter.
		rcg, err := r.RenterExpiredContractsGet()
		if err != nil {
			t.Fatal(err)
		}
		// We should have one contract for each host.
		if len(rcg.ActiveContracts) != len(tg.Hosts()) {
			return fmt.Errorf("expected %v active contracts but got %v",
				len(tg.Hosts()), rcg.ActiveContracts)
		}
		// We should have one expired contract for each host.
		if len(rcg.ExpiredContracts) != len(tg.Hosts()) {
			return fmt.Errorf("expected %v expired contracts but got %v",
				len(tg.Hosts()), len(rcg.ExpiredContracts))
		}
		return nil
	})
	if err != nil {
		t.Fatal(err)
	}

	// Get the transaction which are related to the renter since we started the
	// renter.
	txns, err := r.WalletTransactionsGet(0, ^types.BlockHeight(0))
	if err != nil {
		t.Fatal(err)
	}
	// Filter out transactions without file contracts.
	var fcTxns []modules.ProcessedTransaction
	for _, txn := range txns.ConfirmedTransactions {
		if len(txn.Transaction.FileContracts) > 0 {
			fcTxns = append(fcTxns, txn)
		}
	}
	// There should be twice as many transactions with contracts as there are hosts.
	if len(fcTxns) != 2*len(tg.Hosts()) {
		t.Fatalf("Expected %v txns but got %v", 2*len(tg.Hosts()), len(fcTxns))
	}

	// Get the wallet seed of the renter.
	wsg, err := r.WalletSeedsGet()
	if err != nil {
		t.Fatal(err)
	}
	seed, err := modules.StringToSeed(wsg.PrimarySeed, "english")
	if err != nil {
		t.Fatal(err)
	}
	renterSeed := proto.DeriveRenterSeed(seed)
	defer fastrand.Read(renterSeed[:])

	// Check the arbitrary data of each transaction and contract.
	for _, fcTxn := range fcTxns {
		txn := fcTxn.Transaction
		for _, fc := range txn.FileContracts {
			// Check that the arbitrary data has correct length.
			if len(txn.ArbitraryData) != 1 {
				t.Fatal("arbitrary data has wrong length")
			}
			csi := proto.ContractSignedIdentifier{}
			n := copy(csi[:], txn.ArbitraryData[0])
			encryptedHostKey := txn.ArbitraryData[0][n:]
			// Calculate the renter seed given the WindowStart of the contract.
			rs := renterSeed.EphemeralRenterSeed(fc.WindowStart)
			// Check if the identifier is valid.
			spk, valid := csi.IsValid(rs, txn, encryptedHostKey)
			if !valid {
				t.Fatal("identifier is invalid")
			}
			// Check that the host's key is a valid key from the hostb.
			_, err := r.HostDbHostsGet(spk)
			if err != nil {
				t.Fatal("hostKey is invalid", err)
			}
		}
	}
}

// TestUploadAfterDelete tests that rapidly uploading a file to the same
// siapath as a previously deleted file works.
func TestUploadAfterDelete(t *testing.T) {
	if testing.Short() {
		t.SkipNow()
	}
	t.Parallel()

	// Create a testgroup.
	groupParams := siatest.GroupParams{
		Hosts:  2,
		Miners: 1,
	}
	testDir := renterTestDir(t.Name())
	tg, err := siatest.NewGroupFromTemplate(testDir, groupParams)
	if err != nil {
		t.Fatal("Failed to create group: ", err)
	}
	defer func() {
		if err := tg.Close(); err != nil {
			t.Fatal(err)
		}
	}()

	// Add a Renter node
	renterParams := node.Renter(filepath.Join(testDir, "renter"))
	renterParams.RenterDeps = &dependencies.DependencyDisableCloseUploadEntry{}
	nodes, err := tg.AddNodes(renterParams)
	if err != nil {
		t.Fatal(err)
	}
	renter := nodes[0]

	// Upload file, creating a piece for each host in the group
	dataPieces := uint64(1)
	parityPieces := uint64(len(tg.Hosts())) - dataPieces
	fileSize := int(modules.SectorSize)
	localFile, remoteFile, err := renter.UploadNewFileBlocking(fileSize, dataPieces, parityPieces, false)
	if err != nil {
		t.Fatal("Failed to upload a file for testing: ", err)
	}
	// Repeatedly upload and delete a file with the same SiaPath without
	// closing the entry. That shouldn't cause issues.
	for i := 0; i < 5; i++ {
		// Delete the file.
		if err := renter.RenterDeletePost(remoteFile.SiaPath()); err != nil {
			t.Fatal(err)
		}
		// Upload the file again right after deleting it.
		if _, err := renter.UploadBlocking(localFile, dataPieces, parityPieces, false); err != nil {
			t.Fatal(err)
		}
	}
}

// TestRenterContractRecovery tests that recovering a node from a seed that has
// contracts associated with it will recover those contracts.
func TestRenterContractRecovery(t *testing.T) {
	if testing.Short() {
		t.SkipNow()
	}
	t.Parallel()

	// Create a testgroup, creating without renter so the renter's
	// contract transactions can easily be obtained.
	groupParams := siatest.GroupParams{
		Hosts:   2,
		Miners:  1,
		Renters: 1,
	}
	testDir := renterTestDir(t.Name())
	tg, err := siatest.NewGroupFromTemplate(testDir, groupParams)
	if err != nil {
		t.Fatal("Failed to create group: ", err)
	}
	defer func() {
		if err := tg.Close(); err != nil {
			t.Fatal(err)
		}
	}()

	// Get the renter node and its seed.
	r := tg.Renters()[0]
	wsg, err := r.WalletSeedsGet()
	if err != nil {
		t.Fatal(err)
	}
	seed := wsg.PrimarySeed

	// Upload a file to the renter.
	dataPieces := uint64(1)
	parityPieces := uint64(len(tg.Hosts())) - dataPieces
	fileSize := int(10 * modules.SectorSize)
	lf, rf, err := r.UploadNewFileBlocking(fileSize, dataPieces, parityPieces, false)
	if err != nil {
		t.Fatal("Failed to upload a file for testing: ", err)
	}

	// Remember the contracts the renter formed with the hosts.
	oldContracts := make(map[types.FileContractID]api.RenterContract)
	rc, err := r.RenterContractsGet()
	if err != nil {
		t.Fatal(err)
	}
	for _, c := range rc.ActiveContracts {
		oldContracts[c.ID] = c
	}

	// Stop the renter.
	if err := tg.RemoveNode(r); err != nil {
		t.Fatal(err)
	}

	// Copy the siafile to the new location.
	oldPath := filepath.Join(r.Dir, modules.RenterDir, modules.SiapathRoot, lf.FileName()+modules.SiaFileExtension)
	siaFile, err := ioutil.ReadFile(oldPath)
	if err != nil {
		t.Fatal(err)
	}
	newRenterDir := filepath.Join(testDir, "renter")
	newPath := filepath.Join(newRenterDir, modules.RenterDir, modules.SiapathRoot, lf.FileName()+modules.SiaFileExtension)
	if err := os.MkdirAll(filepath.Dir(newPath), 0777); err != nil {
		t.Fatal(err)
	}
	if err := ioutil.WriteFile(newPath, siaFile, 0777); err != nil {
		t.Fatal(err)
	}

	// Start a new renter with the same seed.
	renterParams := node.Renter(newRenterDir)
	renterParams.PrimarySeed = seed
	nodes, err := tg.AddNodes(renterParams)
	if err != nil {
		t.Fatal(err)
	}
	newRenter := nodes[0]

	// Make sure that the new renter actually uses the same primary seed.
	wsg, err = newRenter.WalletSeedsGet()
	if err != nil {
		t.Fatal(err)
	}
	newRenterSeed := wsg.PrimarySeed
	if seed != newRenterSeed {
		t.Log("old seed", seed)
		t.Log("new seed", newRenterSeed)
		t.Fatal("Seeds of new and old renters don't match")
	}

	// The new renter should have the same active contracts as the old one.
	miner := tg.Miners()[0]
	numRetries := 0
	err = build.Retry(60, time.Second, func() error {
		if numRetries%10 == 0 {
			if err := miner.MineBlock(); err != nil {
				return err
			}
		}
		numRetries++
		rc, err = newRenter.RenterContractsGet()
		if err != nil {
			t.Fatal(err)
		}
		if len(rc.ActiveContracts) != len(oldContracts) {
			return fmt.Errorf("Didn't recover the right number of contracts, expected %v but was %v",
				len(oldContracts), len(rc.ActiveContracts))
		}
		for _, c := range rc.ActiveContracts {
			contract, exists := oldContracts[c.ID]
			if !exists {
				return errors.New(fmt.Sprint("Recovered unknown contract", c.ID))
			}
			if contract.HostPublicKey.String() != c.HostPublicKey.String() {
				return errors.New("public keys don't match")
			}
			if contract.StartHeight != c.StartHeight {
				return errors.New("startheights don't match")
			}
			if contract.EndHeight != c.EndHeight {
				return errors.New("endheights don't match")
			}
			if c.Fees.Cmp(types.ZeroCurrency) <= 0 {
				return errors.New("Fees wasn't set")
			}
			if contract.GoodForRenew != c.GoodForRenew {
				return errors.New("GoodForRenew doesn't match")
			}
			if contract.GoodForUpload != c.GoodForUpload {
				return errors.New("GoodForRenew doesn't match")
			}
		}
		return nil
	})
	if err != nil {
		rc, _ = newRenter.RenterContractsGet()
		t.Log("Contracts in total:", len(rc.Contracts))
		t.Fatal(err)
	}
	// Download the whole file again to see if all roots were recovered.
	_, err = newRenter.DownloadByStream(rf)
	if err != nil {
		t.Fatal(err)
	}
}

// TestSiafileCompatCode checks that legacy renters can upgrade to the latest
// siafile format.
func TestSiafileCompatCode(t *testing.T) {
	if testing.Short() {
		t.SkipNow()
	}
	t.Parallel()

	// Get test directory
	testDir := renterTestDir(t.Name())

	// The siapath stored in the legacy file.
	expectedSiaPath, err := modules.NewSiaPath("sub1/sub2/testfile")
	if err != nil {
		t.Fatal(err)
	}

	// Copying legacy file to test directory
	renterDir := filepath.Join(testDir, "renter")
	source := filepath.Join("..", "..", "compatibility", "siafile_v1.3.7.sia")
	destination := filepath.Join(renterDir, "sub1", "sub2", "testfile.sia")
	if err := copyFile(source, destination); err != nil {
		t.Fatal(err)
	}
	// Copy the legacy settings file to the test directory.
	source2 := "../../compatibility/renter_v137.json"
	destination2 := filepath.Join(renterDir, "renter.json")
	if err := copyFile(source2, destination2); err != nil {
		t.Fatal(err)
	}
	// Copy the legacy contracts into the test directory.
	contractsSource := "../../compatibility/contracts_v137"
	contracts, err := ioutil.ReadDir(contractsSource)
	if err != nil {
		t.Fatal(err)
	}
	for _, fi := range contracts {
		contractDst := filepath.Join(contractsSource, fi.Name())
		err := copyFile(contractDst, filepath.Join(renterDir, "contracts", fi.Name()))
		if err != nil {
			t.Fatal(err)
		}
	}

	// Create new node with legacy sia file.
	r, err := siatest.NewNode(node.AllModules(testDir))
	if err != nil {
		t.Fatal(err)
	}
	defer func() {
		if err = r.Close(); err != nil {
			t.Fatal(err)
		}
	}()
	// Make sure the folder containing the legacy file was deleted.
	if _, err := os.Stat(filepath.Join(renterDir, "sub1")); !os.IsNotExist(err) {
		t.Fatal("Error should be ErrNotExist but was", err)
	}
	// Make sure the siafile is exactly where we would expect it.
	expectedLocation := filepath.Join(renterDir, "siafiles", "sub1", "sub2", "testfile.sia")
	if _, err := os.Stat(expectedLocation); err != nil {
		t.Fatal(err)
	}
	// Check that exactly 1 siafile exists and that it's the correct one.
	fis, err := r.Files(false)
	if err != nil {
		t.Fatal(err)
	}
	if len(fis) != 1 {
		t.Fatal("Expected 1 file but got", len(fis))
	}
	if fis[0].SiaPath != expectedSiaPath {
		t.Fatalf("Siapath should be '%v' but was '%v'",
			expectedSiaPath, fis[0].SiaPath)
	}
	// Check the other fields of the files in a loop since the cached fields might
	// need some time to update.
	err = build.Retry(100, time.Second, func() error {
		fis, err := r.Files(false)
		if err != nil {
			return err
		}
		sf := fis[0]
		if sf.AccessTime.IsZero() {
			return errors.New("AccessTime wasn't set correctly")
		}
		if sf.ChangeTime.IsZero() {
			return errors.New("ChangeTime wasn't set correctly")
		}
		if sf.CreateTime.IsZero() {
			return errors.New("CreateTime wasn't set correctly")
		}
		if sf.ModTime.IsZero() {
			return errors.New("ModTime wasn't set correctly")
		}
		if sf.Available {
			return errors.New("File shouldn't be available since we don't know the hosts")
		}
		if sf.CipherType != crypto.TypeTwofish.String() {
			return fmt.Errorf("CipherType should be twofish but was: %v", sf.CipherType)
		}
		if sf.Filesize != 4096 {
			return fmt.Errorf("Filesize should be 4096 but was: %v", sf.Filesize)
		}
		if sf.Expiration != 91 {
			return fmt.Errorf("Expiration should be 91 but was: %v", sf.Expiration)
		}
		if sf.LocalPath != "/tmp/SiaTesting/siatest/TestRenterTwo/gctwr-EKYAZSVOZ6U2T4HZYIAQ/files/4096bytes 16951a61" {
			return errors.New("LocalPath doesn't match")
		}
		if sf.Redundancy != 0 {
			return errors.New("Redundancy should be 0 since we don't know the hosts")
		}
		if sf.UploadProgress != 100 {
			return fmt.Errorf("File was uploaded before so the progress should be 100 but was %v", sf.UploadProgress)
		}
		if sf.UploadedBytes != 40960 {
			return errors.New("Redundancy should be 10/20 so 10x the Filesize = 40960 bytes should be uploaded")
		}
		if sf.OnDisk {
			return errors.New("OnDisk should be false but was true")
		}
		if sf.Recoverable {
			return errors.New("Recoverable should be false but was true")
		}
		if !sf.Renewing {
			return errors.New("Renewing should be true but wasn't")
		}
		return nil
	})
	if err != nil {
		t.Fatal(err)
	}
}

// TestRenterContractInitRecoveryScan tests that a renter which has already
// scanned the whole blockchain and has lost its contracts, can recover them by
// triggering a rescan through the API.
func TestRenterContractInitRecoveryScan(t *testing.T) {
	if testing.Short() {
		t.SkipNow()
	}
	t.Parallel()
	// Create a testgroup.
	groupParams := siatest.GroupParams{
		Hosts:  2,
		Miners: 1,
	}
	testDir := renterTestDir(t.Name())
	tg, err := siatest.NewGroupFromTemplate(testDir, groupParams)
	if err != nil {
		t.Fatal("Failed to create group: ", err)
	}
	defer func() {
		if err := tg.Close(); err != nil {
			t.Fatal(err)
		}
	}()

	// Add a Renter node
	renterParams := node.Renter(filepath.Join(testDir, "renter"))
	renterParams.ContractorDeps = &dependencies.DependencyDisableRecoveryStatusReset{}
	_, err = tg.AddNodes(renterParams)
	if err != nil {
		t.Fatal(err)
	}
	r := tg.Renters()[0]

	// Upload a file to the renter.
	dataPieces := uint64(1)
	parityPieces := uint64(len(tg.Hosts())) - dataPieces
	fileSize := int(10 * modules.SectorSize)
	_, rf, err := r.UploadNewFileBlocking(fileSize, dataPieces, parityPieces, false)
	if err != nil {
		t.Fatal("Failed to upload a file for testing: ", err)
	}

	// Remember the contracts the renter formed with the hosts.
	oldContracts := make(map[types.FileContractID]api.RenterContract)
	rc, err := r.RenterContractsGet()
	if err != nil {
		t.Fatal(err)
	}
	for _, c := range rc.ActiveContracts {
		oldContracts[c.ID] = c
	}

	// Cancel the allowance to avoid new contracts replacing the recoverable
	// ones.
	if err := r.RenterCancelAllowance(); err != nil {
		t.Fatal(err)
	}

	// Stop the renter.
	if err := tg.StopNode(r); err != nil {
		t.Fatal(err)
	}

	// Delete the contracts.
	if err := os.RemoveAll(filepath.Join(r.Dir, modules.RenterDir, "contracts")); err != nil {
		t.Fatal(err)
	}

	// Start the renter again.
	if err := tg.StartNode(r); err != nil {
		t.Fatal(err)
	}

	// The renter shouldn't have any contracts.
	rcg, err := r.RenterContractsGet()
	if err != nil {
		t.Fatal(err)
	}
	if len(rcg.ActiveContracts)+len(rcg.InactiveContracts)+len(rcg.ExpiredContracts) > 0 {
		t.Fatal("There shouldn't be any contracts after deleting them")
	}

	// Trigger a rescan of the blockchain.
	if err := r.RenterInitContractRecoveryScanPost(); err != nil {
		t.Fatal(err)
	}

	// The new renter should have the same active contracts as the old one.
	miner := tg.Miners()[0]
	numRetries := 0
	err = build.Retry(60, time.Second, func() error {
		if numRetries%10 == 0 {
			if err := miner.MineBlock(); err != nil {
				return err
			}
		}
		numRetries++
		rc, err = r.RenterContractsGet()
		if err != nil {
			t.Fatal(err)
		}
		if len(rc.ActiveContracts) != len(oldContracts) {
			return fmt.Errorf("Didn't recover the right number of contracts, expected %v but was %v",
				len(oldContracts), len(rc.ActiveContracts))
		}
		for _, c := range rc.ActiveContracts {
			contract, exists := oldContracts[c.ID]
			if !exists {
				return errors.New(fmt.Sprint("Recovered unknown contract", c.ID))
			}
			if contract.HostPublicKey.String() != c.HostPublicKey.String() {
				return errors.New("public keys don't match")
			}
			if contract.EndHeight != c.EndHeight {
				return errors.New("endheights don't match")
			}
			if contract.GoodForRenew != c.GoodForRenew {
				return errors.New("GoodForRenew doesn't match")
			}
			if contract.GoodForUpload != c.GoodForUpload {
				return errors.New("GoodForRenew doesn't match")
			}
		}
		return nil
	})
	if err != nil {
		rc, _ = r.RenterContractsGet()
		t.Log("Contracts in total:", len(rc.Contracts))
		t.Fatal(err)
	}
	// Download the whole file again to see if all roots were recovered.
	_, err = r.DownloadByStream(rf)
	if err != nil {
		t.Fatal(err)
	}
	// Check that the RecoveryScanStatus was set.
	rrs, err := r.RenterContractRecoveryProgressGet()
	if err != nil {
		t.Fatal(err)
	}
	err = build.Retry(100, 100*time.Millisecond, func() error {
		// Check the recovery progress endpoint.
		if !rrs.ScanInProgress || rrs.ScannedHeight == 0 {
			return fmt.Errorf("ScanInProgress and/or ScannedHeight weren't set correctly: %v", rrs)
		}
		return nil
	})
	if err != nil {
		t.Fatal(err)
	}
}

// TestRenterContractAutomaticRecoveryScan tests that a renter which has already
// scanned the whole blockchain and has lost its contracts, will recover them
// automatically during the next contract maintenance.
func TestRenterContractAutomaticRecoveryScan(t *testing.T) {
	if testing.Short() {
		t.SkipNow()
	}
	t.Parallel()
	// Create a testgroup.
	groupParams := siatest.GroupParams{
		Hosts:  2,
		Miners: 1,
	}
	testDir := renterTestDir(t.Name())
	tg, err := siatest.NewGroupFromTemplate(testDir, groupParams)
	if err != nil {
		t.Fatal("Failed to create group: ", err)
	}
	defer func() {
		if err := tg.Close(); err != nil {
			t.Fatal(err)
		}
	}()

	// Add a renter node that can't run the automatic contract recovery scan.
	renterParams := node.Renter(filepath.Join(testDir, "renter"))
	renterParams.ContractorDeps = &dependencies.DependencyDisableRecoveryStatusReset{}
	_, err = tg.AddNodes(renterParams)
	if err != nil {
		t.Fatal(err)
	}
	r := tg.Renters()[0]

	// Upload a file to the renter.
	dataPieces := uint64(1)
	parityPieces := uint64(len(tg.Hosts())) - dataPieces
	fileSize := int(10 * modules.SectorSize)
	_, rf, err := r.UploadNewFileBlocking(fileSize, dataPieces, parityPieces, false)
	if err != nil {
		t.Fatal("Failed to upload a file for testing: ", err)
	}

	// Remember the contracts the renter formed with the hosts.
	oldContracts := make(map[types.FileContractID]api.RenterContract)
	rc, err := r.RenterContractsGet()
	if err != nil {
		t.Fatal(err)
	}
	for _, c := range rc.ActiveContracts {
		oldContracts[c.ID] = c
	}

	// Cancel the allowance to avoid new contracts replacing the recoverable
	// ones.
	if err := r.RenterCancelAllowance(); err != nil {
		t.Fatal(err)
	}

	// Stop the renter.
	if err := tg.StopNode(r); err != nil {
		t.Fatal(err)
	}

	// Delete the contracts.
	if err := os.RemoveAll(filepath.Join(r.Dir, modules.RenterDir, "contracts")); err != nil {
		t.Fatal(err)
	}

	// Start the renter again. This time it's unlocked and the automatic recovery
	// scan isn't disabled.
	println("starting")
	if err := tg.StartNodeCleanDeps(r); err != nil {
		t.Fatal(err)
	}

	// The renter shouldn't have any contracts.
	rcg, err := r.RenterContractsGet()
	if err != nil {
		t.Fatal(err)
	}
	if len(rcg.ActiveContracts)+len(rcg.InactiveContracts)+len(rcg.ExpiredContracts) > 0 {
		t.Fatal("There shouldn't be any contracts after deleting them")
	}

	// The new renter should have the same active contracts as the old one.
	miner := tg.Miners()[0]
	numRetries := 0
	err = build.Retry(60, time.Second, func() error {
		if numRetries%10 == 0 {
			if err := miner.MineBlock(); err != nil {
				return err
			}
		}
		numRetries++
		rc, err = r.RenterContractsGet()
		if err != nil {
			t.Fatal(err)
		}
		if len(rc.ActiveContracts) != len(oldContracts) {
			return fmt.Errorf("Didn't recover the right number of contracts, expected %v but was %v",
				len(oldContracts), len(rc.ActiveContracts))
		}
		for _, c := range rc.ActiveContracts {
			contract, exists := oldContracts[c.ID]
			if !exists {
				return errors.New(fmt.Sprint("Recovered unknown contract", c.ID))
			}
			if contract.HostPublicKey.String() != c.HostPublicKey.String() {
				return errors.New("public keys don't match")
			}
			if contract.EndHeight != c.EndHeight {
				return errors.New("endheights don't match")
			}
			if contract.GoodForRenew != c.GoodForRenew {
				return errors.New("GoodForRenew doesn't match")
			}
			if contract.GoodForUpload != c.GoodForUpload {
				return errors.New("GoodForRenew doesn't match")
			}
		}
		return nil
	})
	if err != nil {
		rc, _ = r.RenterContractsGet()
		t.Log("Contracts in total:", len(rc.Contracts))
		t.Fatal(err)
	}
	// Download the whole file again to see if all roots were recovered.
	_, err = r.DownloadByStream(rf)
	if err != nil {
		t.Fatal(err)
	}
}

// TestCreateLoadBackup tests that creating a backup with the /renter/backup
// endpoint works as expected and that it can be loaded with the
// /renter/recoverbackup endpoint.
func TestCreateLoadBackup(t *testing.T) {
	if testing.Short() {
		t.SkipNow()
	}
	t.Parallel()

	// Create a testgroup.
	groupParams := siatest.GroupParams{
		Hosts:   2,
		Miners:  1,
		Renters: 1,
	}
	testDir := renterTestDir(t.Name())
	tg, err := siatest.NewGroupFromTemplate(testDir, groupParams)
	if err != nil {
		t.Fatal("Failed to create group: ", err)
	}
	defer func() {
		if err := tg.Close(); err != nil {
			t.Fatal(err)
		}
	}()
	// Create a subdir in the renter's files folder.
	r := tg.Renters()[0]
	subDir, err := r.FilesDir().CreateDir("subDir")
	if err != nil {
		t.Fatal(err)
	}
	// Add a file to that dir.
	lf, err := subDir.NewFile(100)
	if err != nil {
		t.Fatal(err)
	}
	// Upload the file.
	dataPieces := uint64(len(tg.Hosts()) - 1)
	parityPieces := uint64(1)
	rf, err := r.UploadBlocking(lf, dataPieces, parityPieces, false)
	if err != nil {
		t.Fatal("Failed to upload a file for testing: ", err)
	}
	// Create a backup.
	backupPath := filepath.Join(r.FilesDir().Path(), "test.backup")
	err = r.RenterCreateBackupPost(backupPath, false)
	if err != nil {
		t.Fatal(err)
	}
	// Get the renter's seed.
	wsg, err := r.WalletSeedsGet()
	if err != nil {
		t.Fatal(err)
	}
	// Shut down the renter.
	if err := tg.RemoveNode(r); err != nil {
		t.Fatal(err)
	}
	// Start a new renter from the same seed Disable its health and repair loops to
	// avoid updating the .siadir file.
	rt := node.RenterTemplate
	rt.PrimarySeed = wsg.PrimarySeed
	nodes, err := tg.AddNodes(rt)
	if err != nil {
		t.Fatal(err)
	}
	r = nodes[0]
	// Recover the backup.
	if err := r.RenterRecoverBackupPost(backupPath, false); err != nil {
		t.Fatal(err)
	}
	// The .siadir file should also be recovered.
	dirMDPath := filepath.Join(r.Dir, modules.RenterDir, modules.SiapathRoot, "subDir", modules.SiaDirExtension)
	if _, err := os.Stat(dirMDPath); os.IsNotExist(err) {
		t.Fatal(".siadir file doesn't exist")
	}
	// There shouldn't be a .siadir_1 file as we don't replace existing .siadir
	// files.
	if _, err := os.Stat(dirMDPath + "_1"); !os.IsNotExist(err) {
		t.Fatal(".siadir_1 file does exist")
	}
	// The file should be available and ready for download again.
	if _, err := r.DownloadByStream(rf); err != nil {
		t.Fatal(err)
	}
	// Delete the file and upload another file to the same siapath. This one should
	// have the same siapath but not the same UID.
	if err := r.RenterDeletePost(rf.SiaPath()); err != nil {
		t.Fatal(err)
	}
	subDir, err = r.FilesDir().CreateDir("subDir")
	if err != nil {
		t.Fatal(err)
	}
	lf, err = subDir.NewFileWithName(lf.FileName(), 100)
	if err != nil {
		t.Fatal(err)
	}
	rf, err = r.UploadBlocking(lf, dataPieces, parityPieces, false)
	if err != nil {
		t.Fatal(err)
	}
	// Recover the backup again. Now there should be another file with a suffix at
	// the end.
	if err := r.RenterRecoverBackupPost(backupPath, false); err != nil {
		t.Fatal(err)
	}
	fis, err := r.RenterFilesGet(false)
	if err != nil {
		t.Fatal(err)
	}
	if len(fis.Files) != 2 {
		t.Fatalf("Expected 2 files but got %v", len(fis.Files))
	}
	sp, err := modules.NewSiaPath(rf.SiaPath().String() + "_1")
	if err != nil {
		t.Fatal(err)
	}
	_, err = r.RenterFileGet(sp)
	if err != nil {
		t.Fatal(err)
	}
	// The .siadir file should still exist.
	if _, err := os.Stat(dirMDPath); os.IsNotExist(err) {
		t.Fatal(".siadir file doesn't exist")
	}
	// There shouldn't be a .siadir_1 file as we don't replace existing .siadir
	// files.
	if _, err := os.Stat(dirMDPath + "_1"); !os.IsNotExist(err) {
		t.Fatal(".siadir_1 file does exist")
	}
}

// TestRemoveRecoverableContracts makes sure that recoverable contracts which
// have been reverted by a reorg are removed from the map.
func TestRemoveRecoverableContracts(t *testing.T) {
	if testing.Short() {
		t.SkipNow()
	}
	t.Parallel()

	// Create a testgroup, creating without renter so the renter's
	// contract transactions can easily be obtained.
	groupParams := siatest.GroupParams{
		Hosts:   2,
		Miners:  1,
		Renters: 1,
	}
	testDir := renterTestDir(t.Name())
	tg, err := siatest.NewGroupFromTemplate(testDir, groupParams)
	if err != nil {
		t.Fatal("Failed to create group: ", err)
	}
	defer func() {
		if err := tg.Close(); err != nil {
			t.Fatal(err)
		}
	}()

	// Get the renter node and its seed.
	r := tg.Renters()[0]
	wsg, err := r.WalletSeedsGet()
	if err != nil {
		t.Fatal(err)
	}
	seed := wsg.PrimarySeed

	// The renter should have one contract with each host.
	rc, err := r.RenterContractsGet()
	if err != nil {
		t.Fatal(err)
	}
	if len(rc.ActiveContracts) != len(tg.Hosts()) {
		t.Fatal("Insufficient active contracts")
	}

	// Stop the renter.
	if err := tg.RemoveNode(r); err != nil {
		t.Fatal(err)
	}
	// Bring up new hosts for the new renter to form contracts with, otherwise no
	// contracts will form because it will not form contracts with hosts it see to
	// have recoverable contracts with
	_, err = tg.AddNodeN(node.HostTemplate, 2)
	if err != nil {
		t.Fatal("Failed to create a new host", err)
	}

	// Start a new renter with the same seed but disable contract recovery.
	newRenterDir := filepath.Join(testDir, "renter")
	renterParams := node.Renter(newRenterDir)
	renterParams.Allowance = modules.DefaultAllowance
	renterParams.Allowance.Hosts = 2
	renterParams.PrimarySeed = seed
	renterParams.ContractorDeps = &dependencies.DependencyDisableContractRecovery{}
	nodes, err := tg.AddNodes(renterParams)
	if err != nil {
		t.Fatal(err)
	}
	newRenter := nodes[0]

	// The new renter should have the right number of recoverable contracts.
	miner := tg.Miners()[0]
	numRetries := 0
	err = build.Retry(60, time.Second, func() error {
		if numRetries%10 == 0 {
			if err := miner.MineBlock(); err != nil {
				return err
			}
		}
		numRetries++
		rc, err = newRenter.RenterRecoverableContractsGet()
		if err != nil {
			t.Fatal(err)
		}
		if len(rc.RecoverableContracts) != len(tg.Hosts()) {
			return fmt.Errorf("Don't have enough recoverable contracts, expected %v but was %v",
				len(tg.Hosts()), len(rc.RecoverableContracts))
		}
		return nil
	})

	// Get the current blockheight of the group.
	cg, err := newRenter.ConsensusGet()
	if err != nil {
		t.Fatal(err)
	}
	bh := cg.Height

	// Start a new miner which has a longer chain than the group.
	newMiner, err := siatest.NewNode(siatest.Miner(filepath.Join(testDir, "miner")))
	if err != nil {
		t.Fatal(err)
	}
	defer func() {
		if err := newMiner.Close(); err != nil {
			t.Fatal(err)
		}
	}()
	// Mine a longer chain.
	for i := types.BlockHeight(0); i < bh+10; i++ {
		if err := newMiner.MineBlock(); err != nil {
			t.Fatal(err)
		}
	}
	// Connect the miner to the renter.
	gg, err := newRenter.GatewayGet()
	if err != nil {
		t.Fatal(err)
	}
	if err := newMiner.GatewayConnectPost(gg.NetAddress); err != nil {
		t.Fatal(err)
	}
	// The recoverable contracts should be gone now after the reorg.
	err = build.Retry(60, time.Second, func() error {
		rc, err = newRenter.RenterRecoverableContractsGet()
		if err != nil {
			t.Fatal(err)
		}
		if len(rc.RecoverableContracts) != 0 {
			return fmt.Errorf("Expected no recoverable contracts, but was %v",
				len(rc.RecoverableContracts))
		}
		return nil
	})
}

// testFileAvailableAndRecoverable checks to make sure that the API properly
// reports if a file is available and/or recoverable
func testFileAvailableAndRecoverable(t *testing.T, tg *siatest.TestGroup) {
	// Grab the first of the group's renters
	r := tg.Renters()[0]

	// Check that we have 5 hosts for this test so that the redundancy
	// assumptions work for the test
	if len(tg.Hosts()) != 5 {
		t.Fatal("This test requires 5 hosts")
	}

	// Set fileSize and redundancy for upload
	fileSize := int(modules.SectorSize)
	dataPieces := uint64(4)
	parityPieces := uint64(len(tg.Hosts())) - dataPieces

	// Upload file
	localFile, remoteFile, err := r.UploadNewFileBlocking(fileSize, dataPieces, parityPieces, false)
	if err != nil {
		t.Fatal(err)
	}

	// Get the file info and check if it is available and recoverable. File
	// should be available, recoverable, redundancy >1, and the file should be
	// on disk
	fi, err := r.File(remoteFile)
	if err != nil {
		t.Fatal("failed to get file info", err)
	}
	if fi.Redundancy < 1 {
		t.Fatal("redundancy of file is less than 1:", fi.Redundancy)
	}
	if !fi.OnDisk {
		t.Fatal("file is not on disk")
	}
	if !fi.Available {
		t.Fatal("file is not available")
	}
	if !fi.Recoverable {
		t.Fatal("file is not recoverable")
	}

	// Take down two hosts so that the redundancy drops below 1
	for i := 0; i < 2; i++ {
		if err := tg.RemoveNode(tg.Hosts()[0]); err != nil {
			t.Fatal("Failed to shutdown host", err)
		}
	}
	expectedRedundancy := float64(dataPieces+parityPieces-2) / float64(dataPieces)
	if err := r.WaitForDecreasingRedundancy(remoteFile, expectedRedundancy); err != nil {
		t.Fatal("Redundancy isn't decreasing", err)
	}

	// Get file into, file should not be available because the redundancy is  <1
	// but it should be recoverable because the file is on disk
	fi, err = r.File(remoteFile)
	if err != nil {
		t.Fatal("failed to get file info", err)
	}
	if fi.Redundancy >= 1 {
		t.Fatal("redundancy of file should be less than 1:", fi.Redundancy)
	}
	if !fi.OnDisk {
		t.Fatal("file is not on disk")
	}
	if fi.Available {
		t.Fatal("file should not be available")
	}
	if !fi.Recoverable {
		t.Fatal("file should be recoverable")
	}

	// Delete the file locally.
	if err := localFile.Delete(); err != nil {
		t.Fatal("failed to delete local file", err)
	}

	// Get file into, file should now not be available or recoverable
	fi, err = r.File(remoteFile)
	if err != nil {
		t.Fatal("failed to get file info", err)
	}
	if fi.Redundancy >= 1 {
		t.Fatal("redundancy of file should be less than 1:", fi.Redundancy)
	}
	if fi.OnDisk {
		t.Fatal("file is still on disk")
	}
	if fi.Available {
		t.Fatal("file should not be available")
	}
	if fi.Recoverable {
		t.Fatal("file should not be recoverable")
	}
}

// TestRenterDownloadWithDrainedContract tests if draining a contract below
// MinContractFundUploadThreshold correctly sets a contract to !GoodForUpload
// while still being able to download the file.
func TestRenterDownloadWithDrainedContract(t *testing.T) {
	if testing.Short() || !build.VLONG {
		t.SkipNow()
	}
	t.Parallel()

	// Create a group for testing
	groupParams := siatest.GroupParams{
		Hosts:  2,
		Miners: 1,
	}
	testDir := renterTestDir(t.Name())
	tg, err := siatest.NewGroupFromTemplate(testDir, groupParams)
	if err != nil {
		t.Fatal("Failed to create group:", err)
	}
	defer func() {
		if err := tg.Close(); err != nil {
			t.Fatal(err)
		}
	}()
	// Add a renter with a dependency that prevents contract renewals due to
	// low funds.
	renterParams := node.Renter(filepath.Join(testDir, "renter"))
	renterParams.RenterDeps = &dependencies.DependencyDisableRenewal{}
	nodes, err := tg.AddNodes(renterParams)
	if err != nil {
		t.Fatal(err)
	}
	renter := nodes[0]
	miner := tg.Miners()[0]
	// Drain the contracts until they are supposed to no longer be good for
	// uploading.
	_, err = drainContractsByUploading(renter, tg, contractor.MinContractFundUploadThreshold)
	if err != nil {
		t.Fatal(err)
	}
	numRetries := 0
	err = build.Retry(100, 100*time.Millisecond, func() error {
		// The 2 contracts should no longer be good for upload.
		rc, err := renter.RenterContractsGet()
		if err != nil {
			return err
		}
		if numRetries%10 == 0 {
			if err := miner.MineBlock(); err != nil {
				return err
			}
		}
		numRetries++
		if len(rc.Contracts) != len(tg.Hosts()) {
			return fmt.Errorf("There should be %v contracts but was %v", len(tg.Hosts()), len(rc.Contracts))
		}
		for _, c := range rc.Contracts {
			if c.GoodForUpload || !c.GoodForRenew {
				return fmt.Errorf("Contract shouldn't be good for uploads but it should be good for renew: %v %v",
					c.GoodForUpload, c.GoodForRenew)
			}
		}
		return nil
	})
	if err != nil {
		t.Fatal(err)
	}
	// Choose a random file and download it.
	files, err := renter.Files(false)
	if err != nil {
		t.Fatal(err)
	}
	_, err = renter.RenterStreamGet(files[fastrand.Intn(len(files))].SiaPath)
	if err != nil {
		t.Fatal(err)
	}
}

// testSetFileStuck tests that manually setting the 'stuck' field of a file
// works as expected.
func testSetFileStuck(t *testing.T, tg *siatest.TestGroup) {
	// Grab the first of the group's renters
	r := tg.Renters()[0]

	// Check if there are already uploaded file we can use.
	rfg, err := r.RenterFilesGet(false)
	if err != nil {
		t.Fatal(err)
	}
	if len(rfg.Files) == 0 {
		// Set fileSize and redundancy for upload
		fileSize := int(modules.SectorSize)
		dataPieces := uint64(4)
		parityPieces := uint64(len(tg.Hosts())) - dataPieces

		// Upload file
		_, _, err := r.UploadNewFileBlocking(fileSize, dataPieces, parityPieces, false)
		if err != nil {
			t.Fatal(err)
		}
	}
	// Get a file.
	rfg, err = r.RenterFilesGet(false)
	if err != nil {
		t.Fatal(err)
	}
	f := rfg.Files[0]
	// Set stuck to the opposite value it had before.
	if err := r.RenterSetFileStuckPost(f.SiaPath, !f.Stuck); err != nil {
		t.Fatal(err)
	}
	// Check if it was set correctly.
	fi, err := r.RenterFileGet(f.SiaPath)
	if err != nil {
		t.Fatal(err)
	}
	if fi.File.Stuck == f.Stuck {
		t.Fatalf("Stuck field should be %v but was %v", !f.Stuck, fi.File.Stuck)
	}
	// Set stuck to the original value.
	if err := r.RenterSetFileStuckPost(f.SiaPath, f.Stuck); err != nil {
		t.Fatal(err)
	}
	// Check if it was set correctly.
	fi, err = r.RenterFileGet(f.SiaPath)
	if err != nil {
		t.Fatal(err)
	}
	if fi.File.Stuck != f.Stuck {
		t.Fatalf("Stuck field should be %v but was %v", f.Stuck, fi.File.Stuck)
	}
}

// testStreamRepair tests if repairing a file using the streaming endpoint
// works.
func testStreamRepair(t *testing.T, tg *siatest.TestGroup) {
	// Grab the first of the group's renters
	r := tg.Renters()[0]

	// Check that we have enough hosts for this test.
	if len(tg.Hosts()) < 2 {
		t.Fatal("This test requires at least 2 hosts")
	}

	// Set fileSize and redundancy for upload
	fileSize := int(5 * modules.SectorSize)
	dataPieces := uint64(1)
	parityPieces := uint64(len(tg.Hosts())) - dataPieces

	// Upload file
	localFile, remoteFile, err := r.UploadNewFileBlocking(fileSize, dataPieces, parityPieces, false)
	if err != nil {
		t.Fatal(err)
	}

	// Move the file locally to make sure the repair loop can't find it.
	if err := localFile.Move(); err != nil {
		t.Fatal("failed to delete local file", err)
	}

	// Take down all of the hosts and check if redundancy decreases.
	hostsRemoved := 0
	for i := uint64(0); i < parityPieces+dataPieces; i++ {
		if err := tg.RemoveNode(tg.Hosts()[0]); err != nil {
			t.Fatal("Failed to shutdown host", err)
		}
		hostsRemoved++
	}
	if err := r.WaitForDecreasingRedundancy(remoteFile, 0); err != nil {
		t.Fatal("Redundancy isn't decreasing", err)
	}
	// Bring up hosts to replace the ones that went offline.
	for hostsRemoved > 0 {
		hostsRemoved--
		_, err = tg.AddNodes(node.HostTemplate)
		if err != nil {
			t.Fatal("Failed to create a new host", err)
		}
	}
	// Use the streaming endpoint to repair the file. It should always reach 100%.
	b, err := ioutil.ReadFile(localFile.Path())
	if err != nil {
		t.Fatal(err)
	}
	if err := r.RenterUploadStreamRepairPost(bytes.NewReader(b), remoteFile.SiaPath()); err != nil {
		t.Fatal(err)
	}
	if err := r.WaitForUploadRedundancy(remoteFile, float64(dataPieces+parityPieces)/float64(dataPieces)); err != nil {
		t.Fatal("File wasn't repaired", err)
	}
	// We should be able to download
	if _, err := r.DownloadByStream(remoteFile); err != nil {
		t.Fatal("Failed to download file", err)
	}
	// Repair the file again to make sure we don't get stuck on chunks that are
	// already repaired. Datapieces and paritypieces can be set to 0 as long as
	// repair is true.
	if err := r.RenterUploadStreamRepairPost(bytes.NewReader(b), remoteFile.SiaPath()); err != nil {
		t.Fatal(err)
	}
}

// TestRemoteBackup tests creating and loading remote backups.
func TestRemoteBackup(t *testing.T) {
	if testing.Short() {
		t.SkipNow()
	}
	t.Parallel()

	// Create a testgroup.
	groupParams := siatest.GroupParams{
		Hosts:   2,
		Miners:  1,
		Renters: 1,
	}
	testDir := renterTestDir(t.Name())
	tg, err := siatest.NewGroupFromTemplate(testDir, groupParams)
	if err != nil {
		t.Fatal("Failed to create group: ", err)
	}
	defer func() {
		if err := tg.Close(); err != nil {
			t.Fatal(err)
		}
	}()
	// Create a subdir in the renter's files folder.
	r := tg.Renters()[0]
	subDir, err := r.FilesDir().CreateDir("subDir")
	if err != nil {
		t.Fatal(err)
	}
	// Add a file to that dir.
	lf, err := subDir.NewFile(100)
	if err != nil {
		t.Fatal(err)
	}
	// Upload the file.
	dataPieces := uint64(len(tg.Hosts()) - 1)
	parityPieces := uint64(1)
	rf, err := r.UploadBlocking(lf, dataPieces, parityPieces, false)
	if err != nil {
		t.Fatal("Failed to upload a file for testing: ", err)
	}
	// Create a snapshot.
	if err := r.RenterCreateBackupPost("foo", true); err != nil {
		t.Fatal(err)
	}

	// Upload another file and take another snapshot.
	lf2, err := subDir.NewFile(100)
	if err != nil {
		t.Fatal(err)
	}
	rf2, err := r.UploadBlocking(lf2, dataPieces, parityPieces, false)
	if err != nil {
		t.Fatal("Failed to upload a file for testing: ", err)
	}
	if err := r.RenterCreateBackupPost("bar", true); err != nil {
		t.Fatal(err)
	}

	// Both snapshots should be listed.
	ubs, err := r.RenterUploadedBackups()
	if err != nil {
		t.Fatal(err)
	} else if len(ubs) != 2 {
		t.Fatal("expected two backups, got", ubs)
	}

	// Delete both files and restore the first snapshot.
	if err := r.RenterDeletePost(rf.SiaPath()); err != nil {
		t.Fatal(err)
	}
	if err := r.RenterDeletePost(rf2.SiaPath()); err != nil {
		t.Fatal(err)
	}
	if err := r.RenterRecoverBackupPost("foo", true); err != nil {
		t.Fatal(err)
	}
	// We should be able to download the first file.
	if _, err := r.DownloadToDisk(rf, false); err != nil {
		t.Fatal(err)
	}
	// The second file should still fail.
	if _, err := r.DownloadToDisk(rf2, false); err == nil {
		t.Fatal("expected second file to be unavailable")
	}
	// Delete the first file again.
	if err := r.RenterDeletePost(rf.SiaPath()); err != nil {
		t.Fatal(err)
	}

	// Restore the second snapshot.
	if err := r.RenterRecoverBackupPost("bar", true); err != nil {
		t.Fatal(err)
	}
	// We should be able to download both files now.
	if _, err := r.DownloadToDisk(rf, false); err != nil {
		t.Fatal(err)
	}
	if _, err := r.DownloadToDisk(rf2, false); err != nil {
		t.Fatal(err)
	}
<<<<<<< HEAD

	// Delete the renter entirely and create a new renter with the same seed.
	wsg, err := r.WalletSeedsGet()
	if err != nil {
		t.Fatal(err)
	}
	seed := wsg.PrimarySeed
	if err := tg.RemoveNode(r); err != nil {
		t.Fatal(err)
	}
	renterParams := node.Renter(filepath.Join(testDir, "renter"))
	renterParams.PrimarySeed = seed
	nodes, err := tg.AddNodes(renterParams)
	if err != nil {
		t.Fatal(err)
	}
	r = nodes[0]

	// Wait for the recovery process to complete.
	err = build.Retry(60, time.Second, func() error {
		// Both snapshots should be listed.
		ubs, err = r.RenterUploadedBackups()
		if err != nil {
			return err
		} else if len(ubs) != 2 {
			return fmt.Errorf("expected two backups, got %v", ubs)
		}
		return nil
	})
	if err != nil {
		t.Fatal(err)
	}

	// Restore the second snapshot.
	if err := r.RenterRecoverBackupPost("bar", true); err != nil {
		t.Fatal(err)
	}
	// We should be able to download both files now.
	if _, err := r.DownloadToDisk(rf, false); err != nil {
		t.Fatal(err)
	}
	if _, err := r.DownloadToDisk(rf2, false); err != nil {
		t.Fatal(err)
=======
}

// testEscapeSiaPath tests that SiaPaths are escaped correctly to handle escape
// characters
func testEscapeSiaPath(t *testing.T, tg *siatest.TestGroup) {
	// Grab the first of the group's renters
	r := tg.Renters()[0]

	// Check that we have enough hosts for this test.
	if len(tg.Hosts()) < 2 {
		t.Fatal("This test requires at least 2 hosts")
	}

	// Set fileSize and redundancy for upload
	dataPieces := uint64(1)
	parityPieces := uint64(len(tg.Hosts())) - dataPieces

	// Create Local File
	lf, err := r.FilesDir().NewFile(100)
	if err != nil {
		t.Fatal(err)
	}

	// File names to tests
	names := []string{
		"dollar$sign",
		"and&sign",
		"single`quote",
		"full:colon",
		"semi;colon",
		"hash#tag",
		"percent%sign",
		"at@sign",
		"less<than",
		"greater>than",
		"equal=to",
		"question?mark",
		"open[bracket",
		"close]bracket",
		"open{bracket",
		"close}bracket",
		"carrot^top",
		"pipe|pipe",
		"tilda~tilda",
		"plus+sign",
		"minus-sign",
		"under_score",
		"comma,comma",
		"apostrophy's",
		`quotation"marks`,
	}
	for _, s := range names {
		// Create SiaPath
		siaPath, err := modules.NewSiaPath(s)
		if err != nil {
			t.Fatal(err)
		}

		// Upload file
		_, err = r.Upload(lf, siaPath, dataPieces, parityPieces, false)
		if err != nil {
			t.Fatal(err)
		}

		// Confirm we can get file
		_, err = r.RenterFileGet(siaPath)
		if err != nil {
			t.Fatal(err)
		}
>>>>>>> ac681861
	}
}<|MERGE_RESOLUTION|>--- conflicted
+++ resolved
@@ -4952,7 +4952,6 @@
 	if _, err := r.DownloadToDisk(rf2, false); err != nil {
 		t.Fatal(err)
 	}
-<<<<<<< HEAD
 
 	// Delete the renter entirely and create a new renter with the same seed.
 	wsg, err := r.WalletSeedsGet()
@@ -4996,7 +4995,7 @@
 	}
 	if _, err := r.DownloadToDisk(rf2, false); err != nil {
 		t.Fatal(err)
-=======
+	}
 }
 
 // testEscapeSiaPath tests that SiaPaths are escaped correctly to handle escape
@@ -5066,6 +5065,5 @@
 		if err != nil {
 			t.Fatal(err)
 		}
->>>>>>> ac681861
 	}
 }