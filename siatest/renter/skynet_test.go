package renter

import (
	"archive/tar"
	"bytes"
	"compress/gzip"
	"encoding/json"
	"fmt"
	"io"
	"io/ioutil"
	"mime/multipart"
	"net/http"
	"os"
	"path/filepath"
	"reflect"
	"strconv"
	"strings"
	"testing"
	"time"

	"gitlab.com/NebulousLabs/Sia/build"
	"gitlab.com/NebulousLabs/Sia/modules"
	"gitlab.com/NebulousLabs/Sia/modules/renter"
	"gitlab.com/NebulousLabs/Sia/modules/renter/filesystem"
	"gitlab.com/NebulousLabs/Sia/node"
	"gitlab.com/NebulousLabs/Sia/siatest"
	"gitlab.com/NebulousLabs/Sia/siatest/dependencies"
	"gitlab.com/NebulousLabs/errors"
	"gitlab.com/NebulousLabs/fastrand"
)

// TestSkynet verifies the functionality of Skynet, a decentralized CDN and
// sharing platform.
func TestSkynet(t *testing.T) {
	if testing.Short() {
		t.SkipNow()
	}
	t.Parallel()

	// Create a testgroup.
	groupParams := siatest.GroupParams{
		Hosts:   3,
		Miners:  1,
		Renters: 1,
	}
	groupDir := renterTestDir(t.Name())

	// Specify subtests to run
	subTests := []siatest.SubTest{
		{Name: "TestSkynetBasic", Test: testSkynetBasic},
		{Name: "TestSkynetMultipartUpload", Test: testSkynetMultipartUpload},
		{Name: "TestSkynetNoFilename", Test: testSkynetNoFilename},
		{Name: "TestSkynetSubDirDownload", Test: testSkynetSubDirDownload},
		{Name: "TestSkynetDisableForce", Test: testSkynetDisableForce},
		{Name: "TestSkynetBlacklist", Test: testSkynetBlacklist},
		{Name: "TestSkynetHeadRequest", Test: testSkynetHeadRequest},
		{Name: "TestSkynetStats", Test: testSkynetStats},
		{Name: "TestSkynetNoWorkers", Test: testSkynetNoWorkers},
	}

	// Run tests
	if err := siatest.RunSubTests(t, groupParams, groupDir, subTests); err != nil {
		t.Fatal(err)
	}
}

// testSkynetBasic provides basic end-to-end testing for uploading skyfiles and
// downloading the resulting skylinks.
func testSkynetBasic(t *testing.T, tg *siatest.TestGroup) {
	r := tg.Renters()[0]

	// Create some data to upload as a skyfile.
	data := fastrand.Bytes(100 + siatest.Fuzz())
	// Need it to be a reader.
	reader := bytes.NewReader(data)
	// Call the upload skyfile client call.
	filename := "testSmall"
	uploadSiaPath, err := modules.NewSiaPath("testSmallPath")
	if err != nil {
		t.Fatal(err)
	}
	// Quick fuzz on the force value so that sometimes it is set, sometimes it
	// is not.
	var force bool
	if fastrand.Intn(2) == 0 {
		force = true
	}
	sup := modules.SkyfileUploadParameters{
		SiaPath:             uploadSiaPath,
		Force:               force,
		Root:                false,
		BaseChunkRedundancy: 2,
		FileMetadata: modules.SkyfileMetadata{
			Filename: filename,
			Mode:     0640, // Intentionally does not match any defaults.
		},
		Reader: reader,
	}
	skylink, rshp, err := r.SkynetSkyfilePost(sup)
	if err != nil {
		t.Fatal(err)
	}
	var realSkylink modules.Skylink
	err = realSkylink.LoadString(skylink)
	if err != nil {
		t.Fatal(err)
	}
	if rshp.MerkleRoot != realSkylink.MerkleRoot() {
		t.Fatal("mismatch")
	}
	if rshp.Bitfield != realSkylink.Bitfield() {
		t.Fatal("mismatch")
	}

	// Check the redundancy on the file.
	skynetUploadPath, err := modules.SkynetFolder.Join(uploadSiaPath.String())
	if err != nil {
		t.Fatal(err)
	}
	err = build.Retry(25, 250*time.Millisecond, func() error {
		uploadedFile, err := r.RenterFileRootGet(skynetUploadPath)
		if err != nil {
			return err
		}
		if uploadedFile.File.Redundancy != 2 {
			return fmt.Errorf("bad redundancy: %v", uploadedFile.File.Redundancy)
		}
		return nil
	})
	if err != nil {
		t.Fatal(err)
	}

	// Try to download the file behind the skylink.
	fetchedData, metadata, err := r.SkynetSkylinkGet(skylink)
	if err != nil {
		t.Fatal(err)
	}
	if !bytes.Equal(fetchedData, data) {
		t.Error("upload and download doesn't match")
		t.Log(data)
		t.Log(fetchedData)
	}
	if metadata.Mode != 0640 {
		t.Error("bad mode")
	}
	if metadata.Filename != filename {
		t.Error("bad filename")
	}

	// Try to download the file using the ReaderGet method.
	skylinkReader, err := r.SkynetSkylinkReaderGet(skylink)
	if err != nil {
		t.Fatal(err)
	}
	readerData, err := ioutil.ReadAll(skylinkReader)
	if err != nil {
		err = errors.Compose(err, skylinkReader.Close())
		t.Fatal(err)
	}
	err = skylinkReader.Close()
	if err != nil {
		t.Fatal(err)
	}
	if !bytes.Equal(readerData, data) {
		t.Fatal("reader data doesn't match data")
	}

	// Try to download the file explicitly using the ReaderGet method with the
	// no formatter.
	skylinkReader, err = r.SkynetSkylinkReaderGet(skylink)
	if err != nil {
		t.Fatal(err)
	}
	readerData, err = ioutil.ReadAll(skylinkReader)
	if err != nil {
		err = errors.Compose(err, skylinkReader.Close())
		t.Fatal(err)
	}
	err = skylinkReader.Close()
	if err != nil {
		t.Fatal(err)
	}
	if !bytes.Equal(readerData, data) {
		t.Fatal("reader data doesn't match data")
	}

	// Try to download the file using the ReaderGet method with the concat
	// formatter.
	skylinkReader, err = r.SkynetSkylinkConcatReaderGet(skylink)
	if err != nil {
		t.Fatal(err)
	}
	readerData, err = ioutil.ReadAll(skylinkReader)
	if err != nil {
		err = errors.Compose(err, skylinkReader.Close())
		t.Fatal(err)
	}
	if !bytes.Equal(readerData, data) {
		t.Fatal("reader data doesn't match data")
	}
	err = skylinkReader.Close()
	if err != nil {
		t.Fatal(err)
	}

	// Try to download the file using the ReaderGet method with the tar
	// formatter.
	skylinkReader, err = r.SkynetSkylinkTarReaderGet(skylink)
	if err != nil {
		t.Fatal(err)
	}
	tr := tar.NewReader(skylinkReader)
	header, err := tr.Next()
	if err != nil {
		t.Fatal(err)
	}
	if header.Name != filename {
		t.Fatalf("expected filename in archive to be %v but was %v", filename, header.Name)
	}
	readerData, err = ioutil.ReadAll(tr)
	if err != nil {
		err = errors.Compose(err, skylinkReader.Close())
		t.Fatal(err)
	}
	if !bytes.Equal(readerData, data) {
		t.Fatal("reader data doesn't match data")
	}
	_, err = tr.Next()
	if err != io.EOF {
		t.Fatal("expected error to be EOF but was", err)
	}
	err = skylinkReader.Close()
	if err != nil {
		t.Fatal(err)
	}

	// Try to download the file using the ReaderGet method with the targz
	// formatter.
	skylinkReader, err = r.SkynetSkylinkTarGzReaderGet(skylink)
	if err != nil {
		t.Fatal(err)
	}
	gzr, err := gzip.NewReader(skylinkReader)
	if err != nil {
		t.Fatal(err)
	}
	defer gzr.Close()
	tr = tar.NewReader(gzr)
	header, err = tr.Next()
	if err != nil {
		t.Fatal(err)
	}
	if header.Name != filename {
		t.Fatalf("expected filename in archive to be %v but was %v", filename, header.Name)
	}
	readerData, err = ioutil.ReadAll(tr)
	if err != nil {
		err = errors.Compose(err, skylinkReader.Close())
		t.Fatal(err)
	}
	if !bytes.Equal(readerData, data) {
		t.Fatal("reader data doesn't match data")
	}
	_, err = tr.Next()
	if err != io.EOF {
		t.Fatal("expected error to be EOF but was", err)
	}
	err = skylinkReader.Close()
	if err != nil {
		t.Fatal(err)
	}

	// Get the list of files in the skynet directory and see if the file is
	// present.
	rdg, err := r.RenterDirRootGet(modules.SkynetFolder)
	if err != nil {
		t.Fatal(err)
	}
	if len(rdg.Files) != 1 {
		t.Fatal("expecting a file to be in the SkynetFolder after uploading")
	}

	// Create some data to upload as a skyfile.
	rootData := fastrand.Bytes(100 + siatest.Fuzz())
	// Need it to be a reader.
	rootReader := bytes.NewReader(rootData)
	// Call the upload skyfile client call.
	rootFilename := "rootTestSmall"
	rootUploadSiaPath, err := modules.NewSiaPath("rootTestSmallPath")
	if err != nil {
		t.Fatal(err)
	}
	// Quick fuzz on the force value so that sometimes it is set, sometimes it
	// is not.
	var rootForce bool
	if fastrand.Intn(2) == 0 {
		rootForce = true
	}
	rootLup := modules.SkyfileUploadParameters{
		SiaPath:             rootUploadSiaPath,
		Force:               rootForce,
		Root:                true,
		BaseChunkRedundancy: 3,
		FileMetadata: modules.SkyfileMetadata{
			Filename: rootFilename,
			Mode:     0600, // Intentionally does not match any defaults.
		},

		Reader: rootReader,
	}
	_, _, err = r.SkynetSkyfilePost(rootLup)
	if err != nil {
		t.Fatal(err)
	}

	// Get the list of files in the skynet directory and see if the file is
	// present.
	rootRdg, err := r.RenterDirRootGet(modules.RootSiaPath())
	if err != nil {
		t.Fatal(err)
	}
	if len(rootRdg.Files) != 1 {
		t.Fatal("expecting a file to be in the root folder after uploading")
	}
	err = build.Retry(250, 250*time.Millisecond, func() error {
		uploadedFile, err := r.RenterFileRootGet(rootUploadSiaPath)
		if err != nil {
			return err
		}
		if uploadedFile.File.Redundancy != 3 {
			return fmt.Errorf("bad redundancy: %v", uploadedFile.File.Redundancy)
		}
		return nil
	})
	if err != nil {
		t.Fatal(err)
	}

	// Upload another skyfile, this time ensure that the skyfile is more than
	// one sector.
	largeData := fastrand.Bytes(int(modules.SectorSize*2) + siatest.Fuzz())
	largeReader := bytes.NewReader(largeData)
	largeFilename := "testLarge"
	largeSiaPath, err := modules.NewSiaPath("testLargePath")
	if err != nil {
		t.Fatal(err)
	}
	var force2 bool
	if fastrand.Intn(2) == 0 {
		force2 = true
	}
	largeLup := modules.SkyfileUploadParameters{
		SiaPath:             largeSiaPath,
		Force:               force2,
		Root:                false,
		BaseChunkRedundancy: 2,
		FileMetadata: modules.SkyfileMetadata{
			Filename: largeFilename,
			// Remaining fields intentionally left blank so the renter sets
			// defaults.
		},

		Reader: largeReader,
	}
	largeSkylink, _, err := r.SkynetSkyfilePost(largeLup)
	if err != nil {
		t.Fatal(err)
	}
	largeFetchedData, _, err := r.SkynetSkylinkGet(largeSkylink)
	if err != nil {
		t.Fatal(err)
	}
	if !bytes.Equal(largeFetchedData, largeData) {
		t.Error("upload and download data does not match for large siafiles", len(largeFetchedData), len(largeData))
	}

	// Check the metadata of the siafile, see that the metadata of the siafile
	// has the skylink referenced.
	largeUploadPath, err := modules.NewSiaPath("testLargePath")
	if err != nil {
		t.Fatal(err)
	}
	largeSkyfilePath, err := modules.SkynetFolder.Join(largeUploadPath.String())
	if err != nil {
		t.Fatal(err)
	}
	largeRenterFile, err := r.RenterFileRootGet(largeSkyfilePath)
	if err != nil {
		t.Fatal(err)
	}
	if len(largeRenterFile.File.Skylinks) != 1 {
		t.Fatal("expecting one skylink:", len(largeRenterFile.File.Skylinks))
	}
	if largeRenterFile.File.Skylinks[0] != largeSkylink {
		t.Error("skylinks should match")
		t.Log(largeRenterFile.File.Skylinks[0])
		t.Log(largeSkylink)
	}

	// TODO: Need to verify the mode, name, and create-time. At this time, I'm
	// not sure how we can feed those out of the API. They aren't going to be
	// the same as the siafile values, because the siafile was created
	// separately.
	//
	// Maybe this can be accomplished by tagging a flag to the API which has the
	// layout and metadata streamed as the first bytes? Maybe there is some
	// easier way.

	// Pinning test.
	//
	// Try to download the file behind the skylink.
	pinSiaPath, err := modules.NewSiaPath("testSmallPinPath")
	if err != nil {
		t.Fatal(err)
	}
	pinLUP := modules.SkyfilePinParameters{
		SiaPath:             pinSiaPath,
		Force:               force,
		Root:                false,
		BaseChunkRedundancy: 2,
	}
	err = r.SkynetSkylinkPinPost(skylink, pinLUP)
	if err != nil {
		t.Fatal(err)
	}
	// Get the list of files in the skynet directory and see if the file is
	// present.
	fullPinSiaPath, err := modules.SkynetFolder.Join(pinSiaPath.String())
	if err != nil {
		t.Fatal(err)
	}
	// See if the file is present.
	pinnedFile, err := r.RenterFileRootGet(fullPinSiaPath)
	if err != nil {
		t.Fatal(err)
	}
	if len(pinnedFile.File.Skylinks) != 1 {
		t.Fatal("expecting 1 skylink")
	}
	if pinnedFile.File.Skylinks[0] != skylink {
		t.Fatal("skylink mismatch")
	}

	// Unpinning test.
	//
	// Try deleting the file (equivalent to unpin).
	err = r.RenterFileDeleteRootPost(fullPinSiaPath)
	if err != nil {
		t.Fatal(err)
	}
	// Make sure the file is no longer present.
	_, err = r.RenterFileRootGet(fullPinSiaPath)
	if !strings.Contains(err.Error(), filesystem.ErrNotExist.Error()) {
		t.Fatal("skyfile still present after deletion")
	}

	// Try another pin test, this time with the large skylink.
	largePinSiaPath, err := modules.NewSiaPath("testLargePinPath")
	if err != nil {
		t.Fatal(err)
	}
	largePinLUP := modules.SkyfilePinParameters{
		SiaPath:             largePinSiaPath,
		Force:               force,
		Root:                false,
		BaseChunkRedundancy: 2,
	}
	err = r.SkynetSkylinkPinPost(largeSkylink, largePinLUP)
	if err != nil {
		t.Fatal(err)
	}
	// Pin the file again but without specifying the BaseChunkRedundancy.
	// Use a different Siapath to avoid path conflict.
	largePinSiaPath, err = modules.NewSiaPath("testLargePinPath2")
	if err != nil {
		t.Fatal(err)
	}
	largePinLUP = modules.SkyfilePinParameters{
		SiaPath: largePinSiaPath,
		Force:   force,
		Root:    false,
	}
	err = r.SkynetSkylinkPinPost(largeSkylink, largePinLUP)
	if err != nil {
		t.Fatal(err)
	}
	// See if the file is present.
	fullLargePinSiaPath, err := modules.SkynetFolder.Join(largePinSiaPath.String())
	if err != nil {
		t.Fatal(err)
	}
	pinnedFile, err = r.RenterFileRootGet(fullLargePinSiaPath)
	if err != nil {
		t.Fatal(err)
	}
	if len(pinnedFile.File.Skylinks) != 1 {
		t.Fatal("expecting 1 skylink")
	}
	if pinnedFile.File.Skylinks[0] != largeSkylink {
		t.Fatal("skylink mismatch")
	}
	// Try deleting the file.
	err = r.RenterFileDeleteRootPost(fullLargePinSiaPath)
	if err != nil {
		t.Fatal(err)
	}
	// Make sure the file is no longer present.
	_, err = r.RenterFileRootGet(fullLargePinSiaPath)
	if !strings.Contains(err.Error(), filesystem.ErrNotExist.Error()) {
		t.Fatal("skyfile still present after deletion")
	}

	// TODO: We don't actually check at all whether the presence of the new
	// skylinks is going to keep the file online. We could do that by deleting
	// the old files and then churning the hosts over, and checking that the
	// renter does a repair operation to keep everyone alive.

	// Upload a siafile that will then be converted to a skyfile. The siafile
	// needs at least 2 sectors.
	/*
		localFile, remoteFile, err := r.UploadNewFileBlocking(int(modules.SectorSize*2)+siatest.Fuzz(), 2, 1, false)
		if err != nil {
			t.Fatal(err)
		}
		localData, err := localFile.Data()
		if err != nil {
			t.Fatal(err)
		}

		filename2 := "testTwo"
		uploadSiaPath2, err := modules.NewSiaPath("testTwoPath")
		if err != nil {
			t.Fatal(err)
		}
		sup = modules.SkyfileUploadParameters{
			SiaPath:             uploadSiaPath2,
			Force:               !force,
			BaseChunkRedundancy: 2,
			FileMetadata: modules.SkyfileMetadata{
				Executable: true,
				Filename:   filename2,
			},
		}

		skylink2, err := r.RenterConvertSiafileToSkyfilePost(sup, remoteFile.SiaPath())
		if err != nil {
			t.Fatal(err)
		}
		// Try to download the skylink.
		fetchedData, err = r.RenterSkylinkGet(skylink2)
		if err != nil {
			t.Fatal(err)
		}
		if !bytes.Equal(fetchedData, localData) {
			t.Error("upload and download doesn't match")
		}
	*/

	// TODO: Fetch both the skyfile and the siafile that was uploaded, make sure
	// that they both have the new skylink added to their metadata.

	// TODO: Need to verify the mode, name, and create-time. At this time, I'm
	// not sure how we can feed those out of the API. They aren't going to be
	// the same as the siafile values, because the siafile was created
	// separately.
	//
	// Maybe this can be accomplished by tagging a flag to the API which has the
	// layout and metadata streamed as the first bytes? Maybe there is some
	// easier way.
}

// testSkynetMultipartUpload tests you can perform a multipart upload. It will
// verify the upload without any subfiles, with small subfiles and with large
// subfiles. Small files are files which are smaller than one sector, and thus
// don't need a fanout. Large files are files what span multiple sectors
func testSkynetMultipartUpload(t *testing.T, tg *siatest.TestGroup) {
	r := tg.Renters()[0]

	// create a multipart upload that without any files
	body := new(bytes.Buffer)
	writer := multipart.NewWriter(body)
	err := writer.Close()
	if err != nil {
		t.Fatal(err)
	}
	reader := bytes.NewReader(body.Bytes())

	uploadSiaPath, err := modules.NewSiaPath("TestNoFileUpload")
	if err != nil {
		t.Fatal(err)
	}

	sup := modules.SkyfileMultipartUploadParameters{
		SiaPath:             uploadSiaPath,
		Force:               false,
		Root:                false,
		BaseChunkRedundancy: 2,
		Reader:              reader,
		ContentType:         writer.FormDataContentType(),
		Filename:            "TestNoFileUpload",
	}

	if _, _, err = r.SkynetSkyfileMultiPartPost(sup); err == nil || !strings.Contains(err.Error(), "could not find multipart file") {
		t.Fatal("Expected upload to fail because no files are given, err:", err)
	}

	// TEST SMALL SUBFILE
	var offset uint64

	// create a multipart upload that uploads several files.
	body = new(bytes.Buffer)
	writer = multipart.NewWriter(body)
	subfiles := make(modules.SkyfileSubfiles)

	// add a file at root level
	data := []byte("File1Contents")
	subfile := addMultipartFile(writer, data, "files[]", "file1", 0600, &offset)
	subfiles[subfile.Filename] = subfile

	// add a nested file
	data = []byte("File2Contents")
	subfile = addMultipartFile(writer, data, "files[]", "nested/file2", 0640, &offset)
	subfiles[subfile.Filename] = subfile

	err = writer.Close()
	if err != nil {
		t.Fatal(err)
	}
	reader = bytes.NewReader(body.Bytes())

	// Call the upload skyfile client call.
	uploadSiaPath, err = modules.NewSiaPath("TestFolderUpload")
	if err != nil {
		t.Fatal(err)
	}

	sup = modules.SkyfileMultipartUploadParameters{
		SiaPath:             uploadSiaPath,
		Force:               false,
		Root:                false,
		BaseChunkRedundancy: 2,
		Reader:              reader,
		ContentType:         writer.FormDataContentType(),
		Filename:            "TestFolderUpload",
	}

	skylink, _, err := r.SkynetSkyfileMultiPartPost(sup)
	if err != nil {
		t.Fatal(err)
	}
	var realSkylink modules.Skylink
	err = realSkylink.LoadString(skylink)
	if err != nil {
		t.Fatal(err)
	}

	// Try to download the file behind the skylink.
	_, fileMetadata, err := r.SkynetSkylinkConcatGet(skylink)
	if err != nil {
		t.Fatal(err)
	}

	expected := modules.SkyfileMetadata{Filename: uploadSiaPath.String(), Subfiles: subfiles}
	if !reflect.DeepEqual(expected, fileMetadata) {
		t.Log("Expected:", expected)
		t.Log("Actual:", fileMetadata)
		t.Fatal("Metadata mismatch")
	}

	// Download the second file
	nestedfile, _, err := r.SkynetSkylinkGet(fmt.Sprintf("%s/%s", skylink, "nested/file2"))
	if err != nil {
		t.Fatal(err)
	}
	if !bytes.Equal(nestedfile, data) {
		t.Fatal("Expected only second file to be downloaded")
	}

	// LARGE SUBFILES

	// create a multipart upload that uploads several files.
	body = new(bytes.Buffer)
	writer = multipart.NewWriter(body)
	subfiles = make(modules.SkyfileSubfiles)

	// add a small file at root level
	smallData := []byte("File1Contents")
	subfile = addMultipartFile(writer, smallData, "files[]", "smallfile1.txt", 0600, &offset)
	subfiles[subfile.Filename] = subfile

	// add a large nested file
	largeData := fastrand.Bytes(2 * int(modules.SectorSize))
	subfile = addMultipartFile(writer, largeData, "files[]", "nested/largefile2.txt", 0644, &offset)
	subfiles[subfile.Filename] = subfile

	err = writer.Close()
	if err != nil {
		t.Fatal(err)
	}
	allData := body.Bytes()
	reader = bytes.NewReader(allData)

	// Call the upload skyfile client call.
	uploadSiaPath, err = modules.NewSiaPath("TestFolderUploadLarge")
	if err != nil {
		t.Fatal(err)
	}

	sup = modules.SkyfileMultipartUploadParameters{
		SiaPath:             uploadSiaPath,
		Force:               false,
		Root:                false,
		BaseChunkRedundancy: 2,
		Reader:              reader,
		Filename:            "TestFolderUploadLarge",
		ContentType:         writer.FormDataContentType(),
	}

	largeSkylink, _, err := r.SkynetSkyfileMultiPartPost(sup)
	if err != nil {
		t.Fatal(err)
	}

	largeFetchedData, _, err := r.SkynetSkylinkConcatGet(largeSkylink)
	if err != nil {
		t.Fatal(err)
	}
	if !bytes.Equal(largeFetchedData, append(smallData, largeData...)) {
		t.Fatal("upload and download data does not match for large siafiles", len(largeFetchedData), len(allData))
	}

	// Check the metadata of the siafile, see that the metadata of the siafile
	// has the skylink referenced.
	if err != nil {
		t.Fatal(err)
	}
	largeSkyfilePath, err := modules.SkynetFolder.Join(uploadSiaPath.String())
	if err != nil {
		t.Fatal(err)
	}
	largeRenterFile, err := r.RenterFileRootGet(largeSkyfilePath)
	if err != nil {
		t.Fatal(err)
	}
	if len(largeRenterFile.File.Skylinks) != 1 {
		t.Fatal("expecting one skylink:", len(largeRenterFile.File.Skylinks))
	}
	if largeRenterFile.File.Skylinks[0] != largeSkylink {
		t.Fatal("skylinks should match")
		t.Log(largeRenterFile.File.Skylinks[0])
		t.Log(largeSkylink)
	}

	// Test the small download
	smallFetchedData, _, err := r.SkynetSkylinkGet(fmt.Sprintf("%s/%s", largeSkylink, "smallfile1.txt"))

	if !bytes.Equal(smallFetchedData, smallData) {
		t.Fatal("upload and download data does not match for large siafiles with subfiles", len(smallFetchedData), len(smallData))
	}

	largeFetchedData, _, err = r.SkynetSkylinkGet(fmt.Sprintf("%s/%s", largeSkylink, "nested/largefile2.txt"))

	if !bytes.Equal(largeFetchedData, largeData) {
		t.Fatal("upload and download data does not match for large siafiles with subfiles", len(largeFetchedData), len(largeData))
	}
}

// testSkynetStats tests the validity of the response of /skynet/stats endpoint
// by uploading some test files and verifying that the reported statistics
// change proportionally
func testSkynetStats(t *testing.T, tg *siatest.TestGroup) {
	r := tg.Renters()[0]

	// get the stats before the test files are uploaded
	statsBefore, err := r.SkynetStatsGet()
	if err != nil {
		t.Fatal(err)
	}

	// create two test files with sizes below and above the sector size
	files := make(map[string]uint64)
	files["statfile1"] = 2033
	files["statfile2"] = modules.SectorSize + 123

	// upload the files and keep track of their expected impact on the stats
	uploadedFilesSize := uint64(0)
	uploadedFilesCount := uint64(0)
	for name, size := range files {
		uploadSiaPath, err := modules.NewSiaPath(name)
		if err != nil {
			t.Fatal(err)
		}
		data := fastrand.Bytes(int(size))
		sup := modules.SkyfileUploadParameters{
			SiaPath:             uploadSiaPath,
			Force:               false,
			Root:                false,
			BaseChunkRedundancy: 2,
			FileMetadata: modules.SkyfileMetadata{
				Filename: name,
				Mode:     modules.DefaultFilePerm,
			},

			Reader: bytes.NewReader(data),
		}
		if _, _, err = r.SkynetSkyfilePost(sup); err != nil {
			t.Fatal(err)
		}

		if size < modules.SectorSize {
			// small files get padded up to a full sector
			uploadedFilesSize += modules.SectorSize
		} else {
			// large files have an extra sector with header data
			uploadedFilesSize += size + modules.SectorSize
		}
		uploadedFilesCount++
	}

	// get the stats after the upload of the test files
	statsAfter, err := r.SkynetStatsGet()
	if err != nil {
		t.Fatal(err)
	}

	// make sure the stats changed by exactly the expected amounts
	if uint64(statsBefore.UploadStats.NumFiles)+uploadedFilesCount != uint64(statsAfter.UploadStats.NumFiles) {
		t.Fatal(fmt.Sprintf("stats did not report the correct number of files. expected %d, found %d", uint64(statsBefore.UploadStats.NumFiles)+uploadedFilesCount, statsAfter.UploadStats.NumFiles))
	}
	if statsBefore.UploadStats.TotalSize+uploadedFilesSize != statsAfter.UploadStats.TotalSize {
		t.Fatal(fmt.Sprintf("stats did not report the correct size. expected %d, found %d", statsBefore.UploadStats.TotalSize+uploadedFilesSize, statsAfter.UploadStats.TotalSize))
	}
}

// TestSkynetNoFilename verifies that posting a Skyfile without providing a
// filename fails.
func testSkynetNoFilename(t *testing.T, tg *siatest.TestGroup) {
	r := tg.Renters()[0]

	// Create some data to upload as a skyfile.
	data := fastrand.Bytes(100 + siatest.Fuzz())
	reader := bytes.NewReader(data)

	// Call the upload skyfile client call.
	uploadSiaPath, err := modules.NewSiaPath("testNoFilename")
	if err != nil {
		t.Fatal(err)
	}

	sup := modules.SkyfileUploadParameters{
		SiaPath:             uploadSiaPath,
		Force:               false,
		Root:                false,
		BaseChunkRedundancy: 2,
		FileMetadata: modules.SkyfileMetadata{
			Filename: "",   // Intentionally leave empty to trigger failure.
			Mode:     0640, // Intentionally does not match any defaults.
		},

		Reader: reader,
	}

	// Try posting the skyfile without providing a filename
	_, _, err = r.SkynetSkyfilePost(sup)
	if err == nil || !strings.Contains(err.Error(), "no filename provided") {
		t.Log("Error:", err)
		t.Fatal("Expected SkynetSkyfilePost to fail due to lack of a filename")
	}

	sup.FileMetadata.Filename = "testNoFilename"
	_, _, err = r.SkynetSkyfilePost(sup)
	if err != nil {
		t.Log("Error:", err)
		t.Fatal("Expected SkynetSkyfilePost to succeed if filename is provided")
	}

	// Do the same for a multipart upload
	body := new(bytes.Buffer)
	writer := multipart.NewWriter(body)
	data = []byte("File1Contents")
	nofilename := ""
	subfile := addMultipartFile(writer, data, "files[]", nofilename, 0600, nil)
	err = writer.Close()
	if err != nil {
		t.Fatal(err)
	}
	reader = bytes.NewReader(body.Bytes())

	// Call the upload skyfile client call.
	uploadSiaPath, err = modules.NewSiaPath("testNoFilenameMultipart")
	if err != nil {
		t.Fatal(err)
	}

	subfiles := make(modules.SkyfileSubfiles)
	subfiles[subfile.Filename] = subfile
	mup := modules.SkyfileMultipartUploadParameters{
		SiaPath:             uploadSiaPath,
		Force:               false,
		Root:                false,
		BaseChunkRedundancy: 2,
		Reader:              reader,
		ContentType:         writer.FormDataContentType(),
		Filename:            "testNoFilenameMultipart",
	}

	// Note: we have to check for a different error message here. This is due to
	// the fact that the http library uses the filename when parsing the
	// multipart form request. Not providing a filename, makes it interpret the
	// file as a form value, which leads to the file not being find, opposed to
	// erroring on the filename not being set.
	_, _, err = r.SkynetSkyfileMultiPartPost(mup)
	if err == nil || !strings.Contains(err.Error(), "could not find multipart file") {
		t.Log("Error:", err)
		t.Fatal("Expected SkynetSkyfilePost to fail due to lack of a filename")
	}

	// recreate the reader
	body = new(bytes.Buffer)
	writer = multipart.NewWriter(body)

	subfile = addMultipartFile(writer, []byte("File1Contents"), "files[]", "testNoFilenameMultipart", 0600, nil)
	err = writer.Close()
	if err != nil {
		t.Fatal(err)
	}
	reader = bytes.NewReader(body.Bytes())

	subfiles = make(modules.SkyfileSubfiles)
	subfiles[subfile.Filename] = subfile
	mup = modules.SkyfileMultipartUploadParameters{
		SiaPath:             uploadSiaPath,
		Force:               false,
		Root:                false,
		BaseChunkRedundancy: 2,
		Reader:              reader,
		ContentType:         writer.FormDataContentType(),
		Filename:            "testNoFilenameMultipart",
	}

	_, _, err = r.SkynetSkyfileMultiPartPost(mup)
	if err != nil {
		t.Log("Error:", err)
		t.Fatal("Expected SkynetSkyfileMultiPartPost to succeed if filename is provided")
	}
}

// testSkynetSubDirDownload verifies downloading data from a skyfile using a path to download single subfiles or subdirectories
func testSkynetSubDirDownload(t *testing.T, tg *siatest.TestGroup) {
	r := tg.Renters()[0]

	body := new(bytes.Buffer)
	writer := multipart.NewWriter(body)

	dataFile1 := []byte("file1.txt")
	dataFile2 := []byte("file2.txt")
	dataFile3 := []byte("file3.txt")
	filePath1 := "/a/5.f4f8b583.chunk.js"
	filePath2 := "/a/5.f4f.chunk.js.map"
	filePath3 := "/b/file3.txt"
	addMultipartFile(writer, dataFile1, "files[]", filePath1, 0600, nil)
	addMultipartFile(writer, dataFile2, "files[]", filePath2, 0600, nil)
	addMultipartFile(writer, dataFile3, "files[]", filePath3, 0640, nil)

	if err := writer.Close(); err != nil {
		t.Fatal(err)
	}
	reader := bytes.NewReader(body.Bytes())

	uploadSiaPath, err := modules.NewSiaPath("testSkynetSubfileDownload")
	if err != nil {
		t.Fatal(err)
	}

	mup := modules.SkyfileMultipartUploadParameters{
		SiaPath:             uploadSiaPath,
		Force:               false,
		Root:                false,
		BaseChunkRedundancy: 2,
		Reader:              reader,
		ContentType:         writer.FormDataContentType(),
		Filename:            "testSkynetSubfileDownload",
	}

	skylink, _, err := r.SkynetSkyfileMultiPartPost(mup)
	if err != nil {
		t.Fatal(err)
	}

	// get all data without specifying format, since the file contains multiple
	// subfiles, this should fail
	_, _, err = r.SkynetSkylinkGet(skylink)
	if err == nil || !strings.Contains(err.Error(), "format must be specified") {
		t.Fatal("Expected download to fail because we are downloading a directory and format was not provided, err:", err)
	}

	// now specify a correct format
	allData, _, err := r.SkynetSkylinkConcatGet(skylink)
	if err != nil {
		t.Fatal(err)
	}
	expected := append(dataFile1, dataFile2...)
	expected = append(expected, dataFile3...)
	if !bytes.Equal(expected, allData) {
		t.Log("expected:", expected)
		t.Log("actual:", allData)
		t.Fatal("Unexpected data for dir A")
	}

	// now specify the tar format
	skyfileReader, err := r.SkynetSkylinkTarReaderGet(skylink)
	if err != nil {
		t.Fatal(err)
	}
	tr := tar.NewReader(skyfileReader)
	header, err := tr.Next()
	if err != nil {
		t.Fatal(err)
	}
	if header.Name != filePath1 {
		t.Fatalf("expected filepath %v but was %v", filePath1, header.Name)
	}
	data, err := ioutil.ReadAll(tr)
	if err != nil {
		t.Fatal(err)
	}
	if !bytes.Equal(data, dataFile1) {
		t.Fatal("file doesn't match expected content")
	}
	header, err = tr.Next()
	if err != nil {
		t.Fatal(err)
	}
	if header.Name != filePath2 {
		t.Fatalf("expected filepath %v but was %v", filePath2, header.Name)
	}
	data, err = ioutil.ReadAll(tr)
	if err != nil {
		t.Fatal(err)
	}
	if !bytes.Equal(data, dataFile2) {
		t.Fatal("file doesn't match expected content")
	}
	header, err = tr.Next()
	if err != nil {
		t.Fatal(err)
	}
	if header.Name != filePath3 {
		t.Fatalf("expected filepath %v but was %v", filePath3, header.Name)
	}
	data, err = ioutil.ReadAll(tr)
	if err != nil {
		t.Fatal(err)
	}
	if !bytes.Equal(data, dataFile3) {
		t.Fatal("file doesn't match expected content")
	}
	_, err = tr.Next()
	if err != io.EOF {
		t.Fatal("expected io.EOF got", err)
	}
	skyfileReader.Close()

	// now specify the targz format
	skyfileReader, err = r.SkynetSkylinkTarGzReaderGet(skylink)
	if err != nil {
		t.Fatal(err)
	}
	gzr, err := gzip.NewReader(skyfileReader)
	if err != nil {
		t.Fatal(err)
	}
	defer gzr.Close()
	tr = tar.NewReader(gzr)
	header, err = tr.Next()
	if err != nil {
		t.Fatal(err)
	}
	if header.Name != filePath1 {
		t.Fatalf("expected filepath %v but was %v", filePath1, header.Name)
	}
	data, err = ioutil.ReadAll(tr)
	if err != nil {
		t.Fatal(err)
	}
	if !bytes.Equal(data, dataFile1) {
		t.Fatal("file doesn't match expected content")
	}
	header, err = tr.Next()
	if err != nil {
		t.Fatal(err)
	}
	if header.Name != filePath2 {
		t.Fatalf("expected filepath %v but was %v", filePath2, header.Name)
	}
	data, err = ioutil.ReadAll(tr)
	if err != nil {
		t.Fatal(err)
	}
	if !bytes.Equal(data, dataFile2) {
		t.Fatal("file doesn't match expected content")
	}
	header, err = tr.Next()
	if err != nil {
		t.Fatal(err)
	}
	if header.Name != filePath3 {
		t.Fatalf("expected filepath %v but was %v", filePath3, header.Name)
	}
	data, err = ioutil.ReadAll(tr)
	if err != nil {
		t.Fatal(err)
	}
	if !bytes.Equal(data, dataFile3) {
		t.Fatal("file doesn't match expected content")
	}
	_, err = tr.Next()
	if err != io.EOF {
		t.Fatal("expected io.EOF got", err)
	}
	gzr.Close()
	skyfileReader.Close()

	// get all data for path "a" using the concat format
	dataDirA, _, err := r.SkynetSkylinkConcatGet(fmt.Sprintf("%s/a", skylink))
	if err != nil {
		t.Fatal(err)
	}
	expected = append(dataFile1, dataFile2...)
	if !bytes.Equal(expected, dataDirA) {
		t.Log("expected:", expected)
		t.Log("actual:", dataDirA)
		t.Fatal("Unexpected data for dir A")
	}

	// now specify the tar format
	skyfileReader, err = r.SkynetSkylinkTarReaderGet(fmt.Sprintf("%s/a", skylink))
	if err != nil {
		t.Fatal(err)
	}
	tr = tar.NewReader(skyfileReader)
	header, err = tr.Next()
	if err != nil {
		t.Fatal(err)
	}
	if header.Name != filePath1 {
		t.Fatalf("expected filepath %v but was %v", filePath1, header.Name)
	}
	data, err = ioutil.ReadAll(tr)
	if err != nil {
		t.Fatal(err)
	}
	if !bytes.Equal(data, dataFile1) {
		t.Fatal("file doesn't match expected content")
	}
	header, err = tr.Next()
	if err != nil {
		t.Fatal(err)
	}
	if header.Name != filePath2 {
		t.Fatalf("expected filepath %v but was %v", filePath2, header.Name)
	}
	data, err = ioutil.ReadAll(tr)
	if err != nil {
		t.Fatal(err)
	}
	if !bytes.Equal(data, dataFile2) {
		t.Fatal("file doesn't match expected content")
	}
	_, err = tr.Next()
	if err != io.EOF {
		t.Fatal("expected io.EOF got", err)
	}
	skyfileReader.Close()

	// now specify the targz format
	skyfileReader, err = r.SkynetSkylinkTarGzReaderGet(fmt.Sprintf("%s/a", skylink))
	if err != nil {
		t.Fatal(err)
	}
	gzr, err = gzip.NewReader(skyfileReader)
	if err != nil {
		t.Fatal(err)
	}
	defer gzr.Close()
	tr = tar.NewReader(gzr)
	header, err = tr.Next()
	if err != nil {
		t.Fatal(err)
	}
	if header.Name != filePath1 {
		t.Fatalf("expected filepath %v but was %v", filePath1, header.Name)
	}
	data, err = ioutil.ReadAll(tr)
	if err != nil {
		t.Fatal(err)
	}
	if !bytes.Equal(data, dataFile1) {
		t.Fatal("file doesn't match expected content")
	}
	header, err = tr.Next()
	if err != nil {
		t.Fatal(err)
	}
	if header.Name != filePath2 {
		t.Fatalf("expected filepath %v but was %v", filePath2, header.Name)
	}
	data, err = ioutil.ReadAll(tr)
	if err != nil {
		t.Fatal(err)
	}
	if !bytes.Equal(data, dataFile2) {
		t.Fatal("file doesn't match expected content")
	}
	_, err = tr.Next()
	if err != io.EOF {
		t.Fatal("expected io.EOF got", err)
	}
	gzr.Close()
	skyfileReader.Close()

	// get all data for path "b"
	dataDirB, metadataDirB, err := r.SkynetSkylinkConcatGet(fmt.Sprintf("%s/b", skylink))
	if err != nil {
		t.Fatal(err)
	}
	expected = dataFile3
	if !bytes.Equal(expected, dataDirB) {
		t.Log("expected:", expected)
		t.Log("actual:", dataDirB)
		t.Fatal("Unexpected data for dir B")
	}

	if metadataDirB.Filename != "/b" {
		t.Fatal("Expected filename of subdir to be equal to the path")
	}
	mdF3, ok := metadataDirB.Subfiles["/b/file3.txt"]
	if !ok {
		t.Fatal("Expected subfile metadata of file3 to be present")
	}

	mdF3Expected := modules.SkyfileSubfileMetadata{
		FileMode:    os.FileMode(0640),
		Filename:    "/b/file3.txt",
		ContentType: "application/octet-stream",
		Offset:      0,
		Len:         uint64(len(dataFile3)),
	}
	if mdF3 != mdF3Expected {
		t.Log("expected: ", mdF3Expected)
		t.Log("actual: ", mdF3)
		t.Fatal("Unexpected subfile metadata for file 3")
	}

	// get a single sub file
	downloadFile2, _, err := r.SkynetSkylinkGet(fmt.Sprintf("%s/a/5.f4f.chunk.js.map", skylink))
	if err != nil {
		t.Fatal(err)
	}
	if !bytes.Equal(dataFile2, downloadFile2) {
		t.Log("expected:", dataFile2)
		t.Log("actual:", downloadFile2)
		t.Fatal("Unexpected data for file 2")
	}

	// verify we get a 400 if we don't supply the format parameter
	_, _, err = r.SkynetSkylinkGet(fmt.Sprintf("%s/b", skylink))
	if err == nil || !strings.Contains(err.Error(), "format must be specified") {
		t.Fatal("Expected download to fail because we are downloading a directory and format was not provided, err:", err)
	}

	// verify we get a 400 if we supply an unsupported format parameter
	_, _, err = r.SkynetSkylinkGet(fmt.Sprintf("%s/b?format=raw", skylink))
	if err == nil || !strings.Contains(err.Error(), "unable to parse 'format'") {
		t.Fatal("Expected download to fail because we are downloading a directory and an invalid format was provided, err:", err)
	}
}

// testSkynetDisableForce verifies the behavior of force and the header that
// allows disabling forcefully uploading a Skyfile
func testSkynetDisableForce(t *testing.T, tg *siatest.TestGroup) {
	r := tg.Renters()[0]

	// Create some data to upload.
	data := fastrand.Bytes(100)
	reader := bytes.NewReader(data)

	// Create the sia path
	uploadSiaPath, err := modules.NewSiaPath("testDisableForce")
	if err != nil {
		t.Fatal(err)
	}

	// Verify normal force behaviour
	sup := modules.SkyfileUploadParameters{
		SiaPath:             uploadSiaPath,
		Force:               false,
		Root:                false,
		BaseChunkRedundancy: 2,
		FileMetadata: modules.SkyfileMetadata{
			Filename: "testDisableForce",
			Mode:     os.FileMode(0640), // Intentionally does not match any defaults.
		},
		Reader: reader,
	}
	skylink, _, err := r.SkynetSkyfilePost(sup)
	if err != nil {
		t.Fatal(err)
	}
	downloaded, _, err := r.SkynetSkylinkGet(skylink)
	if err != nil {
		t.Fatal(err)
	}
	if !bytes.Equal(downloaded, data) {
		t.Fatal("Unexpected data returned for skylink")
	}

	// Upload data to that same siapath again, without setting the force
	// flag, this should result in failure as there already exists a file at
	// that specified path.
	data = fastrand.Bytes(100)
	sup.Reader = bytes.NewReader(data)
	_, _, err = r.SkynetSkyfilePost(sup)
	if !strings.Contains(err.Error(), "already exists") {
		t.Fatal(err)
	}

	// Upload once more, but now use force. It should allow us to
	// overwrite the file at the existing path
	sup.Force = true
	sup.Reader = bytes.NewReader(data)
	skylink, _, err = r.SkynetSkyfilePost(sup)
	if err != nil {
		t.Fatal(err)
	}
	downloaded, _, err = r.SkynetSkylinkGet(skylink)
	if err != nil {
		t.Fatal(err)
	}
	if !bytes.Equal(downloaded, data) {
		t.Fatal("Unexpected data returned for skylink")
	}

	// Upload using the force flag again, however now we set the
	// Skynet-Disable-Force to true, which should prevent us from uploading.
	// Because we have to pass in a custom header, we have to setup the request
	// ourselves and can not use the client.
	_, _, err = r.SkynetSkyfilePostDisableForce(sup, true)
	if err == nil {
		t.Fatal("Unexpected response")
	}
	if !strings.Contains(err.Error(), "'force' has been disabled") {
		t.Log(err)
		t.Fatalf("Unexpected response, expected error to contain a mention of the force flag but instaed received: %v", err.Error())
	}
}

// testSkynetBlacklist tests the skynet blacklist module
func testSkynetBlacklist(t *testing.T, tg *siatest.TestGroup) {
	r := tg.Renters()[0]

	// Create skyfile upload params, data should be larger than a sector size to
	// test large file uploads and the deletion of their extended data.
	data := fastrand.Bytes(int(modules.SectorSize) + 100 + siatest.Fuzz())
	reader := bytes.NewReader(data)
	filename := "skyfile"
	uploadSiaPath, err := modules.NewSiaPath("testskyfile")
	if err != nil {
		t.Fatal(err)
	}
	lup := modules.SkyfileUploadParameters{
		SiaPath:             uploadSiaPath,
		BaseChunkRedundancy: 2,
		FileMetadata: modules.SkyfileMetadata{
			Filename: filename,
			Mode:     0640, // Intentionally does not match any defaults.
		},

		Reader: reader,
	}

	// Upload and create a skylink
	skylink, sshp, err := r.SkynetSkyfilePost(lup)
	if err != nil {
		t.Fatal(err)
	}

	// Confirm that the skyfile and its extended info are registered with the
	// renter
	sp, err := modules.SkynetFolder.Join(uploadSiaPath.String())
	if err != nil {
		t.Fatal(err)
	}
	_, err = r.RenterFileRootGet(sp)
	if err != nil {
		t.Fatal(err)
	}
	spExtended, err := modules.NewSiaPath(sp.String() + renter.ExtendedSuffix)
	if err != nil {
		t.Fatal(err)
	}
	_, err = r.RenterFileRootGet(spExtended)
	if err != nil {
		t.Fatal(err)
	}

	// Blacklist the skylink
	add := []string{skylink}
	remove := []string{}
	err = r.SkynetBlacklistPost(add, remove)
	if err != nil {
		t.Fatal(err)
	}

	// Confirm that the Skylink is blacklisted by verifying the merkleroot is in
	// the blacklist
	sbg, err := r.SkynetBlacklistGet()
	if err != nil {
		t.Fatal(err)
	}
	if len(sbg.Blacklist) != 1 {
		t.Fatalf("Incorrect number of blacklisted merkleroots, expected %v got %v", 1, len(sbg.Blacklist))
	}
	if sbg.Blacklist[0] != sshp.MerkleRoot {
		t.Fatalf("Merkleroots don't match, expected %v got %v", sshp.MerkleRoot, sbg.Blacklist[0])
	}

	// Try to download the file behind the skylink, this should fail because of
	// the blacklist.
	_, _, err = r.SkynetSkylinkGet(skylink)
	if err == nil {
		t.Fatal("Download should have failed")
	}
	if !strings.Contains(err.Error(), renter.ErrSkylinkBlacklisted.Error()) {
		t.Fatalf("Expected error %v but got %v", renter.ErrSkylinkBlacklisted, err)
	}

	// Try and upload again with force as true to avoid error of path already
	// existing. Additionally need to recreate the reader again from the file
	// data. This should also fail due to the blacklist
	lup.Force = true
	lup.Reader = bytes.NewReader(data)
	_, _, err = r.SkynetSkyfilePost(lup)
	if err == nil {
		t.Fatal("Expected upload to fail")
	}
	if !strings.Contains(err.Error(), renter.ErrSkylinkBlacklisted.Error()) {
		t.Fatalf("Expected error %v but got %v", renter.ErrSkylinkBlacklisted, err)
	}

	// Verify that the SiaPath and Extended SiaPath were removed from the renter
	// due to the upload seeing the blacklist
	_, err = r.RenterFileGet(sp)
	if err == nil {
		t.Fatal("expected error for file not found")
	}
	if !strings.Contains(err.Error(), filesystem.ErrNotExist.Error()) {
		t.Fatalf("Expected error %v but got %v", filesystem.ErrNotExist, err)
	}
	_, err = r.RenterFileGet(spExtended)
	if err == nil {
		t.Fatal("expected error for file not found")
	}
	if !strings.Contains(err.Error(), filesystem.ErrNotExist.Error()) {
		t.Fatalf("Expected error %v but got %v", filesystem.ErrNotExist, err)
	}

	// Try Pinning the file, this should fail due to the blacklist
	pinlup := modules.SkyfilePinParameters{
		SiaPath:             uploadSiaPath,
		BaseChunkRedundancy: 2,
		Force:               true,
	}
	err = r.SkynetSkylinkPinPost(skylink, pinlup)
	if err == nil {
		t.Fatal("Expected pin to fail")
	}
	if !strings.Contains(err.Error(), renter.ErrSkylinkBlacklisted.Error()) {
		t.Fatalf("Expected error %v but got %v", renter.ErrSkylinkBlacklisted, err)
	}

	// Remove skylink from blacklist
	add = []string{}
	remove = []string{skylink}
	err = r.SkynetBlacklistPost(add, remove)
	if err != nil {
		t.Fatal(err)
	}

	// Verify that the skylink is removed from the Blacklist
	sbg, err = r.SkynetBlacklistGet()
	if err != nil {
		t.Fatal(err)
	}
	if len(sbg.Blacklist) != 0 {
		t.Fatalf("Incorrect number of blacklisted merkleroots, expected %v got %v", 0, len(sbg.Blacklist))
	}

	// Try to download the file behind the skylink. Even though the file was
	// removed from the renter node that uploaded it, it should still be
	// downloadable.
	fetchedData, _, err := r.SkynetSkylinkGet(skylink)
	if err != nil {
		t.Fatal(err)
	}
	if !bytes.Equal(fetchedData, data) {
		t.Error("upload and download doesn't match")
		t.Log(data)
		t.Log(fetchedData)
	}

	// Pinning the skylink should also work now
	err = r.SkynetSkylinkPinPost(skylink, pinlup)
	if err != nil {
		t.Fatal(err)
	}
}

// testSkynetHeadRequest verifies the functionality of sending a HEAD request to
// the skylink GET route.
func testSkynetHeadRequest(t *testing.T, tg *siatest.TestGroup) {
	r := tg.Renters()[0]

	// Upload a skyfile
	reader := bytes.NewReader(fastrand.Bytes(100))
	uploadSiaPath, err := modules.NewSiaPath(t.Name())
	if err != nil {
		t.Fatal(err)
	}
	skylink, _, err := r.SkynetSkyfilePost(modules.SkyfileUploadParameters{
		SiaPath:             uploadSiaPath,
		BaseChunkRedundancy: 2,
		FileMetadata: modules.SkyfileMetadata{
			Filename: "TestSkynetHeadRequest",
			Mode:     0640,
		},
		Reader: reader,
	})
	if err != nil {
		t.Fatal(err)
	}

	// Perform a GET and HEAD request and compare the response headers and
	// content length.
	data, metadata, err := r.SkynetSkylinkGet(skylink)
	if err != nil {
		t.Fatal(err)
	}
<<<<<<< HEAD
	_, header, err := r.SkynetSkylinkHead(skylink, 0)
=======
	status, header, err := r.SkynetSkylinkHead(skylink, 0)
>>>>>>> 5b6dbb6a
	if err != nil {
		t.Fatal(err)
	}
	if status != http.StatusOK {
		t.Fatalf("Unexpected status for HEAD request, expected %v but received %v", http.StatusOK, status)
	}

	// Verify Skynet-File-Metadata
	strMetadata := header.Get("Skynet-File-Metadata")
	if strMetadata == "" {
		t.Fatal("Expected 'Skynet-File-Metadata' response header to be present")
	}
	var sm modules.SkyfileMetadata
	err = json.Unmarshal([]byte(strMetadata), &sm)
	if err != nil {
		t.Fatal(err)
	}
	if !reflect.DeepEqual(metadata, sm) {
		t.Log(metadata)
		t.Log(sm)
		t.Fatal("Expected metadatas to be identical")
	}

	// Verify Content-Length
	strContentLength := header.Get("Content-Length")
	if strContentLength == "" {
		t.Fatal("Expected 'Content-Length' response header to be present")
	}
	cl, err := strconv.Atoi(strContentLength)
	if err != nil {
		t.Fatal(err)
	}
	if cl != len(data) {
		t.Fatalf("Content-Length header did not match actual content length of response body, %v vs %v", cl, len(data))
	}

	// Verify Content-Type
	strContentType := header.Get("Content-Type")
	if strContentType == "" {
		t.Fatal("Expected 'Content-Type' response header to be present")
	}

	// Verify Content-Disposition
	strContentDisposition := header.Get("Content-Disposition")
	if strContentDisposition == "" {
		t.Fatal("Expected 'Content-Disposition' response header to be present")
	}
	if strContentDisposition != "inline; filename=\"TestSkynetHeadRequest\"" {
		t.Fatal("Unexpected 'Content-Disposition' header")
	}

	// Perform a HEAD request with a timeout that exceeds the max timeout
	status, _, _ = r.SkynetSkylinkHead(skylink, 901)
	if status != http.StatusBadRequest {
		t.Fatalf("Expected StatusBadRequest for a request with a timeout that exceeds the MaxSkynetRequestTimeout, instead received %v", status)
	}

	// Perform a HEAD request for a skylink that does not exist
<<<<<<< HEAD
	status, header, err := r.SkynetSkylinkHead(skylink[:len(skylink)-3]+"abc", 0)
=======
	status, header, err = r.SkynetSkylinkHead(skylink[:len(skylink)-3]+"abc", 0)
>>>>>>> 5b6dbb6a
	if status != http.StatusNotFound {
		t.Fatalf("Expected http.StatusNotFound for random skylink but received %v", status)
	}

	// Create a renter with a timeout dependency injected
	testDir := renterTestDir(t.Name())
	renterParams := node.Renter(filepath.Join(testDir, "renter"))
	renterParams.RenterDeps = &dependencies.DependencyTimeoutProjectDownloadByRoot{}
	nodes, err := tg.AddNodes(renterParams)
	if err != nil {
		t.Fatal(err)
	}
	r = nodes[0]

	// Perform a HEAD request for a skylink that exists, however on a renter
	// with the DependencyTimeoutProjectDownloadByRoot dependency. We expect it
	// to timeout and thus return a 404.
	status, header, err = r.SkynetSkylinkHead(skylink, 1)
	if status != http.StatusNotFound {
		t.Fatalf("Expected http.StatusNotFound for random skylink but received %v", status)
	}
}

// testSkynetNoWorkers verifies that SkynetSkylinkGet returns an error and does
// not deadlock if there are no workers.
func testSkynetNoWorkers(t *testing.T, tg *siatest.TestGroup) {
	// Create renter, skip setting the allowance so that we can ensure there are
	// no contracts created and therefore no workers in the worker pool
	testDir := renterTestDir(t.Name())
	renterParams := node.Renter(filepath.Join(testDir, "renter"))
	renterParams.SkipSetAllowance = true
	nodes, err := tg.AddNodes(renterParams)
	if err != nil {
		t.Fatal(err)
	}
	r := nodes[0]

	// Since the renter doesn't have an allowance, we know the renter doesn't
	// have any contracts and therefore the worker pool will be empty. Confirm
	// that attempting to download a skylink will return an error and not dead
	// lock.
	_, _, err = r.SkynetSkylinkGet(modules.Skylink{}.String())
	if err == nil {
		t.Fatal("Error is nil, expected error due to no worker")
	} else if !strings.Contains(err.Error(), "no workers") {
		t.Errorf("Expected error containing 'no workers' but got %v", err)
	}
}<|MERGE_RESOLUTION|>--- conflicted
+++ resolved
@@ -1547,11 +1547,7 @@
 	if err != nil {
 		t.Fatal(err)
 	}
-<<<<<<< HEAD
-	_, header, err := r.SkynetSkylinkHead(skylink, 0)
-=======
 	status, header, err := r.SkynetSkylinkHead(skylink, 0)
->>>>>>> 5b6dbb6a
 	if err != nil {
 		t.Fatal(err)
 	}
@@ -1610,11 +1606,7 @@
 	}
 
 	// Perform a HEAD request for a skylink that does not exist
-<<<<<<< HEAD
-	status, header, err := r.SkynetSkylinkHead(skylink[:len(skylink)-3]+"abc", 0)
-=======
 	status, header, err = r.SkynetSkylinkHead(skylink[:len(skylink)-3]+"abc", 0)
->>>>>>> 5b6dbb6a
 	if status != http.StatusNotFound {
 		t.Fatalf("Expected http.StatusNotFound for random skylink but received %v", status)
 	}
