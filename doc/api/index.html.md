---
title: Sia API Documentation

language_tabs: # must be one of https://git.io/vQNgJ
  - go

toc_footers:
  - <a href='https://sia.tech'>The Official Sia Website
  - <a href='https://gitlab.com/NebulousLabs/Sia'>Sia on GitLab</a>

search: true
---

# Introduction

## Welcome to the Sia Storage Platform API!
> Example GET curl call 

```go
curl -A "Sia-Agent" -u "":<apipassword> "localhost:9980/wallet/transactions?startheight=1&endheight=250"
```

> Example POST curl call with data

```go
curl -A "Sia-Agent" -u "":<apipassword> --data "amount=123&destination=abcd" "localhost:9980/wallet/siacoins"
```

> Example POST curl call without data or authentication

```go
curl -A "Sia-Agent" -X POST "localhost:9980/gateway/connect/123.456.789.0:9981"
```

Sia uses semantic versioning and is backwards compatible to version v1.0.0.

API calls return either JSON or no content. Success is indicated by 2xx HTTP
status codes, while errors are indicated by 4xx and 5xx HTTP status codes. If an
endpoint does not specify its expected status code refer to [standard
responses](#Standard-Responses).

There may be functional API calls which are not documented. These are not
guaranteed to be supported beyond the current release, and should not be used in
production.

**Notes:**

- Requests must set their User-Agent string to contain the substring
  "Sia-Agent".
- By default, siad listens on "localhost:9980". This can be changed using the
  `--api-addr` flag when running siad.
- **Do not bind or expose the API to a non-loopback address unless you are aware
  of the possible dangers.**

## Documentation Standards

The following details the documentation standards for the API endpoints.

 - Endpoints should follow the structure of:
    - Parameters
    - Response
 - Each endpoint should have a corresponding curl example
 - All non-standard responses should have a JSON Response example with units
 - There should be detailed descriptions of all JSON response fields
 - There should be detailed descriptions of all query string parameters
 - Query String Parameters should be separated into **REQUIRED** and
   **OPTIONAL** sections
 - Detailed descriptions should be structured as "**field** | units"

Contributors should follow these standards when submitting updates to the API
documentation.  If you find API endpoints that do not adhere to these
documentation standards please let the Sia team know by submitting an issue
[here](https://gitlab.com/NebulousLabs/Sia/issues)

# Standard Responses

## Success
The standard response indicating the request was successfully processed is HTTP
status code `204 No Content`. If the request was successfully processed and the
server responded with JSON the HTTP status code is `200 OK`. Specific endpoints
may specify other 2xx status codes on success.

## Error

```go
{
    "message": String

    // There may be additional fields depending on the specific error.
}
```

The standard error response indicating the request failed for any reason, is a
4xx or 5xx HTTP status code with an error JSON object describing the error.

# Authentication
> Example POST curl call with Authentication

```go
curl -A "Sia-Agent" --user "":<apipassword> --data "amount=123&destination=abcd" "localhost:9980/wallet/siacoins"
```

API authentication is enabled by default, using a password stored in a flat
file. The location of this file is:

 - Linux:   `$HOME/.sia/apipassword`
 - MacOS:   `$HOME/Library/Application Support/Sia/apipassword`
 - Windows: `%LOCALAPPDATA%\Sia\apipassword`


Note that the file contains a trailing newline, which must be trimmed before
use.

Authentication is HTTP Basic Authentication as described in [RFC
2617](https://tools.ietf.org/html/rfc2617), however, the username is the empty
string. The flag does not enforce authentication on all API endpoints. Only
endpoints that expose sensitive information or modify state require
authentication.

For example, if the API password is "foobar" the request header should include

`Authorization: Basic OmZvb2Jhcg==`

And for a curl call the following would be included

`--user "":<apipassword>`

Authentication can be disabled by passing the `--authenticate-api=false` flag to
siad. You can change the password by modifying the password file, setting the
`SIA_API_PASSWORD` environment variable, or passing the `--temp-password` flag
to siad.

# Units

Unless otherwise noted, all parameters should be identified in their smallest
possible unit. For example, size should always be specified in bytes and
Siacoins should always be specified in hastings. JSON values returned by the API
will also use the smallest possible unit, unless otherwise noted.

If a number is returned as a string in JSON, it should be treated as an
arbitrary-precision number (bignum), and it should be parsed with your
language's corresponding bignum library. Currency values are the most common
example where this is necessary.

# Consensus

The consensus set manages everything related to consensus and keeps the
blockchain in sync with the rest of the network. The consensus set's API
endpoint returns information about the state of the blockchain.

## /consensus [GET]
> curl example  

```go
curl -A "Sia-Agent" "localhost:9980/consensus"
```

Returns information about the consensus set, such as the current block height.
Also returns the set of constants in use in the consensus code.

### JSON Response
> JSON Response Example

```go
{
  "synced":       true, // boolean
  "height":       62248, // blockheight
  "currentblock": "00000000000008a84884ba827bdc868a17ba9c14011de33ff763bd95779a9cf1", // hash
  "target":       [0,0,0,0,0,0,11,48,125,79,116,89,136,74,42,27,5,14,10,31,23,53,226,238,202,219,5,204,38,32,59,165], // hash
  "difficulty":   "1234" // arbitrary-precision integer

  "blockfrequency":         600,        // seconds per block
  "blocksizelimit":         2000000,    // bytes
  "extremefuturethreshold": 10800,      // seconds
  "futurethreshold":        10800,      // seconds
  "genesistimestamp":       1257894000, // Unix time
  "maturitydelay":          144,        // blocks
  "mediantimestampwindow":  11,         // blocks
  "siafundcount":           "10000",    // siafund
  "siafundportion":         "39/1000",  // fraction

  "initialcoinbase": 300000, // Siacoins (see note in Daemon.md)
  "minimumcoinbase": 30000,  // Siacoins (see note in Daemon.md)

  "roottarget": [0,0,0,0,32,0,0,0,0,0,0,0,0,0,0,0,0,0,0,0,0,0,0,0,0,0,0,0,0,0,0,0], // hash
  "rootdepth":  [255,255,255,255,255,255,255,255,255,255,255,255,255,255,255,255,255,255,255,255,255,255,255,255,255,255,255,255,255,255,255,255],  // hash

  "siacoinprecision": "1000000000000000000000000" // hastings per siacoin
}
```
**synced** | boolean  
True if the consensus set is synced with the network, e.g. it has downloaded the
entire blockchain.  

**height** | blockheight  
Number of blocks preceding the current block.  

**currentblock** | hash  
Hash of the current block.  

**target** | hash  
An immediate child block of this block must have a hash less than this target
for it to be valid.  

**difficulty** | arbitrary-precision integer  
The difficulty of the current block target.  

**blockfrequency** | blocks / second  
Target for how frequently new blocks should be mined.  

**blocksizelimit** | bytes  
Maximum size, in bytes, of a block. Blocks larger than this will be rejected by
peers.  

**extremefuturethreshold** | seconds  
Farthest a block's timestamp can be in the future before the block is rejected
outright.  

**futurethreshold** | seconds  
How far in the future a block can be without being rejected. A block further
into the future will not be accepted immediately, but the daemon will attempt to
accept the block as soon as it is valid.  

**genesistimestamp** | unix timestamp  
Timestamp of the genesis block.  

**maturitydelay** | number of blocks  
Number of children a block must have before it is considered "mature."  

**mediantimestampwindow** | number of blocks  
Duration of the window used to adjust the difficulty.  

**siafundcount** | siafunds  
Total number of siafunds.  

**siafundportion** | fraction  
Fraction of each file contract payout given to siafund holders.  

**initialcoinbase** | siacoin  
Number of coins given to the miner of the first block. Note that elsewhere in
the API currency is typically returned in hastings and as a bignum. This is not
the case here.  

**minimumcoinbase** | siacoin  
Minimum number of coins paid out to the miner of a block (the coinbase decreases
with each block). Note that elsewhere in the API currency is typically returned
in hastings and as a bignum. This is not the case here.  

**roottarget** | hash  
Initial target.  

**rootdepth** | hash  
Initial depth.  

**siacoinprecision** | hastings per siacoin  
Number of Hastings in one Siacoin.  

## /consensus/blocks [GET]
> curl example  

```go
curl -A "Sia-Agent" "localhost:9980/consensus/blocks?height=20032"
```
```go
curl -A "Sia-Agent" "localhost:9980/consensus/blocks?id=00000000000033b9eb57fa63a51adeea857e70f6415ebbfe5df2a01f0d0477f4"
```

Returns the block for a given id or height.

### Query String Parameters
### REQUIRED
One of the following parameters must be specified.

**id** | blockID  
BlockID of the requested block.  

**height** | blockheight  
BlockHeight of the requested block.  

### JSON Response
> JSON Response Example

```go
{
    "height": 20032, // block height
    "id": "00000000000033b9eb57fa63a51adeea857e70f6415ebbfe5df2a01f0d0477f4", // hash
    "minerpayouts": [ // []SiacoinOutput
        {
            "unlockhash": "c199cd180e19ef7597bcf4beecdd4f211e121d085e24432959c42bdf9030e32b9583e1c2727c",
            "value": "279978000000000000000000000000"
        }
    ],
    "nonce": [4,12,219,7,0,0,0,0], // [8]byte
    "parentid": "0000000000009615e8db750eb1226aa5e629bfa7badbfe0b79607ec8b918a44c", // hash
    "difficulty": "440908097469850", // arbitrary-precision integer
    "timestamp": 1444516982, // timestamp
    "transactions": [ // []ConsensusBlocksGetTxn
        {
            "arbitrarydata": [],          // [][]byte
            "filecontractrevisions": [],  // []FileContractRevision
            "filecontracts": [],          // []ConsensusBlocksGetFileContract
            "minerfees": [],              // []Currency
            "siacoininputs": [            // []SiacoinInput
                {
                    "parentid": "24cbeb9df7eb2d81d0025168fc94bd179909d834f49576e65b51feceaf957a64",
                    "unlockconditions": {
                        "publickeys": [
                            {
                                "algorithm": "ed25519",
                                "key": "QET8w7WRbGfcnnpKd1nuQfE3DuNUUq9plyoxwQYDK4U="
                            }
                        ],
                        "signaturesrequired": 1,
                        "timelock": 0
                    }
                }
            ],
            "siacoinoutputs": [ // []SiacoinOutput
                {
                    "unlockhash": "d54f500f6c1774d518538dbe87114fe6f7e6c76b5bc8373a890b12ce4b8909a336106a4cd6db",
                    "value": "1010000000000000000000000000"
                },
                {
                    "unlockhash": "48a56b19bd0be4f24190640acbd0bed9669ea9c18823da2645ec1ad9652f10b06c5d4210f971",
                    "value": "5780000000000000000000000000"
                }
            ],
            "siafundinputs": [],          // []SiafundInput
            "siafundoutputs": [],         // []SiafundOutput
            "storageproofs": [],          // []StorageProof
            "transactionsignatures": [    // []TransactionSignature
                {
                    "coveredfields": {
                        "arbitrarydata": [],
                        "filecontractrevisions": [],
                        "filecontracts": [],
                        "minerfees": [],
                        "siacoininputs": [],
                        "siacoinoutputs": [],
                        "siafundinputs": [],
                        "siafundoutputs": [],
                        "storageproofs": [],
                        "transactionsignatures": [],
                        "wholetransaction": true
                    },
                    "parentid": "24cbeb9df7eb2d81d0025168fc94bd179909d834f49576e65b51feceaf957a64",
                    "publickeyindex": 0,
                    "signature": "pByLGMlvezIZWVZmHQs/ynGETETNbxcOY/kr6uivYgqZqCcKTJ0JkWhcFaKJU+3DEA7JAloLRNZe3PTklD3tCQ==",
                    "timelock": 0
                }
            ]
        },
        {
          // ...
        }
    ]
}
```
**height** | block height  
Height of the block

**id** | hash  
ID of the block

**minerpayouts** |  SiacoinOutput  
Siacoin output that holds the amount of siacoins spent on the miner payout

**nonce** | bytes  
Block nonce

**parentid** | hash  
ID of the previous block

**difficulty** | arbitrary-precision integer  
Historic difficulty at height of the block

**timestamp** | timestamp  
Block timestamp

**transactions** | ConsensusBlocksGetTxn  
Transactions contained within the block

## /consensus/validate/transactionset [POST]
> curl example  

```go
curl -A "Sia-Agent" --data "[JSON-encoded-txnset]" "localhost:9980/validate/transactionset"
```

validates a set of transactions using the current utxo set.

### Request Body Bytes

Since transactions may be large, the transaction set is supplied in the POST
body, encoded in JSON format.

### Response

standard success or error response. See [standard
responses](#standard-responses).

# Daemon

The daemon is responsible for starting and stopping the modules which make up
the rest of Sia.

## /daemon/alerts [GET]
> curl example  

```go
curl -A "Sia-Agent" "localhost:9980/daemon/alerts"
```

Returns the alerts of the Sia instance.

### JSON Response
> JSON Response Example
 
```go
{
  "alerts": [
    {
      "cause": "wallet is locked",
      "msg": "user's contracts need to be renewed but a locked wallet prevents renewal",
      "module": "contractor",
      "severity": "warning",
    }
  ],
}
```
**cause** | string  
Cause is the cause for the information contained in msg if known.

**msg** | string  
Msg contains information about an issue.

**module** | string  
Module is the module which caused the alert.

**severity** | string  
Severity is either "warning", "error" or "critical" where "error" might be a
lack of internet access and "critical" would be a lack of funds and contracts
that are about to expire due to that.

## /daemon/constants [GET]
> curl example  

```go
curl -A "Sia-Agent" -u "":<apipassword> "localhost:9980/daemon/constants"
```

Returns the some of the constants that the Sia daemon uses. 

### JSON Response
> JSON Response Example
 
```go
{
  "blockfrequency":600,           // blockheight
  "blocksizelimit":2000000,       // uint64
  "extremefuturethreshold":18000, // timestamp
  "futurethreshold":10800,        // timestamp
  "genesistimestamp":1433600000,  // timestamp
  "maturitydelay":144,            // blockheight
  "mediantimestampwindow":11,     // uint64
  "siafundcount":"10000",         // uint64
  "siafundportion":"39/1000",     // big.Rat
  "targetwindow":1000,            // blockheight
  
  "initialcoinbase":300000, // uint64
  "minimumcoinbase":30000,  // uint64
  
  "roottarget": // target
  [0,0,0,0,32,0,0,0,0,0,0,0,0,0,0,0,0,0,0,0,0,0,0,0,0,0,0,0,0,0,0,0],
  "rootdepth":  // target
  [255,255,255,255,255,255,255,255,255,255,255,255,255,255,255,255,255,255,255,255,255,255,255,255,255,255,255,255,255,255,255,255],
  
  "allowance":  // allowance
    {
      "funds":"55000000000000000000000000000",  // currency
      "hosts":50,                       // uint64
      "period":12096,                   // blockheight
      "renewwindow":4032,               // blockheight
      "expectedstorage":1000000000000,  // uint64
      "expectedupload":2,               // uint64
      "expecteddownload":1,             // uint64
      "expectedredundancy":3            // uint64
    },
  
  "maxtargetadjustmentup":"5/2",    // big.Rat
  "maxtargetadjustmentdown":"2/5",  // big.Rat
  
  "siacoinprecision":"1000000000000000000000000"  // currency
}
```
**blockfrequency** | blockheight  
BlockFrequency is the desired number of seconds that should elapse, on average,
between successive Blocks.

**blocksizelimit** | uint64  
BlockSizeLimit is the maximum size of a binary-encoded Block that is permitted
by the consensus rules.

**extremefuturethreshold** | timestamp  
ExtremeFutureThreshold is a temporal limit beyond which Blocks are discarded by
the consensus rules. When incoming Blocks are processed, their Timestamp is
allowed to exceed the processor's current time by a small amount. But if the
Timestamp is further into the future than ExtremeFutureThreshold, the Block is
immediately discarded.

**futurethreshold** | timestamp  
FutureThreshold is a temporal limit beyond which Blocks are discarded by the
consensus rules. When incoming Blocks are processed, their Timestamp is allowed
to exceed the processor's current time by no more than FutureThreshold. If the
excess duration is larger than FutureThreshold, but smaller than
ExtremeFutureThreshold, the Block may be held in memory until the Block's
Timestamp exceeds the current time by less than FutureThreshold.

**genesistimestamp** | timestamp  
GenesisBlock is the first block of the block chain

**maturitydelay** | blockheight  
MaturityDelay specifies the number of blocks that a maturity-required output is
required to be on hold before it can be spent on the blockchain. Outputs are
maturity-required if they are highly likely to be altered or invalidated in the
event of a small reorg. One example is the block reward, as a small reorg may
invalidate the block reward. Another example is a siafund payout, as a tiny
reorg may change the value of the payout, and thus invalidate any transactions
spending the payout. File contract payouts also are subject to a maturity delay.

**mediantimestampwindow** | uint64  
MedianTimestampWindow tells us how many blocks to look back when calculating the
median timestamp over the previous n blocks. The timestamp of a block is not
allowed to be less than or equal to the median timestamp of the previous n
blocks, where for Sia this number is typically 11.

**siafundcount** | currency  
SiafundCount is the total number of Siafunds in existence.

**siafundportion** | big.Rat  
SiafundPortion is the percentage of siacoins that is taxed from FileContracts.

**targetwindow** | blockheight  
TargetWindow is the number of blocks to look backwards when determining how much
time has passed vs. how many blocks have been created. It's only used in the
old, broken difficulty adjustment algorithm.

**initialcoinbase** | uint64  
InitialCoinbase is the coinbase reward of the Genesis block.

**minimumcoinbase** | uint64  
MinimumCoinbase is the minimum coinbase reward for a block. The coinbase
decreases in each block after the Genesis block, but it will not decrease past
MinimumCoinbase.

**roottarget** | target  
RootTarget is the target for the genesis block - basically how much work needs
to be done in order to mine the first block. The difficulty adjustment algorithm
takes over from there.

**rootdepth** | target  
RootDepth is the cumulative target of all blocks. The root depth is essentially
the maximum possible target, there have been no blocks yet, so there is no
cumulated difficulty yet.

**defaultallowance** | allowance  
DefaultAllowance is the set of default allowance settings that will be used when
allowances are not set or not fully set

**maxtargetadjustmentup** | big.Rat  
MaxTargetAdjustmentUp restrict how much the block difficulty is allowed to
change in a single step, which is important to limit the effect of difficulty
raising and lowering attacks.

**maxtargetadjustmentdown** | big.Rat  
MaxTargetAdjustmentDown restrict how much the block difficulty is allowed to
change in a single step, which is important to limit the effect of difficulty
raising and lowering attacks.

**siacoinprecision** | currency  
SiacoinPrecision is the number of base units in a siacoin. The Sia network has a
very large number of base units. We call 10^24 of these a siacoin.

## /daemon/settings [GET]
> curl example  

```go
curl -A "Sia-Agent" -u "":<apipassword> "localhost:9980/daemon/settings"
```
Returns the settings for the daemon

### JSON Response
> JSON Response Example
 
```go
{
  "maxdownloadspeed": 0,  // bytes per second
  "maxuploadspeed": 0     // bytes per second
}
```

**maxdownloadspeed** | bytes per second  
Is the maximum download speed that the daemon can reach. 0 means there is no
limit set.

**maxuploadspeed** | bytes per second  
Is the maximum upload speed that the daemon can reach. 0 means there is no limit
set.

## /daemon/settings [POST]
> curl example  

```go
curl -A "Sia-Agent" -u "":<apipassword> --data "maxdownloadspeed=1000000&maxuploadspeed=20000" "localhost:9980/daemon/settings"
```

Modify settings that control the daemon's behavior.

### Query String Parameters
### OPTIONAL
**maxdownloadspeed** | bytes per second  
Max download speed permitted in bytes per second  

**maxuploadspeed** | bytes per second  
Max upload speed permitted in bytes per second  

### Response
standard success or error response. See [standard
responses](#standard-responses).

## /daemon/stop [GET]
> curl example  

```go
curl -A "Sia-Agent" -u "":<apipassword> "localhost:9980/daemon/stop"
```

Cleanly shuts down the daemon. This may take a few seconds.

### Response
standard success or error response. See [standard
responses](#standard-responses).

## /daemon/update [GET]
> curl example  

```go
curl -A "Sia-Agent" -u "":<apipassword> "localhost:9980/daemon/update"
```
Returns the the status of any updates available for the daemon

### JSON Response
> JSON Response Example
 
```go
{
  "available": false, // boolean
  "version": "1.4.0"  // string
}
```

**available** | boolean  
Available indicates whether or not there is an update available for the daemon.

**version** | string  
Version is the version of the latest release.

## /daemon/update [POST]
> curl example  

```go
curl -A "Sia-Agent" -u "":<apipassword> "localhost:9980/daemon/update"
```
Updates the daemon to the latest available version release.

### Response
standard success or error response. See [standard
responses](#standard-responses).

## /daemon/version [GET]
> curl example  

```go
curl -A "Sia-Agent" -u "":<apipassword> "localhost:9980/daemon/version"
```

Returns the version of the Sia daemon currently running. 

### JSON Response
> JSON Response Example
 
```go
{
"version": "1.3.7" // string
}
```
**version** | string  
This is the version number that is visible to its peers on the network.

# Gateway

The gateway maintains a peer to peer connection to the network and provides a
method for calling RPCs on connected peers. The gateway's API endpoints expose
methods for viewing the connected peers, manually connecting to peers, and
manually disconnecting from peers. The gateway may connect or disconnect from
peers on its own.

## /gateway [GET]
> curl example  

```go
curl -A "Sia-Agent" "localhost:9980/gateway"
```

returns information about the gateway, including the list of connected peers.

### JSON Response
> JSON Response Example
 
```go
{
    "netaddress":"333.333.333.333:9981",  // string
    "peers":[
        {
            "inbound":    false,                   // boolean
            "local":      false,                   // boolean
            "netaddress": "222.222.222.222:9981",  // string
            "version":    "1.0.0",                 // string
        },
    ],
    "online":           true,  // boolean
    "maxdownloadspeed": 1234,  // bytes per second
    "maxuploadspeed":   1234,  // bytes per second
}
```
**netaddress** | string  
netaddress is the network address of the gateway as seen by the rest of the
network. The address consists of the external IP address and the port Sia is
listening on. It represents a `modules.NetAddress`.  

**peers** | array  
peers is an array of peers the gateway is connected to. It represents an array
of `modules.Peer`s.  
        
**inbound** | boolean  
inbound is true when the peer initiated the connection. This field is exposed as
outbound peers are generally trusted more than inbound peers, as inbound peers
are easily manipulated by an adversary.  

**local** | boolean  
local is true if the peer's IP address belongs to a local address range such as
192.168.x.x or 127.x.x.x  

**netaddress** | string  
netaddress is the address of the peer. It represents a `modules.NetAddress`.  

**version** | string  
version is the version number of the peer.  

**online** | boolean  
online is true if the gateway is connected to at least one peer that isn't
local.

**maxdownloadspeed** | bytes per second   
Max download speed permitted in bytes per second

**maxuploadspeed** | bytes per second   
Max upload speed permitted in bytes per second

## /gateway [POST]
> curl example  

```go
curl -A "Sia-Agent" -u "":<apipassword> --data "maxdownloadspeed=1000000&maxuploadspeed=20000" "localhost:9980/gateway"
```

Modify settings that control the gateway's behavior.

### Query String Parameters
### OPTIONAL
**maxdownloadspeed** | bytes per second  
Max download speed permitted in bytes per second  

**maxuploadspeed** | bytes per second  
Max upload speed permitted in bytes per second  

### Response

standard success or error response. See [standard
responses](#standard-responses).

## /gateway/bandwidth [GET]
> curl example
```go
curl -A "Sia-Agent" "localhost:9980/gateway/bandwidth"
```

returns the total upload and download bandwidth usage for the gateway

### JSON Response
```go
{
  "download":  12345                                  // bytes
  "upload":    12345                                  // bytes
  "starttime": "2018-09-23T08:00:00.000000000+04:00", // Unix timestamp
}
```

**download** | bytes  
the total number of bytes that have been downloaded by the gateway since the
starttime.

**upload** | bytes  
the total number of bytes that have been uploaded by the gateway since the
starttime.

**starttime** | Unix timestamp  
the time at which the gateway started monitoring the bandwidth, since the
bandwidth is not currently persisted this will be startup timestamp.

## /gateway/connect/:*netaddress* [POST]
> curl example  

```go
curl -A "Sia-Agent" -X POST "localhost:9980/gateway/connect/123.456.789.0:9981"
```

connects the gateway to a peer. The peer is added to the node list if it is not
already present. The node list is the list of all nodes the gateway knows about,
but is not necessarily connected to.  

### Path Parameters
### REQUIRED
netaddress is the address of the peer to connect to. It should be a reachable ip
address and port number, of the form `IP:port`. IPV6 addresses must be enclosed
in square brackets.  

**netaddress** | string  
Example IPV4 address: 123.456.789.0:123  
Example IPV6 address: [123::456]:789  

### Response
standard success or error response. See [standard
responses](#Standard-Responses).

## /gateway/disconnect/:*netaddress* [POST]
> curl example  

```go
curl -A "Sia-Agent" -u "":<apipassword> -X POST "localhost:9980/gateway/disconnect/123.456.789.0:9981"
```

disconnects the gateway from a peer. The peer remains in the node list.
Disconnecting from a peer does not prevent the gateway from automatically
connecting to the peer in the future.

### Path Parameters
### REQUIRED
netaddress is the address of the peer to connect to. It should be a reachable ip
address and port number, of the form `IP:port`. IPV6 addresses must be enclosed
in square brackets.  

**netaddress** | string  
Example IPV4 address: 123.456.789.0:123  
Example IPV6 address: [123::456]:789  

### Response
standard success or error response. See [standard
responses](#standard-responses).

## /gateway/blacklist [GET]
> curl example  

```go
curl -A "Sia-Agent" "localhost:9980/gateway/blacklist"
```

fetches the list of blacklisted addresses.

### JSON Response
> JSON Response Example
```go
{
"blacklist":
[
"123.123.123.123",  // string
"123.123.123.123",  // string
"123.123.123.123",  // string
],
}
```
**blacklist** | string  
blacklist is a list of blacklisted address

## /gateway/blacklist [POST]
> curl example  

```go
curl -A "Sia-Agent" -u "":<apipassword> --data '{"action":"append","addresses":["123.123.123.123","123.123.123.123","123.123.123.123"]}' "localhost:9980/gateway/blacklist"
```
```go
curl -A "Sia-Agent" -u "":<apipassword> --data '{"action":"set","addresses":[]}' "localhost:9980/gateway/blacklist"
```

performs actions on the Gateway's blacklist. There are three `actions` that can
be performed. `append` and `remove` are used for appending or removing addresses
from the Gateway's blacklist. `set` is used to define all the addresses in the
blacklist. If a list of addresses is provided with `set`, that list of addresses
will become the Gateway's blacklist, replacing any blacklist that was currently
in place. To clear the Gateway's blacklist, submit an empty list with `set`.

### Path Parameters
### REQUIRED
**action** | string  
this is the action to be performed on the blacklist. Allowed inputs are
`append`, `remove`, and `set`.

**addresses** | string  
this is a comma separated list of addresses that are to be appended to or
removed from the blacklist. If the action is `append` or `remove` this field is
required.

### Response
standard success or error response. See [standard
responses](#standard-responses).

# Host

The host provides storage from local disks to the network. The host negotiates
file contracts with remote renters to earn money for storing other users' files.
The host's endpoints expose methods for viewing and modifying host settings,
announcing to the network, and managing how files are stored on disk.

## /host [GET]
> curl example  

```go
curl -A "Sia-Agent" "localhost:9980/host"
```

fetches status information about the host.

### JSON Response
> JSON Response Example
 
```go
{
  "externalsettings": {
    "acceptingcontracts":   true,                 // boolean
    "maxdownloadbatchsize": 17825792,             // bytes
    "maxduration":          25920,                // blocks
    "maxrevisebatchsize":   17825792,             // bytes
    "netaddress":           "123.456.789.0:9982", // string
    "remainingstorage":     35000000000,          // bytes
    "sectorsize":           4194304,              // bytes
    "totalstorage":         35000000000,          // bytes
    "unlockhash":           "0123456789abcdef0123456789abcdef0123456789abcdef0123456789abcdef0123456789ab", // hash
    "windowsize":           144,  // blocks

    "collateral":    "57870370370",                     // hastings / byte / block
    "maxcollateral": "100000000000000000000000000000",  // hastings

    "contractprice":          "30000000000000000000000000", // hastings
    "downloadbandwidthprice": "250000000000000",            // hastings / byte
    "storageprice":           "231481481481",               // hastings / byte / block
    "uploadbandwidthprice":   "100000000000000",            // hastings / byte

    "revisionnumber": 0,      // int
    "version":        "1.0.0" // string
  },

  "financialmetrics": {
    "contractcount":                 2,     // int
    "contractcompensation":          "123", // hastings
    "potentialcontractcompensation": "123", // hastings

    "lockedstoragecollateral": "123", // hastings
    "lostrevenue":             "123", // hastings
    "loststoragecollateral":   "123", // hastings
    "potentialstoragerevenue": "123", // hastings
    "riskedstoragecollateral": "123", // hastings
    "storagerevenue":          "123", // hastings
    "transactionfeeexpenses":  "123", // hastings

    "downloadbandwidthrevenue":          "123", // hastings
    "potentialdownloadbandwidthrevenue": "123", // hastings
    "potentialuploadbandwidthrevenue":   "123", // hastings
    "uploadbandwidthrevenue":            "123"  // hastings
  },

  "internalsettings": {
    "acceptingcontracts":   true,                 // boolean
    "maxdownloadbatchsize": 17825792,             // bytes
    "maxduration":          25920,                // blocks
    "maxrevisebatchsize":   17825792,             // bytes
    "netaddress":           "123.456.789.0:9982", // string
    "windowsize":           144,                  // blocks
    
    "collateral":       "57870370370",                     // hastings / byte / block
    "collateralbudget": "2000000000000000000000000000000", // hastings
    "maxcollateral":    "100000000000000000000000000000",  // hastings
    
    "minbaserpcprice":           "123",                        //hastings
    "mincontractprice":          "30000000000000000000000000", // hastings
    "mindownloadbandwidthprice": "250000000000000",            // hastings / byte
    "minsectoraccessprice":      "123",                        //hastings
    "minstorageprice":           "231481481481",               // hastings / byte / block
    "minuploadbandwidthprice":   "100000000000000"             // hastings / byte

    "ephemeralaccountexpiry":     "604800",                          // seconds
    "maxephemeralaccountbalance": "2000000000000000000000000000000", // hastings
    "maxephemeralaccountrisk":    "2000000000000000000000000000000", // hastings
  },

  "networkmetrics": {
    "downloadcalls":     0,   // int
    "errorcalls":        1,   // int
    "formcontractcalls": 2,   // int
    "renewcalls":        3,   // int
    "revisecalls":       4,   // int
    "settingscalls":     5,   // int
    "unrecognizedcalls": 6    // int
  },

  "connectabilitystatus": "checking", // string
  "workingstatus":        "checking"  // string
  "publickey": {
    "algorithm": "ed25519", // string
    "key":       "RW50cm9weSBpc24ndCB3aGF0IGl0IHVzZWQgdG8gYmU=" // string
  },
}
```
**externalsettings**    
The settings that get displayed to untrusted nodes querying the host's status.  
  
**acceptingcontracts** | boolean  
Whether or not the host is accepting new contracts.  

**maxdownloadbatchsize** | bytes  
The maximum size of a single download request from a renter. Each download
request has multiple round trips of communication that exchange money. Larger
batch sizes mean fewer round trips, but more financial risk for the host - the
renter can get a free batch when downloading by refusing to provide a signature.


**maxduration** | blocks  
The maximum duration that a host will allow for a file contract. The host
commits to keeping files for the full duration under the threat of facing a
large penalty for losing or dropping data before the duration is complete. The
storage proof window of an incoming file contract must end before the current
height + maxduration.  

**maxrevisebatchsize** | bytes  
The maximum size of a single batch of file contract revisions. The renter can
perform DoS attacks on the host by uploading a batch of data then refusing to
provide a signature to pay for the data. The host can reduce this exposure by
limiting the batch size. Larger batch sizes allow for higher throughput as there
is significant communication overhead associated with performing a batch upload.


**netaddress** | string  
The IP address or hostname (including port) that the host should be contacted
at.  

**remainingstorage** | bytes  
The amount of unused storage capacity on the host in bytes. It should be noted
that the host can lie.  

**sectorsize** | bytes  
The smallest amount of data in bytes that can be uploaded or downloaded when
performing calls to the host.  

**totalstorage** | bytes  
The total amount of storage capacity on the host. It should be noted that the
host can lie.  

**unlockhash** | hash  
The unlock hash is the address at which the host can be paid when forming file
contracts.  

**windowsize** | blocks  
The storage proof window is the number of blocks that the host has to get a
storage proof onto the blockchain. The window size is the minimum size of window
that the host will accept in a file contract.  

**collateral** | hastings / byte / block  
The maximum amount of money that the host will put up as collateral for storage
that is contracted by the renter.  

**maxcollateral** | hastings  
The maximum amount of collateral that the host will put into a single file
contract.  

**contractprice** | hastings  
The price that a renter has to pay to create a contract with the host. The
payment is intended to cover transaction fees for the file contract revision and
the storage proof that the host will be submitting to the blockchain.  

**downloadbandwidthprice** | hastings / byte  
The price that a renter has to pay when downloading data from the host.  

**storageprice** | hastings / byte / block  
The price that a renter has to pay to store files with the host.  

**uploadbandwidthprice** | hastings / byte  
The price that a renter has to pay when uploading data to the host.  

**revisionnumber** | int  
The revision number indicates to the renter what iteration of settings the host
is currently at. Settings are generally signed. If the renter has multiple
conflicting copies of settings from the host, the renter can expect the one with
the higher revision number to be more recent.  

**version** | string  
The version of external settings being used. This field helps coordinate updates
while preserving compatibility with older nodes.  

**financialmetrics**    
The financial status of the host.  
  
**contractcount** | int  
Number of open file contracts.  

**contractcompensation** | hastings  
The amount of money that renters have given to the host to pay for file
contracts. The host is required to submit a file contract revision and a storage
proof for every file contract that gets created, and the renter pays for the
miner fees on  these objects.  

**potentialcontractcompensation** | hastings  
The amount of money that renters have given to the host to pay for file
contracts which have not been confirmed yet. The potential compensation becomes
compensation after the storage proof is submitted.  

**lockedstoragecollateral** | hastings  
The amount of storage collateral which the host has tied up in file contracts.
The host has to commit collateral to a file contract even if there is no
storage, but the locked collateral will be returned even if the host does not
submit a storage proof - the collateral is not at risk, it is merely set aside
so that it can be put at risk later.  

**lostrevenue** | hastings  
The amount of revenue, including storage revenue and bandwidth revenue, that has
been lost due to failed file contracts and failed storage proofs.  

**loststoragecollateral** | hastings  
The amount of collateral that was put up to protect data which has been lost due
to failed file contracts and missed storage proofs.  

**potentialstoragerevenue** | hastings  
The amount of revenue that the host stands to earn if all storage proofs are
submitted correctly and in time.

**riskedstoragecollateral** | hastings  
The amount of money that the host has risked on file contracts. If the host
starts missing storage proofs, the host can forfeit up to this many coins. In
the event of a missed storage proof, locked storage collateral gets returned,
but risked storage collateral does not get returned.  

**storagerevenue** | hastings  
The amount of money that the host has earned from storing data. This money has
been locked down by successful storage proofs.  

**transactionfeeexpenses** | hastings  
The amount of money that the host has spent on transaction fees when submitting
host announcements, file contract revisions, and storage proofs.  

**downloadbandwidthrevenue** | hastings  
The amount of money that the host has made from renters downloading their files.
This money has been locked in by successsful storage proofs.  

**potentialdownloadbandwidthrevenue** | hastings  
The amount of money that the host stands to make from renters that downloaded
their files. The host will only realize this revenue if the host successfully
submits storage proofs for the related file contracts.  

**potentialuploadbandwidthrevenue** | hastings  
The amount of money that the host stands to make from renters that uploaded
files. The host will only realize this revenue if the host successfully submits
storage proofs for the related file contracts.  

**uploadbandwidthrevenue** | hastings  
The amount of money that the host has made from renters uploading their files.
This money has been locked in by successful storage proofs.  

**internalsettings**    
The settings of the host. Most interactions between the user and the host occur
by changing the internal settings.  

**acceptingcontracts** | boolean  
When set to true, the host will accept new file contracts if the terms are
reasonable. When set to false, the host will not accept new file contracts at
all.  

**maxdownloadbatchsize** | bytes  
The maximum size of a single download request from a renter. Each download
request has multiple round trips of communication that exchange money. Larger
batch sizes mean fewer round trips, but more financial risk for the host - the
renter can get a free batch when downloading by refusing to provide a signature.


**maxduration** | blocks  
The maximum duration of a file contract that the host will accept. The storage
proof window must end before the current height + maxduration.  

**maxrevisebatchsize** | bytes  
The maximum size of a single batch of file contract revisions. The renter can
perform DoS attacks on the host by uploading a batch of data then refusing to
provide a signature to pay for the data. The host can reduce this exposure by
limiting the batch size. Larger batch sizes allow for higher throughput as there
is significant communication overhead associated with performing a batch upload.


**netaddress** | string  
The IP address or hostname (including port) that the host should be contacted
at. If left blank, the host will automatically figure out its ip address and use
that. If given, the host will use the address given.  

**windowsize** | blocks  
The storage proof window is the number of blocks that the host has to get a
storage proof onto the blockchain. The window size is the minimum size of window
that the host will accept in a file contract.  

**collateral** | hastings / byte / block  
The maximum amount of money that the host will put up as collateral per byte per
block of storage that is contracted by the renter.  

**collateralbudget** | hastings  
The total amount of money that the host will allocate to collateral across all
file contracts.  

**maxcollateral** | hastings  
The maximum amount of collateral that the host will put into a single file
contract.

**minbaserpcprice** | hastings  
The minimum price that the host will demand from a renter for interacting with
the host. This is charged for every interaction a renter has with a host to pay
for resources consumed during the interaction. It is added to the
`mindownloadbandwidthprice` and `minuploadbandwidthprice` when uploading or
downloading files from the host.

**mincontractprice** | hastings  
The minimum price that the host will demand from a renter when forming a
contract. Typically this price is to cover transaction fees on the file contract
revision and storage proof, but can also be used if the host has a low amount of
collateral. The price is a minimum because the host may automatically adjust the
price upwards in times of high demand.  

**mindownloadbandwidthprice** | hastings / byte  
The minimum price that the host will demand from a renter when the renter is
downloading data. If the host is saturated, the host may increase the price from
the minimum.

**minsectoraccessprice** | hastings  
The minimum price that the host will demand from a renter for accessing a sector
of data on disk. Since the host has to read at least a full 4MB sector from disk
regardless of how much the renter intends to download this is charged to pay for
the physical disk resources the host uses. It is multiplied by the number of
sectors read then added to the `mindownloadbandwidthprice` when downloading a
file.

**minstorageprice** | hastings / byte / block  
The minimum price that the host will demand when storing data for extended
periods of time. If the host is low on space, the price of storage may be set
higher than the minimum.  

**minuploadbandwidthprice** | hastings / byte  
The minimum price that the host will demand from a renter when the renter is
uploading data. If the host is saturated, the host may increase the price from
the minimum.  

**ephemeralaccountexpiry** | seconds  
The  maximum amount of time an ephemeral account can be inactive before it is
considered to be expired and gets deleted. After an account has expired, the
account owner has no way of retrieving the funds. Setting this value to 0 means
ephemeral accounts never expire, regardless of how long they have been inactive.

**maxephemeralaccountbalance** | hastings  
The maximum amount of money that the host will allow a user to deposit into a
single ephemeral account.

**maxephemeralaccountrisk** | hastings  
To increase performance, the host will allow a user to withdraw from an
ephemeral account without requiring the user to wait until the host has
persisted the updated ephemeral account balance to complete a transaction. This
means that the user can perform actions such as downloads with significantly
less latency. This also means that if the host loses power at that exact moment,
the host will forget that the user has spent money and the user will be able to
spend that money again.

maxephemeralaccountrisk is the maximum amount of money that the host is willing
to risk to a system failure. The account manager will keep track of the total
amount of money that has been withdrawn, but has not yet been persisted to disk.
If a user's withdrawal would put the host over the maxephemeralaccountrisk, the
host will wait to complete the user's transaction until it has persisted the
widthdrawal, to prevent the host from having too much money at risk.

Note that money is only at risk if the host experiences an unclean shutdown
while in the middle of a transaction with a user, and generally the amount at
risk will be minuscule unless the host experiences an unclean shutdown while in
the middle of many transactions with many users at once. This value should be
larger than maxephemeralaccountbalance but does not need to be significantly
larger.

**networkmetrics**    
Information about the network, specifically various ways in which renters have
contacted the host.  

**downloadcalls** | int  
The number of times that a renter has attempted to download something from the
host.  

**errorcalls** | int  
The number of calls that have resulted in errors. A small number of errors are
expected, but a large number of errors indicate either buggy software or
malicious network activity. Usually buggy software.  

**formcontractcalls** | int  
The number of times that a renter has tried to form a contract with the host.  

**renewcalls** | int  
The number of times that a renter has tried to renew a contract with the host.  

**revisecalls** | int  
The number of times that the renter has tried to revise a contract with the
host.  

**settingscalls** | int  
The number of times that a renter has queried the host for the host's settings.
The settings include the price of bandwidth, which is a price that can adjust
every few minutes. This value is usually very high compared to the others.  

**unrecognizedcalls** | int  
The number of times that a renter has attempted to use an unrecognized call.
Larger numbers typically indicate buggy software.  

**connectabilitystatus** | string  
connectabilitystatus is one of "checking", "connectable", or "not connectable",
and indicates if the host can connect to itself on its configured NetAddress.  

**workingstatus** | string  
workingstatus is one of "checking", "working", or "not working" and indicates if
the host is being actively used by renters.

**publickey** | SiaPublicKey  
Public key used to identify the host.

## /host/bandwidth [GET]
> curl example
```go
curl -A "Sia-Agent" "localhost:9980/host/bandwidth"
```

returns the total upload and download bandwidth usage for the host

### JSON Response
```go
{
  "download":  12345                                  // bytes
  "upload":    12345                                  // bytes
  "starttime": "2018-09-23T08:00:00.000000000+04:00", // Unix timestamp
}
```

**download** | bytes  
the total number of bytes that have been sent from the host to renters since the
starttime.

**upload** | bytes  
the total number of bytes that have been received by the host from renters since the
starttime.

**starttime** | Unix timestamp  
the time at which the host started monitoring the bandwidth, since the
bandwidth is not currently persisted this will be startup timestamp.

## /host [POST]
> curl example  

```go
curl -A "Sia-Agent" -u "":<apipassword> -X POST "localhost:9980/host?acceptingcontracts=true&maxduration=12096&windowsize=1008"
```

Configures hosting parameters. All parameters are optional; unspecified
parameters will be left unchanged.

### Query String Parameters
### OPTIONAL
**acceptingcontracts** | boolean  
When set to true, the host will accept new file contracts if the terms are
reasonable. When set to false, the host will not accept new file contracts at
all.  

**maxdownloadbatchsize** | bytes  
The maximum size of a single download request from a renter. Each download
request has multiple round trips of communication that exchange money. Larger
batch sizes mean fewer round trips, but more financial risk for the host - the
renter can get a free batch when downloading by refusing to provide a signature.


**maxduration** | blocks  
The maximum duration of a file contract that the host will accept. The storage
proof window must end before the current height + maxduration.  

**maxrevisebatchsize** | bytes  
The maximum size of a single batch of file contract revisions. The renter can
perform DoS attacks on the host by uploading a batch of data then refusing to
provide a signature to pay for the data. The host can reduce this exposure by
limiting the batch size. Larger batch sizes allow for higher throughput as there
is significant communication overhead associated with performing a batch upload.


**netaddress** | string  
The IP address or hostname (including port) that the host should be contacted
at. If left blank, the host will automatically figure out its ip address and use
that. If given, the host will use the address given.  

**windowsize** | blocks  
// The storage proof window is the number of blocks that the host has to get a
storage proof onto the blockchain. The window size is the minimum size of window
that the host will accept in a file contract.

**collateral** | hastings / byte / block  
The maximum amount of money that the host will put up as collateral per byte per
block of storage that is contracted by the renter.  

**collateralbudget** | hastings  
The total amount of money that the host will allocate to collateral across all
file contracts.  

**maxcollateral** | hastings  
The maximum amount of collateral that the host will put into a single file
contract.  

**minbaserpcprice** | hastings  
The minimum price that the host will demand from a renter for interacting with
the host. This is charged for every interaction a renter has with a host to pay
for resources consumed during the interaction. It is added to the
`mindownloadbandwidthprice` and `minuploadbandwidthprice` when uploading or
downloading files from the host.

**mincontractprice** | hastings  
The minimum price that the host will demand from a renter when forming a
contract. Typically this price is to cover transaction fees on the file contract
revision and storage proof, but can also be used if the host has a low amount of
collateral. The price is a minimum because the host may automatically adjust the
price upwards in times of high demand.  

**minsectoraccessprice** | hastings  
The minimum price that the host will demand from a renter for accessing a sector
of data on disk. Since the host has to read at least a full 4MB sector from disk
regardless of how much the renter intends to download this is charged to pay for
the physical disk resources the host uses. It is multiplied by the number of
sectors read then added to the `mindownloadbandwidthprice` when downloading a
file.

**mindownloadbandwidthprice** | hastings / byte  
The minimum price that the host will demand from a renter when the renter is
downloading data. If the host is saturated, the host may increase the price from
the minimum.  

**minstorageprice** | hastings / byte / block  
The minimum price that the host will demand when storing data for extended
periods of time. If the host is low on space, the price of storage may be set
higher than the minimum.  

**minuploadbandwidthprice** | hastings / byte  
The minimum price that the host will demand from a renter when the renter is
uploading data. If the host is saturated, the host may increase the price from
the minimum.  

**maxephemeralaccountbalance** | hastings  
The maximum amount of money that the host will allow a user to deposit into a
single ephemeral account.

**maxephemeralaccountrisk** | hastings  
To increase performance, the host will allow a user to withdraw from an
ephemeral account without requiring the user to wait until the host has
persisted the updated ephemeral account balance to complete a transaction. This
means that the user can perform actions such as downloads with significantly
less latency. This also means that if the host loses power at that exact moment,
the host will forget that the user has spent money and the user will be able to
spend that money again.

maxephemeralaccountrisk is the maximum amount of money that the host is willing
to risk to a system failure. The account manager will keep track of the total
amount of money that has been withdrawn, but has not yet been persisted to disk.
If a user's withdrawal would put the host over the maxephemeralaccountrisk, the
host will wait to complete the user's transaction until it has persisted the
widthdrawal, to prevent the host from having too much money at risk.

Note that money is only at risk if the host experiences an
unclean shutdown while in the middle of a transaction with a user, and generally
the amount at risk will be minuscule unless the host experiences an unclean
shutdown while in the middle of many transactions with many users at once. This
value should be larger than 'maxephemeralaccountbalance but does not need to be
significantly larger.

### Response

standard success or error response. See [standard
responses](#standard-responses).

## /host/announce [POST]
> curl example  

```go
curl -A "Sia-Agent" -u "":<apipassword> -X POST "localhost:9980/host/announce"
```
> curl example with a custom netaddress

```go
curl -A "Sia-Agent" -u "":<apipassword> -X POST "localhost:9980/host/announce?netaddress=siahost.example.net"
```

Announce the host to the network as a source of storage. Generally only needs to
be called once.

Note that even after the host has been announced, it will not accept new
contracts unless configured to do so. To configure the host to accept contracts,
see [/host](## /host [POST]).

### Query String Parameters
### OPTIONAL
**netaddress string** | string  
The address to be announced. If no address is provided, the automatically
discovered address will be used instead.  

### Response

standard success or error response. See [standard
responses](#Standard-Responses).

## /host/contracts [GET]
> curl example  

```go
curl -A "Sia-Agent" "localhost:9980/host/contracts"
```


Get contract information from the host database. This call will return all
storage obligations on the host. Its up to the caller to filter the contracts
based on their needs.

### JSON Response
> JSON Response Example
 
```go
{
  "contracts": [
    {
      "contractcost":             "1234",             // hastings
      "datasize":                 500000,             // bytes
      "lockedcollateral":         "1234",             // hastings
      "obligationid": "fff48010dcbbd6ba7ffd41bc4b25a3634ee58bbf688d2f06b7d5a0c837304e13", // hash
      "potentialdownloadrevenue": "1234",             // hastings
      "potentialstoragerevenue":  "1234",             // hastings
      "potentialuploadrevenue":   "1234",             // hastings
      "riskedcollateral":         "1234",             // hastings
      "sectorrootscount":         2,                  // int
      "transactionfeesadded":     "1234",             // hastings
      "expirationheight":         123456,             // blocks
      "negotiationheight":        123456,             // blocks
      "proofdeadline":            123456,             // blocks
      "obligationstatus":         "obligationFailed", // string
      "originconfirmed":          true,               // boolean
      "proofconfirmed":           true,               // boolean
      "proofconstructed":         true,               // boolean
      "revisionconfirmed":        false,              // boolean
      "revisionconstructed":      false,              // boolean
    }
  ]
}
```
**contractcost** | hastings  
Amount in hastings to cover the transaction fees for this storage obligation.

**datasize** | bytes  
Size of the data that is protected by the contract.

**lockedcollateral** | hastings  
Amount that is locked as collateral for this storage obligation.

**obligationid** | hash  
Id of the storageobligation, which is defined by the file contract id of the
file contract that governs the storage obligation.

**potentialdownloadrevenue** | hastings  
Potential revenue for downloaded data that the host will receive upon successful
completion of the obligation.

**potentialstoragerevenue** | hastings  
Potential revenue for storage of data that the host will receive upon successful
completion of the obligation.

**potentialuploadrevenue** | hastings  
Potential revenue for uploaded data that the host will receive upon successful
completion of the obligation.

**riskedcollateral** | hastings  
Amount that the host might lose if the submission of the storage proof is not
successful.

**sectorrootscount** | int  
Number of sector roots.

**transactionfeesadded** | hastings  
Amount for transaction fees that the host added to the storage obligation.

**expirationheight** | blockheight  
Expiration height is the height at which the storage obligation expires.

**negotiationheight** | blockheight  
Negotiation height is the height at which the storage obligation was negotiated.

**proofdeadline** | blockheight  
The proof deadline is the height by which the storage proof must be submitted.

**obligationstatus** | string  
Status of the storage obligation. There are 4 different statuses:
 - `obligationFailed`:  the storage obligation failed, potential revenues and
   risked collateral are lost
 - `obligationRejected`:  the storage obligation was never started, no revenues
   gained or lost
 - `obligationSucceeded`: the storage obligation was completed, revenues were
   gained
 - `obligationUnresolved`:  the storage obligation has an uninitialized value.
   When the **proofdeadline** is in the past this might be a stale obligation.

**originconfirmed** | hash  
Origin confirmed indicates whether the file contract was seen on the blockchain
for this storage obligation.

**proofconfirmed** | boolean  
Proof confirmed indicates whether there was a storage proof seen on the
blockchain for this storage obligation.

**proofconstructed** | boolean  
The host has constructed a storage proof

**revisionconfirmed** | boolean  
Revision confirmed indicates whether there was a file contract revision seen on
the blockchain for this storage obligation.

**revisionconstructed** | boolean  
Revision constructed indicates whether there was a file contract revision
constructed for this storage obligation.

## /host/storage [GET]
> curl example  

```go
curl -A "Sia-Agent" "localhost:9980/host/storage"
```

Gets a list of folders tracked by the host's storage manager.

### JSON Response
> JSON Response Example
 
```go
{
  "folders": [
    {
      "path":              "/home/foo/bar", // string
      "capacity":          50000000000,     // bytes
      "capacityremaining": 100000,          // bytes

      "failedreads":      0,  // int
      "failedwrites":     1,  // int
      "successfulreads":  2,  // int
      "successfulwrites": 3,  // int
    }
  ]
}
```
**path** | string  
Absolute path to the storage folder on the local filesystem.  

**capacity** | bytes  
Maximum capacity of the storage folder in bytes. The host will not store more
than this many bytes in the folder. This capacity is not checked against the
drive's remaining capacity. Therefore, you must manually ensure the disk has
sufficient capacity for the folder at all times. Otherwise you risk losing
renter's data and failing storage proofs.  

**capacityremaining** | bytes  
Unused capacity of the storage folder in bytes.  

**failedreads, failedwrites** | int  
Number of failed disk read & write operations. A large number of failed reads or
writes indicates a problem with the filesystem or drive's hardware.  

**successfulreads, successfulwrites** | int  
Number of successful read & write operations.  

## /host/storage/folders/add [POST]
> curl example  

```go
curl -A "Sia-Agent" -u "":<apipassword> --data "path=foo/bar&size=1000000000000" "localhost:9980/host/storage/folders/add"
```

adds a storage folder to the manager. The manager may not check that there is
enough space available on-disk to support as much storage as requested

### Storage Folder Limits
A host can only have 65536 storage folders in total which have to be between 256
MiB and 16 PiB in size

### Query String Parameters
### REQUIRED
**path** | string  
Local path on disk to the storage folder to add.  

**size** | bytes  
Initial capacity of the storage folder. This value isn't validated so it is
possible to set the capacity of the storage folder greater than the capacity of
the disk. Do not do this.  

### Response

standard success or error response. See [standard
responses](#standard-responses).

## /host/storage/folders/remove [POST]
> curl example  

```go
curl -A "Sia-Agent" -u "":<apipassword> --data "path=foo/bar&force=false" "localhost:9980/host/storage/folders/remove"
```

Remove a storage folder from the manager. All storage on the folder will be
moved to other stoarge folders, meaning that no data will be lost. If the
manager is unable to save data, an error will be returned and the operation will
be stopped.

### Query String Parameters
### REQUIRED
**path** | string  
Local path on disk to the storage folder to removed.  

### OPTIONAL
**force** | boolean  
If `force` is true, the storage folder will be removed even if the data in the
storage folder cannot be moved to other storage folders, typically because they
don't have sufficient capacity. If `force` is true and the data cannot be moved,
data will be lost.  

### Response

standard success or error response. See [standard
responses](#standard-responses).

## /host/storage/folders/resize [POST]
> curl example  

```go
curl -A "Sia-Agent" -u "":<apipassword> --data "path=foo/bar&newsize=1000000000000" "localhost:9980/host/storage/folders/resize"
```

Grows or shrinks a storage file in the manager. The manager may not check that
there is enough space on-disk to support growing the storasge folder, but should
gracefully handle running out of space unexpectedly. When shrinking a storage
folder, any data in the folder that needs to be moved will be placed into other
storage folders, meaning that no data will be lost. If the manager is unable to
migrate the data, an error will be returned and the operation will be stopped.

### Storage Folder Limits
See [/host/storage/folders/add](#host-storage-folders-add-post)

### Query String Parameters
### REQUIRED
**path** | string  
Local path on disk to the storage folder to resize.  

**newsize** | bytes  
Desired new size of the storage folder. This will be the new capacity of the
storage folder.  

### Response

standard success or error response. See [standard
responses](#standard-responses).

## /host/storage/sectors/delete/:*merkleroot* [POST]
> curl example  

```go
curl -A "Sia-Agent" -u "":<apipassword> -X POST "localhost:9980/host/storage/sectors/delete/[merkleroot]"
```

Deletes a sector, meaning that the manager will be unable to upload that sector
and be unable to provide a storage proof on that sector. This endpoint is for
removing the data entirely, and will remove instances of the sector appearing at
all heights. The primary purpose is to comply with legal requests to remove
data.

### Path Parameters
### REQUIRED
**merkleroot** | merkleroot  
Merkleroot of the sector to delete.  

### Response

standard success or error response. See [standard
responses](#standard-responses).

## /host/estimatescore [GET]
> curl example  

```go
curl -A "Sia-Agent" "localhost:9980/host/estimatescore"
```

Returns the estimated HostDB score of the host using its current settings,
combined with the provided settings.

### Query String Parameters
### OPTIONAL
See [host internal settings](#internalsettings)
 - acceptingcontracts   
 - maxdownloadbatchsize 
 - maxduration          
 - maxrevisebatchsize   
 - netaddress           
 - windowsize           
 - collateral        
 - collateralbudget 
 - maxcollateral    
 - mincontractprice          
 - mindownloadbandwidthprice  
 - minstorageprice            
 - minuploadbandwidthprice
 - ephemeralaccountexpiry    
 - maxephemeralaccountbalance
 - maxephemeralaccountrisk

### JSON Response
> JSON Response Example

```go
{
  "estimatedscore": "123456786786786786786786786742133",  // big int
  "conversionrate": 95  // float64
}
```
**estimatedscore** | big int  
estimatedscore is the estimated HostDB score of the host given the settings
passed to estimatescore.  
  
**conversionrate** | float64  
conversionrate is the likelihood given the settings passed to estimatescore that
the host will be selected by renters forming contracts.  

# Host DB

The hostdb maintains a database of all hosts known to the network. The database
identifies hosts by their public key and keeps track of metrics such as price.

## /hostdb [GET]
> curl example  

```go
curl -A "Sia-Agent" "localhost:9980/hostdb"
```

Shows some general information about the state of the hostdb.

### JSON Response
> JSON Response Example
 
```go
{
    "initialscancomplete": false  // boolean
}
```
**initialscancomplete** | boolean  
indicates if all known hosts have been scanned at least once.

## /hostdb/active [GET]
> curl example  

```go
curl -A "Sia-Agent" "localhost:9980/hostdb/active"
```

lists all of the active hosts known to the renter, sorted by preference.

### Query String Parameters
### OPTIONAL
**numhosts** | int  
Number of hosts to return. The actual number of hosts returned may be less if
there are insufficient active hosts. Optional, the default is all active hosts.


### JSON Response
> JSON Response Example
 
```go
{
  "hosts": [
        {
      "acceptingcontracts":     true,                 // boolean
      "maxdownloadbatchsize":   17825792,             // bytes
      "maxduration":            25920,                // blocks
      "maxrevisebatchsize":     17825792,             // bytes
      "netaddress":             "123.456.789.0:9982"  // string 
      "remainingstorage":       35000000000,          // bytes
      "sectorsize":             4194304,              // bytes
      "totalstorage":           35000000000,          // bytes
      "unlockhash": "0123456789abcdef0123456789abcdef0123456789abcdef0123456789abcdef0123456789ab", // hash
      "windowsize":             144,                            // blocks
      "collateral":             "20000000000"                   // hastings / byte / block
      "maxcollateral":          "1000000000000000000000000000"  // hastings
      "contractprice":          "1000000000000000000000000"     // hastings
      "downloadbandwidthprice": "35000000000000"                // hastings / byte
      "storageprice":           "14000000000"                   // hastings / byte / block
      "uploadbandwidthprice":   "3000000000000"                 // hastings / byte
      "revisionnumber":         12733798,                       // int
      "version":                "1.3.4"                         // string
      "firstseen":              160000,                         // blocks
      "historicdowntime":       0,                              // nanoseconds
      "historicuptime":         41634520900246576,              // nanoseconds
      "scanhistory": [
        {
          "success": true,  // boolean
          "timestamp": "2018-09-23T08:00:00.000000000+04:00"  // unix timestamp
        },
        {
          "success": true,  // boolean
          "timestamp": "2018-09-23T06:00:00.000000000+04:00"  // unix timestamp
        },
        {
          "success": true,  // boolean// boolean
          "timestamp": "2018-09-23T04:00:00.000000000+04:00"  // unix timestamp
        }
      ],
      "historicfailedinteractions":     0,      // int
      "historicsuccessfulinteractions": 5,      // int
      "recentfailedinteractions":       0,      // int
      "recentsuccessfulinteractions":   0,      // int
      "lasthistoricupdate":             174900, // blocks
      "ipnets": [
        "1.2.3.0",  // string
        "2.1.3.0"   // string
      ],
      "lastipnetchange": "2015-01-01T08:00:00.000000000+04:00", // unix timestamp
      "publickey": {
        "algorithm": "ed25519", // string
        "key":       "RW50cm9weSBpc24ndCB3aGF0IGl0IHVzZWQgdG8gYmU=" // string
      },
      "publickeystring": "ed25519:1234567890abcdef1234567890abcdef1234567890abcdef1234567890abcdef",  // string
      "filtered": false, // boolean
    }
  ]
}
```

**hosts**  
**acceptingcontracts** | boolean  
true if the host is accepting new contracts.  

**maxdownloadbatchsize** | bytes  
Maximum number of bytes that the host will allow to be requested by a single
download request.  

**maxduration** | blocks  
Maximum duration in blocks that a host will allow for a file contract. The host
commits to keeping files for the full duration under the threat of facing a
large penalty for losing or dropping data before the duration is complete. The
storage proof window of an incoming file contract must end before the current
height + maxduration.  

There is a block approximately every 10 minutes. e.g. 1 day = 144 blocks  

**maxrevisebatchsize** | bytes  
Maximum size in bytes of a single batch of file contract revisions. Larger batch
sizes allow for higher throughput as there is significant communication overhead
associated with performing a batch upload.  

**netaddress** | string  
Remote address of the host. It can be an IPv4, IPv6, or hostname, along with the
port. IPv6 addresses are enclosed in square brackets.  

**remainingstorage** | bytes  
Unused storage capacity the host claims it has.  

**sectorsize** | bytes  
Smallest amount of data in bytes that can be uploaded or downloaded to or from
the host.  

**totalstorage** | bytes  
Total amount of storage capacity the host claims it has.  

**unlockhash** | hash  
Address at which the host can be paid when forming file contracts.  

**windowsize** | blocks  
A storage proof window is the number of blocks that the host has to get a
storage proof onto the blockchain. The window size is the minimum size of window
that the host will accept in a file contract.  

**collateral** | hastings / byte / block  
The maximum amount of money that the host will put up as collateral for storage
that is contracted by the renter.  

**maxcollateral** | hastings  
The maximum amount of collateral that the host will put into a single file
contract.  

**contractprice** | hastings  
The price that a renter has to pay to create a contract with the host. The
payment is intended to cover transaction fees for the file contract revision and
the storage proof that the host will be submitting to the blockchain.  

**downloadbandwidthprice** | hastings / byte  
The price that a renter has to pay when downloading data from the host.  

**storageprice** | hastings / byte / block  
The price that a renter has to pay to store files with the host.  

**uploadbandwidthprice** | hastings / byte  
The price that a renter has to pay when uploading data to the host.  

**revisionnumber** | int  
The revision number indicates to the renter what iteration of settings the host
is currently at. Settings are generally signed. If the renter has multiple
conflicting copies of settings from the host, the renter can expect the one with
the higher revision number to be more recent.  

**version** | string  
The version of the host.  

**firstseen** | blocks  
Firstseen is the last block height at which this host was announced.  

**historicdowntime** | nanoseconds  
Total amount of time the host has been offline.  

**historicuptime** | nanoseconds  
Total amount of time the host has been online.  

**scanhistory** Measurements that have been taken on the host. The most recent
measurements are kept in full detail.  

**historicfailedinteractions** | int  
Number of historic failed interactions with the host.  

**historicsuccessfulinteractions** | int Number of historic successful
interactions with the host.  

**recentfailedinteractions** | int  
Number of recent failed interactions with the host.  

**recentsuccessfulinteractions** | int  
Number of recent successful interactions with the host.  

**lasthistoricupdate** | blocks  
The last time that the interactions within scanhistory have been compressed into
the historic ones.  

**ipnets**  
List of IP subnet masks used by the host. For IPv4 the /24 and for IPv6 the /54
subnet mask is used. A host can have either one IPv4 or one IPv6 subnet or one
of each. E.g. these lists are valid: [ "IPv4" ], [ "IPv6" ] or [ "IPv4", "IPv6"
]. The following lists are invalid: [ "IPv4", "IPv4" ], [ "IPv4", "IPv6", "IPv6"
]. Hosts with an invalid list are ignored.  

**lastipnetchange** | date  
The last time the list of IP subnet masks was updated. When equal subnet masks
are found for different hosts, the host that occupies the subnet mask for a
longer time is preferred.  

**publickey** | SiaPublicKey  
Public key used to identify and verify hosts.  

**algorithm** | string  
Algorithm used for signing and verification. Typically "ed25519".  

**key** | hash  
Key used to verify signed host messages.  

**publickeystring** | string  
The string representation of the full public key, used when calling
/hostdb/hosts.  

**filtered** | boolean  
Indicates if the host is currently being filtered from the HostDB

## /hostdb/all [GET]
> curl example  

```go
curl -A "Sia-Agent" "localhost:9980/hostdb/all"
```

Lists all of the hosts known to the renter. Hosts are not guaranteed to be in
any particular order, and the order may change in subsequent calls.

### JSON Response 
Response is the same as [`/hostdb/active`](#hosts)

## /hostdb/hosts/:*pubkey* [GET]
> curl example  

```go
curl -A "Sia-Agent" "localhost:9980/hostdb/hosts/ed25519:8a95848bc71e9689e2f753c82c35dc47a1d62867f77c0113ebb6fa5b51723215"
```

fetches detailed information about a particular host, including metrics
regarding the score of the host within the database. It should be noted that
each renter uses different metrics for selecting hosts, and that a good score on
in one hostdb does not mean that the host will be successful on the network
overall.

### Path Parameters
> curl example  

```go
curl -A "Sia-Agent" "localhost:9980/hostdb/hosts/<pubkey>"
```
### REQUIRED
**pubkey**  
The public key of the host. Each public key identifies a single host.  

Example Pubkey:
ed25519:1234567890abcdef1234567890abcdef1234567890abcdef1234567890abcdef  

### JSON Response 
> JSON Response Example
 
```go
{
  "entry": {
    // same as hosts
  },
  "scorebreakdown": {
    "score":                      1,        // big int
    "conversionrate":             9.12345,  // float64
    "ageadjustment":              0.1234,   // float64
    "burnadjustment":             0.1234,   // float64
    "collateraladjustment":       23.456,   // float64
  "durationadjustment":         1,        // float64
    "interactionadjustment":      0.1234,   // float64
    "priceadjustment":            0.1234,   // float64
    "storageremainingadjustment": 0.1234,   // float64
    "uptimeadjustment":           0.1234,   // float64
    "versionadjustment":          0.1234,   // float64
  }
}
```
Response is the same as [`/hostdb/active`](#hosts) with the additional of the
**scorebreakdown**

**scorebreakdown**  
A set of scores as determined by the renter. Generally, the host's final score
is all of the values multiplied together. Modified renters may have additional
criteria that they use to judge a host, or may ignore certin criteia. In
general, these fields should only be used as a loose guide for the score of a
host, as every renter sees the world differently and uses different metrics to
evaluate hosts.  

**score** | big int  
The overall score for the host. Scores are entriely relative, and are consistent
only within the current hostdb. Between different machines, different
configurations, and different versions the absolute scores for a given host can
be off by many orders of magnitude. When displaying to a human, some form of
normalization with respect to the other hosts (for example, divide all scores by
the median score of the hosts) is recommended.  

**conversionrate** | float64  
conversionrate is the likelihood that the host will be selected by renters
forming contracts.  

**ageadjustment** | float64  
The multiplier that gets applied to the host based on how long it has been a
host. Older hosts typically have a lower penalty.  

**burnadjustment** | float64  
The multiplier that gets applied to the host based on how much proof-of-burn the
host has performed. More burn causes a linear increase in score.  

**collateraladjustment** | float64  
The multiplier that gets applied to a host based on how much collateral the host
is offering. More collateral is typically better, though above a point it can be
detrimental.  

**durationadjustment** | float64  
The multiplier that gets applied to a host based on the max duration it accepts
for file contracts. Typically '1' for hosts with an acceptable max duration, and
'0' for hosts that have a max duration which is not long enough.

**interactionadjustment** | float64  
The multipler that gets applied to a host based on previous interactions with
the host. A high ratio of successful interactions will improve this hosts score,
and a high ratio of failed interactions will hurt this hosts score. This
adjustment helps account for hosts that are on unstable connections, don't keep
their wallets unlocked, ran out of funds, etc.  

**pricesmultiplier** | float64  
The multiplier that gets applied to a host based on the host's price. Lower
prices are almost always better. Below a certain, very low price, there is no
advantage.  

**storageremainingadjustment** | float64  
The multiplier that gets applied to a host based on how much storage is
remaining for the host. More storage remaining is better, to a point.  

**uptimeadjustment** | float64  
The multiplier that gets applied to a host based on the uptime percentage of the
host. The penalty increases extremely quickly as uptime drops below 90%.  

**versionadjustment** | float64  
The multiplier that gets applied to a host based on the version of Sia that they
are running. Versions get penalties if there are known bugs, scaling
limitations, performance limitations, etc. Generally, the most recent version is
always the one with the highest score.  

## /hostdb/filtermode [GET]
> curl example  

```go
curl -A "Sia-Agent" --user "":<apipassword> "localhost:9980/hostdb/filtermode"
```  
Returns the current filter mode of the hostDB and any filtered hosts.

### JSON Response 
> JSON Response Example
 
```go
{
  "filtermode": "blacklist",  // string
  "hosts":
    [
      "ed25519:122218260fb74b20a8be3000ad56a931f7461ea990a6dc5676c31bdf65fc668f"  // string
    ]
}

```
**filtermode** | string  
Can be either whitelist, blacklist, or disable.  

**hosts** | array of strings  
Comma separated pubkeys.  

## /hostdb/filtermode [POST]
> curl example  

```go
curl -A "Sia-Agent" --user "":<apipassword> --data '{"filtermode" : "whitelist","hosts" : ["ed25519:1234567890abcdef1234567890abcdef1234567890abcdef1234567890abcdef","ed25519:1234567890abcdef1234567890abcdef1234567890abcdef1234567890abcdef","ed25519:1234567890abcdef1234567890abcdef1234567890abcdef1234567890abcdef"]}' "localhost:9980/hostdb/filtermode"
```  
```go
curl -A "Sia-Agent" --user "":<apipassword> --data '{"filtermode" : "disable"}' "localhost:9980/hostdb/filtermode"
```
Lets you enable and disable a filter mode for the hostdb. Currently the two
modes supported are `blacklist` mode and `whitelist` mode. In `blacklist` mode,
any hosts you identify as being on the `blacklist` will not be used to form
contracts. In `whitelist` mode, only the hosts identified as being on the
`whitelist` will be used to form contracts. In both modes, hosts that you are
blacklisted will be filtered from your hostdb. To enable either mode, set
`filtermode` to the desired mode and submit a list of host pubkeys as the
corresponding `blacklist` or `whitelist`. To disable either list, the `host`
field can be left blank (e.g. empty slice) and the `filtermode` should be set to
`disable`.  

**NOTE:** Enabling and disabling a filter mode can result in changes with your
current contracts with can result in an increase in contract fee spending. For
example, if `blacklist` mode is enabled, any hosts that you currently have
contracts with that are also on the provide list of `hosts` will have their
contracts replaced with non-blacklisted hosts. When `whitelist` mode is enabled,
contracts will be replaced until there are only contracts with whitelisted
hosts. Even disabling a filter mode can result in a change in contracts if there
are better scoring hosts in your hostdb that were previously being filtered out.


### Query String Parameters
### REQUIRED
**filtermode** | string  
Can be either whitelist, blacklist, or disable.  

**hosts** | array of string  
Comma separated pubkeys.  

### Response

standard success or error response. See [standard
responses](#standard-responses).

# Miner

The miner provides endpoints for getting headers for work and submitting solved
headers to the network. The miner also provides endpoints for controlling a
basic CPU mining implementation.

## /miner [GET]
> curl example  

```go
curl -A "Sia-Agent" "localhost:9980/miner"
```
returns the status of the miner.

### JSON Response 
> JSON Response Example
 
```go
{
  "blocksmined":      9001,   // int
  "cpuhashrate":      1337,   // hashes / second
  "cpumining":        false,  // boolean
  "staleblocksmined": 0,      // int
}
```
**blocksmined** | int  
Number of mined blocks. This value is remembered after restarting.  

**cpuhashrate** | hashes / second  
How fast the cpu is hashing, in hashes per second.  

**cpumining** | boolean  
true if the cpu miner is active.  

**staleblocksmined** | int  
Number of mined blocks that are stale, indicating that they are not included in
the current longest chain, likely because some other block at the same height
had its chain extended first.  


## /miner/start [GET]
> curl example  

```go
curl -A "Sia-Agent" -u "":<apipassword> "localhost:9980/miner/start"
```

Starts a single threaded CPU miner. Does nothing if the CPU miner is already
running.

### Response

standard success or error response. See [standard
responses](#standard-responses).

## /miner/stop [GET]
> curl example  

```go
curl -A "Sia-Agent" -u "":<apipassword> "localhost:9980/miner/stop"
```

stops the cpu miner. Does nothing if the cpu miner is not running.

### Response

standard success or error response. See [standard
responses](#standard-responses).

## /miner/block [POST]
> curl example  

```
curl -A "Sia-Agent" -data "<byte-encoded-block>" -u "":<apipassword> "localhost:9980/miner/block"
```

Submits a solved block and broadcasts it.

### Byte Request

For efficiency the block is submitted in a raw byte encoding using the Sia
encoding.

### Response

standard success or error response. See [standard
responses](#standard-responses).


## /miner/header [GET]
> curl example  

```go
curl -A "Sia-Agent" -u "":<apipassword> "localhost:9980/miner/header"
```

provides a block header that is ready to be grinded on for work.

### Byte Response
For efficiency the header for work is returned as a raw byte encoding of the
header, rather than encoded to JSON.

Blocks are mined by repeatedly changing the nonce of the header, hashing the
header's bytes, and comparing the resulting hash to the target. The block with
that nonce is valid if the hash is less than the target. If none of the 2^64
possible nonces result in a header with a hash less than the target, call
/miner/header [GET] again to get a new block header with a different merkle
root. The above process can then be repeated for the new block header.  

The other fields can generally be ignored. The parent block ID field is the hash
of the parent block's header. Modifying this field will result in an orphan
block. The timestamp is the time at which the block was mined and is set by the
Sia Daemon. Modifying this field can result in invalid block. The merkle root is
the merkle root of a merkle tree consisting of the timestamp, the miner outputs
(one leaf per payout), and the transactions (one leaf per transaction).
Modifying this field will result in an invalid block.

Field | Byte range within response | Byte range within header
-------------- | -------------- | --------------
target | [0-32)
header | [32-112)
parent block ID | [32-64) | [0-32)
nonce | [64-72) | [32-40)
timestamp | [72-80) | [40-48)
merkle root | [80-112) | [48-80)

## /miner/header [POST]
> curl example  

```go
curl -A "Sia-Agent" -data "<byte-encoded-header>" -u "":<apipassword> "localhost:9980/miner"
```

submits a header that has passed the POW.

### Byte Request
For efficiency headers are submitted as raw byte encodings of the header in the
body of the request, rather than as a query string parameter or path parameter.
The request body should contain only the 80 bytes of the encoded header. The
encoding is the same encoding used in `/miner/header [GET]` endpoint.

Blocks are mined by repeatedly changing the nonce of the header, hashing the
header's bytes, and comparing the resulting hash to the target. The block with
that nonce is valid if the hash is less than the target. If none of the 2^64
possible nonces result in a header with a hash less than the target, call
/miner/header [GET] again to get a new block header with a different merkle
root. The above process can then be repeated for the new block header.  

The other fields can generally be ignored. The parent block ID field is the hash
of the parent block's header. Modifying this field will result in an orphan
block. The timestamp is the time at which the block was mined and is set by the
Sia Daemon. Modifying this field can result in invalid block. The merkle root is
the merkle root of a merkle tree consisting of the timestamp, the miner outputs
(one leaf per payout), and the transactions (one leaf per transaction).
Modifying this field will result in an invalid block.

Field | Byte range within request | Byte range within header
-------------- | -------------- | --------------
target | [0-32)
header | [32-112)
parent block ID | [32-64) | [0-32)
nonce | [64-72) | [32-40)
timestamp | [72-80) | [40-48)
merkle root | [80-112) | [48-80)

# Renter

The renter manages the user's files on the network. The renter's API endpoints
expose methods for managing files on the network and managing the renter's
allocated funds.

## /renter [GET]
> curl example  

```go
curl -A "Sia-Agent" "localhost:9980/renter"
```

Returns the current settings along with metrics on the renter's spending.

### JSON Response
> JSON Response Example
 
```go
{
  "settings": {
    "allowance": {
      "funds":              "1234",         // hastings
      "hosts":              24,             // int
      "period":             6048,           // blocks
      "renewwindow":        3024            // blocks
      "expectedstorage":    1000000000000,  // uint64
      "expectedupload":     2,              // uint64
      "expecteddownload":   1,              // uint64
      "expectedredundancy": 3               // uint64
    },
    "maxuploadspeed":     1234, // BPS
    "maxdownloadspeed":   1234, // BPS
    "streamcachesize":    4     // int
  },
  "financialmetrics": {
    "contractfees":     "1234", // hastings
    "contractspending": "1234", // hastings (deprecated, now totalallocated)
    "downloadspending": "5678", // hastings
    "storagespending":  "1234", // hastings
    "totalallocated":   "1234", // hastings
    "uploadspending":   "5678", // hastings
    "unspent":          "1234"  // hastings
  },
  "currentperiod":  6000  // blockheight
  "nextperiod":    12248  // blockheight
  "uploadsstatus": {
    "pause":        false,       // boolean
    "pauseendtime": 1234567890,  // Unix timestamp
  }
}
```
**settings**    
Settings that control the behavior of the renter.  

**allowance**   
Allowance dictates how much the renter is allowed to spend in a given period.
Note that funds are spent on both storage and bandwidth.  

**funds** | hastings  
Funds determines the number of siacoins that the renter will spend when forming
contracts with hosts. The renter will not allocate more than this amount of
siacoins into the set of contracts each billing period. If the renter spends all
of the funds but then needs to form new contracts, the renter will wait until
either until the user increase the allowance funds, or until a new billing
period is reached. If there are not enough funds to repair all files, then files
may be at risk of getting lost.

**hosts** | int  
Hosts sets the number of hosts that will be used to form the allowance. Sia
gains most of its resiliancy from having a large number of hosts. More hosts
will mean both more robustness and higher speeds when using the network, however
will also result in more memory consumption and higher blockchain fees. It is
recommended that the default number of hosts be treated as a minimum, and that
double the default number of default hosts be treated as a maximum.

**period** | blocks  
The period is equivalent to the billing cycle length. The renter will not spend
more than the full balance of its funds every billing period. When the billing
period is over, the contracts will be renewed and the spending will be reset.

**renewwindow** | blocks  
The renew window is how long the user has to renew their contracts. At the end
of the period, all of the contracts expire. The contracts need to be renewed
before they expire, otherwise the user will lose all of their files. The renew
window is the window of time at the end of the period during which the renter
will renew the users contracts. For example, if the renew window is 1 week long,
then during the final week of each period the user will renew their contracts.
If the user is offline for that whole week, the user's data will be lost.

Each billing period begins at the beginning of the renew window for the previous
period. For example, if the period is 12 weeks long and the renew window is 4
weeks long, then the first billing period technically begins at -4 weeks, or 4
weeks before the allowance is created. And the second billing period begins at
week 8, or 8 weeks after the allowance is created. The third billing period will
begin at week 20.

**expectedstorage** | bytes  
Expected storage is the amount of storage that the user expects to keep on the
Sia network. This value is important to calibrate the spending habits of siad.
Because Sia is decentralized, there is no easy way for siad to know what the
real world cost of storage is, nor what the real world price of a siacoin is. To
overcome this deficiency, siad depends on the user for guidance.

If the user has a low allowance and a high amount of expected storage, siad will
more heavily prioritize cheaper hosts, and will also be more comfortable with
hosts that post lower amounts of collateral. If the user has a high allowance
and a low amount of expected storage, siad will prioritize hosts that post more
collateral, as well as giving preference to hosts better overall traits such as
uptime and age.

Even when the user has a large allowance and a low amount of expected storage,
siad will try to optimize for saving money; siad tries to meet the users storage
and bandwidth needs while spending significantly less than the overall
allowance.

**expectedupload** | bytes  
Expected upload tells siad how much uploading the user expects to do each month.
If this value is high, siad will more strongly prefer hosts that have a low
upload bandwidth price. If this value is low, siad will focus on other metrics
than upload bandwidth pricing, because even if the host charges a lot for upload
bandwidth, it will not impact the total cost to the user very much.

The user should not consider upload bandwidth used during repairs, siad will
consider repair bandwidth separately.

**expecteddownload** | bytes  
Expected download tells siad how much downloading the user expects to do each
month. If this value is high, siad will more strongly prefer hosts that have a
low download bandwidth price. If this value is low, siad will focus on other
metrics than download bandwidth pricing, because even if the host charges a lot
for downloads, it will not impact the total cost to the user very much.

The user should not consider download bandwidth used during repairs, siad will
consider repair bandwidth separately.

**expectedredundancy** | bytes  
Expected redundancy is used in conjunction with expected storage to determine
the total amount of raw storage that will be stored on hosts. If the expected
storage is 1 TB and the expected redundancy is 3, then the renter will calculate
that the total amount of storage in the user's contracts will be 3 TiB.

This value does not need to be changed from the default unless the user is
manually choosing redundancy settings for their file. If different files are
being given different redundancy settings, then the average of all the
redundancies should be used as the value for expected redundancy, weighted by
how large the files are.

**maxuploadspeed** | bytes per second  
MaxUploadSpeed by default is unlimited but can be set by the user to manage
bandwidth.  

**maxdownloadspeed** | bytes per second  
MaxDownloadSpeed by default is unlimited but can be set by the user to manage
bandwidth.  

**streamcachesize** | int  
The StreamCacheSize is the number of data chunks that will be cached during
streaming.  

**financialmetrics**    
Metrics about how much the Renter has spent on storage, uploads, and downloads.


**contractfees** | hastings  
Amount of money spent on contract fees, transaction fees and siafund fees.  

**contractspending** | hastings, (deprecated, now totalallocated)  
How much money, in hastings, the Renter has spent on file contracts, including
fees.  

**downloadspending** | hastings  
Amount of money spent on downloads.  

**storagespending** | hastings  
Amount of money spend on storage.  

**totalallocated** | hastings  
Total amount of money that the renter has put into contracts. Includes spent
money and also money that will be returned to the renter.  

**uploadspending** | hastings  
Amount of money spent on uploads.  

**unspent** | hastings  
Amount of money in the allowance that has not been spent.  

**currentperiod** | blockheight  
Height at which the current allowance period began.  

**nextperiod** | blockheight  
Height at which the next allowance period began.  

**uploadsstatus**  
Information about the renter's uploads.  

**paused** | boolean  
Indicates whether or not the uploads and repairs are paused.  

**pauseendtime** | unix timestamp  
The time at which the pause will end.  

## /renter [POST]
> curl example  

```go
curl -A "Sia-Agent" -u "":<apipassword> --data "period=12096&renewwindow=4032&funds=1000&hosts=50" "localhost:9980/renter"
```

Modify settings that control the renter's behavior.

### Query String Parameters
### REQUIRED
When setting the allowance the Funds and Period are required. Since these are
the two required fields, the allowance can be canceled by submitting the zero
values for these fields.

### OPTIONAL
Any of the renter settings can be set, see fields [here](#settings)

**checkforipviolation** | boolean  
Enables or disables the check for hosts using the same ip subnets within the
hostdb. It's turned on by default and causes Sia to not form contracts with
hosts from the same subnet and if such contracts already exist, it will
deactivate the contract which has occupied that subnet for the shorter time.  

### Response

standard success or error response. See [standard
responses](#standard-responses).

## /renter/allowance/cancel [POST]
> curl example  

```go
curl -A "Sia-Agent" -u "":<apipassword>  "localhost:9980/renter/allowance/cancel"
```

Cancel the Renter's allowance.

### Response

standard success or error response. See [standard
responses](#standard-responses).

## /renter/contract/cancel [POST]
> curl example  

```go
curl -A "Sia-Agent" -u "":<apipassword> --data "id=bd7ef21b13fb85eda933a9ff2874ec50a1ffb4299e98210bf0dd343ae1632f80" "localhost:9980/renter/contract/cancel"
```

cancels a specific contract of the Renter.

### Query String Parameters
### REQUIRED
**id** | hash  
ID of the file contract

### Response

standard success or error response. See [standard
responses](#standard-responses).

## /renter/backup [POST]
> curl example  

```go
curl -A "Sia-Agent" -u "":<apipassword> --data "destination=/home/backups/01-01-1968.backup" "localhost:9980/renter/backup"
```

Creates a backup of all siafiles in the renter at the specified path.

### Query String Parameters
### REQUIRED
**destination** | string  
The path on disk where the backup will be created. Needs to be an absolute path.

### OPTIONAL
**remote** | boolean  
flag indicating if the backup should be stored on hosts. If true,
**destination** is interpreted as the backup's name, not its path.

### Response

standard success or error response. See [standard
responses](#standard-responses).

## /renter/recoverbackup [POST]
> curl example  

```go
curl -A "Sia-Agent" -u "":<apipassword> --data "source=/home/backups/01-01-1968.backup" "localhost:9980/renter/recoverbackup"
```

Recovers an existing backup from the specified path by adding all the siafiles
contained within it to the renter. Should a siafile for a certain path already
exist, a number will be added as a suffix. e.g. 'myfile_1.sia'

### Query String Parameters
### REQUIRED
**source** | string  
The path on disk where the backup will be recovered from. Needs to be an
absolute path.

### OPTIONAL
**remote** | boolean  
flag indicating if the backup is stored on hosts. If true, **source** is
interpreted as the backup's name, not its path.

### Response

standard success or error response. See [standard
responses](#standard-responses).

## /renter/uploadedbackups [POST]
> curl example  

```go
curl -A "Sia-Agent" -u "":<apipassword> "localhost:9980/renter/uploadedbackups"
```

Lists the backups that have been uploaded to hosts.

### JSON Response
> JSON Response Example
 
```go
[
  {
    "name": "foo",                             // string
    "UID": "00112233445566778899aabbccddeeff", // string
    "creationdate": 1234567890,                // Unix timestamp
    "size": 8192                               // bytes
  }
]
```
**name** | string  
The name of the backup.

**UID** | string  
A unique identifier for the backup.

**creationdate** | string  
Unix timestamp of when the backup was created.

**size** Size in bytes of the backup.

## /renter/contracts [GET]
> curl example  

```go
curl -A "Sia-Agent" "localhost:9980/renter/contracts?disabled=true&expired=true&recoverable=false"
```

Returns the renter's contracts. Active, passive, and refreshed contracts are
returned by default. Active contracts are contracts that the Renter is currently
using to store, upload, and download data. Passive contracts are contracts that
are no longer GoodForUpload but are GoodForRenew. This means the data will
continue to be available to be downloaded from. Refreshed contracts are
contracts that ran out of funds and needed to be renewed so more money could be
added to the contract with the host. The data reported in these contracts is
duplicate data and should not be included in any accounting. Disabled contracts
are contracts that are in the current period and have not yet expired that are
not being used for uploading as they were replaced instead of renewed. Expired
contracts are contracts with an `EndHeight` in the past, where no more data is
being stored and excess funds have been released to the renter. Expired
Refreshed contracts are contracts that were refreshed at some point in a
previous period. The data reported in these contracts is duplicate data and
should not be included in any accounting. Recoverable contracts are contracts
which the contractor is currently trying to recover and which haven't expired
yet.

| Type              | GoodForUpload | GoodForRenew | Endheight in the Future | Data Counted Elsewhere Already|
| ----------------- | :-----------: | :----------: | :---------------------: | :---------------------------: |
| Active            | Yes           | Yes          | Yes                     | No                            |
| Passive           | No            | Yes          | Yes                     | No                            |
| Refreshed         | No            | No           | Yes                     | Yes                           |
| Disabled          | No            | No           | Yes                     | No                            |
| Expired           | No            | No           | No                      | No                            |
| Expired Refreshed | No            | No           | No                      | Yes                           |

**NOTE:** No spending is double counted anywhere in the contracts, only the data
is double counted in the refreshed contracts. For spending totals in the current
period, all spending in active, passive, refreshed, and disabled contracts
should be counted. For data totals, the data in active and passive contracts is
the total uploaded while the data in disabled contracts is wasted uploaded data.

### Query String Parameters
### OPTIONAL
**disabled** | boolean  
flag indicating if disabled contracts should be returned.

**expired** | boolean  
flag indicating if expired contracts should be returned.

**recoverable** | boolean  
flag indicating if recoverable contracts should be returned.

### JSON Response
> JSON Response Example
 
```go
{
  "activecontracts": [
    {
      "downloadspending": "1234", // hastings
      "endheight":        50000,  // block height
      "fees":             "1234", // hastings
      "hostpublickey": {
        "algorithm": "ed25519",   // string
        "key": "RW50cm9weSBpc24ndCB3aGF0IGl0IHVzZWQgdG8gYmU=" // hash
      },
      "hostversion":      "1.4.0",  // string
      "id": "1234567890abcdef0123456789abcdef0123456789abcdef0123456789abcdef", // hash
      "lasttransaction": {},                // transaction
      "netaddress":       "12.34.56.78:9",  // string
      "renterfunds":      "1234",           // hastings
      "size":             8192,             // bytes
      "startheight":      50000,            // block height
      "storagespending":  "1234",           // hastings
      "totalcost":        "1234",           // hastings
      "uploadspending":   "1234"            // hastings
      "goodforupload":    true,             // boolean
      "goodforrenew":     false,            // boolean
      "badcontract":      false,            // boolean
    }
  ],
  "passivecontracts": [],
  "refreshedcontracts": [],
  "disabledcontracts": [],
  "expiredcontracts": [],
  "expiredrefreshedcontracts": [],
  "recoverablecontracts": [],
}
```
**downloadspending** | hastings  
Amount of contract funds that have been spent on downloads.  

**endheight** | block height  
Block height that the file contract ends on.  

**fees** | hastings  
Fees paid in order to form the file contract.  

**hostpublickey** | SiaPublicKey  
Public key of the host that the file contract is formed with.  
       
**hostversion** | string  
The version of the host. 

**algorithm** | string  
Algorithm used for signing and verification. Typically "ed25519".  

**key** | hash  
Key used to verify signed host messages.  

**id** | hash  
ID of the file contract.  

**lasttransaction** | transaction  
A signed transaction containing the most recent contract revision.  

**netaddress** | string  
Address of the host the file contract was formed with.  

**renterfunds** | hastings  
Remaining funds left for the renter to spend on uploads & downloads.  

**size** | bytes  
Size of the file contract, which is typically equal to the number of bytes that
have been uploaded to the host.

**startheight** | block height  
Block height that the file contract began on.  

**storagespending** | hastings  
Amount of contract funds that have been spent on storage.  

**totalcost** | hastings  
Total cost to the wallet of forming the file contract. This includes both the
fees and the funds allocated in the contract.  

**uploadspending** | hastings  
Amount of contract funds that have been spent on uploads.  

**goodforupload** | boolean  
Signals if contract is good for uploading data.  

**goodforrenew** | boolean  
Signals if contract is good for a renewal.  

**badcontract** | boolean  
Signals whether a contract has been marked as bad. A contract will be marked as
bad if the contract does not make it onto the blockchain or otherwise gets
double spent. A contract can also be marked as bad if the host is refusing to
acknowldege that the contract exists.

## /renter/contractstatus [GET]
> curl example

```go
curl -A "Sia-Agent" "localhost:9980/renter/contractstatus?id=<filecontractid>"
```

### Query String Parameters
**id** | hash
ID of the file contract

### JSON Response
> JSON Response Example

```go
{
  "archived":                  true, // boolean
  "formationsweepheight":      1234, // block height
  "contractfound":             true, // boolean
  "latestrevisionfound",       55,   // uint64
  "storageprooffoundatheight": 0,    // block height
  "doublespendheight":         0,    // block height
  "windowstart":               5000, // block height
  "windowend":                 5555, // block height
}
```
**archived** | boolean  
Indicates whether or not this contract has been archived by the watchdog. This
is done when a file contract's inputs are double-spent or if the storage proof
window has already elapsed.

**formationsweepheight** | block height  
The block height at which the renter's watchdog will try to sweep inputs from
the formation transaction set if it hasn't been confirmed on chain yet.

**contractfound** | boolean  
Indicates whether or not the renter watchdog found the formation transaction set
on chain.

**latestrevisionfound** | uint64  
The highest revision number found by the watchdog for this contract on chain.

**storageprooffoundatheight** | block height  
The height at which the watchdog found a storage proof for this contract on
chain.

**doublespendheight** | block height  
The height at which a double-spend for this transactions formation transaction
was found on chain.

**windowstart** | block height  
The height at which the storage proof window for this contract starts.

**windowend** | block height  
The height at which the storage proof window for this contract ends.


## /renter/contractorchurnstatus [GET]
> curl example

```go
curl -A "Sia-Agent" "localhost:9980/renter/contractorchurnstatus"
```

Returns the churn status for the renter's contractor.

### JSON Response
> JSON Response Example

```go
{
  "aggregatecurrentperiodchurn": 500000,   // uint64
  "maxperiodchurn":              50000000, // uint64
}
```

**aggregatecurrentperiodchurn** | uint64  
Aggregate size of files stored in file contracts that were churned (i.e. not
marked for renewal) in the current period.


**maxperiodchurn** | uint64  
Maximum allowed aggregate churn per period.

## /renter/setmaxperiodchurn [POST]
> curl example

```go
curl -A "Sia-Agent" -u "":<apipassword> "localhost:9980/renter/setmaxperiodchurn?newmax=123456789"
```

sets the new max churn per period.

### Query String Parameters
**newmax** | uint64  
New maximum churn per period.

### Response

standard success or error response. See [standard responses](#standard-responses).


## /renter/dir/*siapath* [GET]
> curl example  

> The root siadir path is "" so submitting the API call without an empty siapath
will return the root siadir information.  

```go
curl -A "Sia-Agent" "localhost:9980/renter/dir/"
```  
```go
curl -A "Sia-Agent" "localhost:9980/renter/dir/mydir"
```

retrieves the contents of a directory on the sia network

### Path Parameters
### REQUIRED
**siapath** | string  
Path to the directory on the sia network  

### JSON Response
> JSON Response Example

```go
{
  "directories": [
    {
      "aggregatenumfiles":        2,    // uint64
      "aggregatenumstuckchunks":  4,    // uint64
      "aggregatesize":            4096, // uint64
      "heatlh":                   1.0,  // float64
      "lasthealtchecktime": "2018-09-23T08:00:00.000000000+04:00" // timestamp
      "maxhealth":                0.5,  // float64
      "minredundancy":            2.6,  // float64
      "mostrecentmodtime":  "2018-09-23T08:00:00.000000000+04:00" // timestamp
      "stuckhealth":              1.0,  // float64

      "numfiles":   3,        // uint64
      "numsubdirs": 2,        // uint64
      "siapath":    "foo/bar" // string
    }
  ],
  "files": []
}
```
**directories** An array of sia directories

**aggregatenumfiles** | uint64  
the total number of files in the sub directory tree

**aggregatenumstuckchunks** | uint64  
the total number of stuck chunks in the sub directory tree

**aggregatesize** | uint64  
the total size in bytes of files in the sub directory tree

**health** | float64  
This is the worst health of any of the files or subdirectories. Health is the
percent of parity pieces missing.
 - health = 0 is full redundancy
 - health <= 1 is recoverable
 - health > 1 needs to be repaired from disk

**lasthealthchecktime** | timestamp  
The oldest time that the health of the directory or any of its files or sub
directories' health was checked.

**maxhealth** | float64  
This is the worst health when comparing stuck health vs health

**minredundancy** | float64  
the lowest redundancy of any file or directory in the sub directory tree

**mostrecentmodtime** | timestamp  
the most recent mod time of any file or directory in the sub directory tree

**numfiles** | uint64  
the number of files in the directory

**numsubdirs** | uint64  
the number of directories in the directory

**siapath** | string  
The path to the directory on the sia network

**files** Same response as [files](#files)

## /renter/dir/*siapath* [POST]
> curl example  

```go
curl -A "Sia-Agent" -u "":<apipassword> --data "action=delete" "localhost:9980/renter/dir/mydir"
```

performs various functions on the renter's directories

### Path Parameters
### REQUIRED
**siapath** | string  
Location where the directory will reside in the renter on the network. The path
must be non-empty, may not include any path traversal strings ("./", "../"), and
may not begin with a forward-slash character.  

**root** | bool
Whether or not to treat the siapath as being relative to the user's home
directory. If this field is not set, the siapath will be interpreted as
relative to 'home/user/'.  

### Query String Parameters
### REQUIRED
**action** | string  
Action can be either `create`, `delete` or `rename`.
 - `create` will create an empty directory on the sia network
 - `delete` will remove a directory and its contents from the sia network. Will
   return an error if the target is a file.
 - `rename` will rename a directory on the sia network

 **newsiapath** | string  
 The new siapath of the renamed folder. Only required for the `rename` action.

 ### OPTIONAL
 **mode** | uint32  
 The mode can be specified in addition to the `create` action to create the
 directory with specific permissions. If not specified, the default
 permissions 0755 will be used.

### Response

standard success or error response. See [standard
responses](#standard-responses).

## /renter/downloadinfo/*uid* [GET]
> curl example  

```go
curl -A "Sia-Agent" "localhost:9980/renter/downloadinfo/9d8dd0d5b306f5bb412230bd12b590ae"
```

Lists a file in the download history by UID.

### Path Parameters
### REQUIRED
**uid** | string  
UID returned by the /renter/download/*siapath* endpoint. It is set in the http
header's 'ID' field.

### JSON Response
> JSON Response Example
 
```go
{
  "destination":     "/home/users/alice/bar.txt", // string
  "destinationtype": "file",                      // string
  "length":          8192,                        // bytes
  "offset":          2000,                        // bytes
  "siapath":         "foo/bar.txt",               // string

  "completed":           true,                    // boolean
  "endtime":             "2009-11-10T23:10:00Z",  // RFC 3339 time
  "error":               "",                      // string
  "received":            8192,                    // bytes
  "starttime":           "2009-11-10T23:00:00Z",  // RFC 3339 time
  "totaldatatransferred": 10031                    // bytes
}
```
**destination** | string  
Local path that the file will be downloaded to.  

**destinationtype** | string  
What type of destination was used. Can be "file", indicating a download to disk,
can be "buffer", indicating a download to memory, and can be "http stream",
indicating that the download was streamed through the http API.  

**length** | bytes  
Length of the download. If the download was a partial download, this will
indicate the length of the partial download, and not the length of the full
file.  

**offset** | bytes  
Offset within the file of the download. For full file downloads, the offset will
be '0'. For partial downloads, the offset may be anywhere within the file.
offset+length will never exceed the full file size.  

**siapath** | string  
Siapath given to the file when it was uploaded.  

**completed** | boolean  
Whether or not the download has completed. Will be false initially, and set to
true immediately as the download has been fully written out to the file, to the
http stream, or to the in-memory buffer. Completed will also be set to true if
there is an error that causes the download to fail.  

**endtime** | date, RFC 3339 time  
Time at which the download completed. Will be zero if the download has not yet
completed.  

**error** | string  
Error encountered while downloading. If there was no error (yet), it will be the
empty string.  

**received** | bytes  
Number of bytes downloaded thus far. Will only be updated as segments of the
file complete fully. This typically has a resolution of tens of megabytes.  

**starttime** | date, RFC 3339 time  
Time at which the download was initiated.

**totaldatatransferred** | bytes
The total amount of data transferred when downloading the file. This will
eventually include data transferred during contract + payment negotiation, as
well as data from failed piece downloads.  

## /renter/downloads [GET]
> curl example  

```go
curl -A "Sia-Agent" "localhost:9980/renter/downloads"
```

Lists all files in the download queue.

### JSON Response
> JSON Response Example
 
```go
{
  "downloads": [
    {
      "destination":     "/home/users/alice/bar.txt", // string
      "destinationtype": "file",                      // string
      "length":          8192,                        // bytes
      "offset":          2000,                        // bytes
      "siapath":         "foo/bar.txt",               // string

      "completed":           true,                    // boolean
      "endtime":             "2009-11-10T23:10:00Z",  // RFC 3339 time
      "error":               "",                      // string
      "received":            8192,                    // bytes
      "starttime":           "2009-11-10T23:00:00Z",  // RFC 3339 time
      "totaldatatransfered": 10031                    // bytes
    }
  ]
}
```
**destination** | string  
Local path that the file will be downloaded to.  

**destinationtype** | string  
What type of destination was used. Can be "file", indicating a download to disk,
can be "buffer", indicating a download to memory, and can be "http stream",
indicating that the download was streamed through the http API.  

**length** | bytes  
Length of the download. If the download was a partial download, this will
indicate the length of the partial download, and not the length of the full
file.  

**offset** | bytes  
Offset within the file of the download. For full file downloads, the offset will
be '0'. For partial downloads, the offset may be anywhere within the file.
offset+length will never exceed the full file size.  

**siapath** | string  
Siapath given to the file when it was uploaded.  

**completed** | boolean  
Whether or not the download has completed. Will be false initially, and set to
true immediately as the download has been fully written out to the file, to the
http stream, or to the in-memory buffer. Completed will also be set to true if
there is an error that causes the download to fail.  

**endtime** | date, RFC 3339 time  
Time at which the download completed. Will be zero if the download has not yet
completed.  

**error** | string  
Error encountered while downloading. If there was no error (yet), it will be the
empty string.  

**received** | bytes  
Number of bytes downloaded thus far. Will only be updated as segments of the
file complete fully. This typically has a resolution of tens of megabytes.  

**starttime** | date, RFC 3339 time  
Time at which the download was initiated.

**totaldatatransfered** | bytes  
The total amount of data transferred when downloading the file. This will
eventually include data transferred during contract + payment negotiation, as
well as data from failed piece downloads.  

## /renter/downloads/clear [POST]
> curl example  

```go
curl -A "Sia-Agent" -u "":<apipassword> -X POST "localhost:9980/renter/downloads/clear?before=1551398400&after=1552176000"
```

Clears the download history of the renter for a range of unix time stamps.  Both
parameters are optional, if no parameters are provided, the entire download
history will be cleared.  To clear a single download, provide the timestamp for
the download as both parameters.  Providing only the before parameter will clear
all downloads older than the timestamp. Conversely, providing only the after
parameter will clear all downloads newer than the timestamp.

### Query String Parameters
### OPTIONAL
**before** | unix timestamp  
unix timestamp found in the download history

**after** | unix timestamp  
unix timestamp found in the download history

### Response

standard success or error response. See [standard
responses](#standard-responses).

## /renter/prices [GET]
> curl example  

```go
curl -A "Sia-Agent" "localhost:9980/renter/prices"
```

Lists the estimated prices of performing various storage and data operations. An
allowance can be submitted to provide a more personalized estimate. If no
allowance is submitted then the current set allowance will be used, if there is
no allowance set then sane defaults will be used. Submitting an allowance is
optional, but when submitting an allowance all the components of the allowance
are required. The allowance used to create the estimate is returned with the
estimate.

### Query String Parameters
### REQUIRED or OPTIONAL
Allowance settings, see the fields [here](#allowance)

### JSON Response
> JSON Response Example
 
```go
{
  "downloadterabyte":      "1234",  // hastings
  "formcontracts":         "1234",  // hastings
  "storageterabytemonth":  "1234",  // hastings
  "uploadterabyte":        "1234",  // hastings
  "funds":                 "1234",  // hastings
  "hosts":                     24,  // int
  "period":                  6048,  // blocks
  "renewwindow":             3024   // blocks
}
```
**downloadterabyte** | hastings  
The estimated cost of downloading one terabyte of data from the network.  

**formcontracts** | hastings  
The estimated cost of forming a set of contracts on the network. This cost also
applies to the estimated cost of renewing the renter's set of contracts.  

**storageterabytemonth** | hastings  
The estimated cost of storing one terabyte of data on the network for a month,
including accounting for redundancy.  

**uploadterabyte** | hastings  
The estimated cost of uploading one terabyte of data to the network, including
accounting for redundancy.  

The allowance settings used for the estimation are also returned, see the fields
[here](#allowance)

## /renter/files [GET]
> curl example  

```go
curl -A "Sia-Agent" "localhost:9980/renter/files?cached=false"
```

### Query String Parameters
### OPTIONAL
**cached** | boolean  
determines whether cached values should be returned or if the latest values
should be computed. Cached values speed the endpoint up significantly. The
default value is 'false'.

lists the status of all files.

### JSON Response
> JSON Response Example
 
```go
{
  "files": [
    {
      "accesstime":       12578940002019-02-20T17:46:20.34810935+01:00,  // timestamp
      "available":        true,                 // boolean
      "changetime":       12578940002019-02-20T17:46:20.34810935+01:00,  // timestamp
      "ciphertype":       "threefish",          // string   
      "createtime":       12578940002019-02-20T17:46:20.34810935+01:00,  // timestamp
      "expiration":       60000,                // block height
      "filesize":         8192,                 // bytes
      "health":           0.5,                  // float64
      "localpath":        "/home/foo/bar.txt",  // string
      "maxhealth":        0.0,                  // float64  
      "maxhealthpercent": 100%,                 // float64
      "modtime":          12578940002019-02-20T17:46:20.34810935+01:00,  // timestamp
      "numstuckchunks":   0,                    // uint64
      "ondisk":           true,                 // boolean
      "recoverable":      true,                 // boolean
      "redundancy":       5,                    // float64
      "renewing":         true,                 // boolean
      "siapath":          "foo/bar.txt",        // string
      "stuck":            false,                // bool
      "stuckhealth":      0.0,                  // float64
      "uploadedbytes":    209715200,            // total bytes uploaded
      "uploadprogress":   100,                  // percent
    }
  ]
}
```
**files**  

**accesstime** | timestamp  
indicates the last time the siafile was accessed

**available** | boolean  
true if the file is available for download. A file is available to download once
it has reached at least 1x redundancy. Files may be available before they have
reached 100% upload progress as upload progress includes the full expected
redundancy of the file.  

**changetime** | timestamp  
indicates the last time the siafile metadata was updated

**ciphertype** | string  
indicates the encryption used for the siafile

**createtime** | timestamp  
indicates when the siafile was created

**expiration** | block height  
Block height at which the file ceases availability.  

**filesize** | bytes  
Size of the file in bytes.  

**health** | float64 health is an indication of the amount of redundancy missing
where 0 is full redundancy and >1 means the file is not available. The health of
the siafile is the health of the worst unstuck chunk.

**localpath** | string  
Path to the local file on disk.  

**maxhealth** | float64  
the maxhealth is either the health or the stuckhealth of the siafile, whichever
is worst

**maxhealthpercent** | float64  
maxhealthpercent is the maxhealth converted to be out of 100% to be more easily
understood

**modtime** | timestamp  
indicates the last time the siafile contents where modified

**numstuckchunks** | uint64  
indicates the number of stuck chunks in a file. A chunk is stuck if it cannot
reach full redundancy

**ondisk** | boolean  
indicates if the source file is found on disk

**recoverable** | boolean  
indicates if the siafile is recoverable. A file is recoverable if it has at
least 1x redundancy or if `siad` knows the location of a local copy of the file.

**redundancy** | float64  
When a file is uploaded, it is first broken into a series of chunks. Each chunk
goes on a different set of hosts, and therefore different chunks of the file can
have different redundancies. The redundancy of a file as reported from the API
will be equal to the lowest redundancy of any of  the file's chunks.

**renewing** | boolean  
true if the file's contracts will be automatically renewed by the renter.  

**siapath** | string  
Path to the file in the renter on the network.  

**stuck** | bool  
a file is stuck if there are any stuck chunks in the file, which means the file
cannot reach full redundancy

**stuckhealth** | float64  
stuckhealth is the worst health of any of the stuck chunks.

**uploadedbytes** | bytes  
Total number of bytes successfully uploaded via current file contracts. This
number includes padding and rendundancy, so a file with a size of 8192 bytes
might be padded to 40 MiB and, with a redundancy of 5, encoded to 200 MiB for
upload.  

**uploadprogress** | percent  
Percentage of the file uploaded, including redundancy. Uploading has completed
when uploadprogress is 100. Files may be available for download before upload
progress is 100.  

## /renter/file/*siapath* [GET]
> curl example  

```go
curl -A "Sia-Agent" "localhost:9980/renter/file/myfile"
```

Lists the status of specified file.

### Path Parameters
### REQUIRED
**siapath** | string  
Path to the file in the renter on the network.

### JSON Response
Same response as [files](#files)

## /renter/file/*siapath* [POST]
> curl example  

```go
curl -A "Sia-Agent" -u "":<apipassword> --data "trackingpath=/home/myfile" "localhost:9980/renter/file/myfile"
```

endpoint for changing file metadata.

### Path Parameters
### REQUIRED
**siapath** | string  
SiaPath of the file on the network. The path must be non-empty, may not include
any path traversal strings ("./", "../"), and may not begin with a forward-slash
character.

### Query String Parameters
### OPTIONAL
**trackingpath** | string  
If provided, this parameter changes the tracking path of a file to the
specified path. Useful if moving the file to a different location on disk.

### Response

standard success or error response. See [standard
responses](#standard-responses).

## /renter/delete/*siapath* [POST]
> curl example  

```go
curl -A "Sia-Agent" -u "":<apipassword> -X POST "localhost:9980/renter/delete/myfile"
```

deletes a renter file entry. Does not delete any downloads or original files,
only the entry in the renter. Will return an error if the target is a folder.

### Path Parameters
### REQUIRED
**siapath** | string  
Path to the file in the renter on the network.

### OPTIONAL
 **root** | bool
 Whether or not to treat the siapath as being relative to the user's home
 directory. If this field is not set, the siapath will be interpreted as
 relative to 'home/user/'.  

### Response

standard success or error response. See [standard
responses](#standard-responses).

## /renter/download/*siapath* [GET]
> curl example  

```go
curl -A "Sia-Agent" -u "":<apipassword> "localhost:9980/renter/download/myfile?httpresp=true"
```

downloads a file to the local filesystem. The call will block until the file has
been downloaded.

### Path Parameters
### REQUIRED
**siapath** | string  
Path to the file in the renter on the network.

### Query String Parameters
### REQUIRED (Either one or the other)
**destination** | string  
Location on disk that the file will be downloaded to.  

**httpresp** | boolean  
If httresp is true, the data will be written to the http response.

### OPTIONAL
**async** | boolean  
If async is true, the http request will be non blocking. Can't be used with
httpresp.

**disablelocalfetch** | boolean  
If disablelocalfetch is true, downloads won't be served from disk even if the
file is available locally.

**length** | bytes  
Length of the requested data. Has to be <= filesize-offset.  

**offset** | bytes  
Offset relative to the file start from where the download starts.  

### Response

Unlike most responses, this response modifies the http response header. The
download will set the 'ID' field in the http response header to a unique
identifier which can be used to cancel an async download with the
/renter/download/cancel endpoint and retrieve a download's info from the
download history using the /renter/downloadinfo endpoint. Apart from that the
response is a standard success or error response. See [standard
responses](#standard-responses).

## /renter/download/cancel [POST]
> curl example  

```go
curl -A "Sia-Agent" -u "":<apipassword> "localhost:9980/renter/download/cancel?id=<downloadid>"
```

cancels the download with the given id.

### Query String Parameters
**id** | string  
ID returned by the /renter/download/*siapath* endpoint. It is set in the http
header's 'ID' field.

### Response

standard success or error response. See [standard
responses](#standard-responses).

## /renter/downloadsync/*siapath* [GET]
> curl example  

```go
curl -A "Sia-Agent" -u "":<apipassword> "localhost:9980/renter/downloadasync/myfile?destination=/home/myfile"
```

downloads a file to the local filesystem. The call will return immediately.

### Path Parameters
### REQUIRED
**siapath** | string  
Path to the file in the renter on the network.

### Query String Parameters
### REQUIRED
**destination** | string  
Location on disk that the file will be downloaded to.  

### Response

standard success or error response. See [standard
responses](#standard-responses).

## /renter/fuse [GET]
> curl example  

```bash
curl -A "Sia-Agent" "localhost:9980/renter/fuse"
```

Lists the set of folders that have been mounted to the user's filesystem and
which mountpoints have been used for each mount.

### JSON Response
> JSON Response Example

```go
{
  "mountpoints": [ // []modules.MountInfo
    {
      "mountpoint": "/home/user/siavideos", // string
      "siapath": "/videos",                 // modules.SiaPath

      "mountoptions": { // []modules.MountOptions
          "allowother": false, // bool
          "readonly": true,    // bool
        },
    },
  ]
}
```
**mountpoint** | string  
The system path that is being used to mount the fuse folder.

**siapath** | string  
The siapath that has been mounted to the mountpoint.

## /renter/fuse/mount [POST]
> curl example  

```go
curl -A "Sia-Agent" -u "":<apipassword> -X POST "localhost:9980/renter/fuse/mount?readonly=true"
```

Mounts a Sia directory to the local filesystem using FUSE.

### Query String Parameters
### REQUIRED
**mount** | string  
Location on disk to use as the mountpoint.

**readonly** | bool  
Whether the directory should be mounted as ReadOnly. Currently, readonly is a
required parameter and must be set to true.

### OPTIONAL
**siapath** | string  
Which path should be mounted to the filesystem. If left blank, the user's home
directory will be used.

**allowother** | boolean  
By default, only the system user that mounted the fuse directory will be allowed
to interact with the directory. Often, applications like Plex run as their own
user, and therefore by default are banned from viewing or otherwise interacting
with the mounted folder. Setting 'allowother' to true will allow other users to
see and interact with the mounted folder.

On Linux, if 'allowother' is set to true, /etc/fuse.conf needs to be modified so
that 'user_allow_other' is set. Typically this involves uncommenting a single
line of code, see the example below of an /etc/fuse.conf file that has
'use_allow_other' enabled.

```bash
# /etc/fuse.conf - Configuration file for Filesystem in Userspace (FUSE)

# Set the maximum number of FUSE mounts allowed to non-root users.
# The default is 1000.
#mount_max = 1000

# Allow non-root users to specify the allow_other or allow_root mount options.
user_allow_other
```

### Response

standard success or error response. See [standard
responses](#standard-responses).


## /renter/fuse/unmount [POST]
> curl example  

```go
curl -A "Sia-Agent" -u "":<apipassword> -X POST "localhost:9980/renter/fuse/unmount?mount=/home/user/videos"
```

### Query String Parameters
### REQUIRED
**mount** | string  
Mountpoint that was used when mounting the fuse directory.

### Response

standard success or error response. See [standard
responses](#standard-responses).

## /renter/recoveryscan [POST]
> curl example  

```go
curl -A "Sia-Agent" -u "":<apipassword> -X POST "localhost:9980/renter/recoveryscan"
```

starts a rescan of the whole blockchain to find recoverable contracts. The
contractor will periodically try to recover found contracts every 10 minutes
until they are recovered or expired.

### Response

standard success or error response. See [standard
responses](#standard-responses).

## /renter/recoveryscan [GET]
> curl example  

```go
curl -A "Sia-Agent" "localhost:9980/renter/recoveryscan"
```

Returns some information about a potentially ongoing recovery scan.

### JSON Response
> JSON Response Example

```go
{
  "scaninprogress": true // boolean
  "scannedheight" : 1000 // uint64
}
```
**scaninprogress** | boolean  
indicates if a scan for recoverable contracts is currently in progress.

**scannedheight** | uint64  
indicates the progress of a currently ongoing scan in terms of number of blocks
that have already been scanned.

## /renter/rename/*siapath* [POST]
> curl example  

```go
curl -A "Sia-Agent" -u "":<apipassword> --data "newsiapath=myfile2" "localhost:9980/renter/rename/myfile"
```

### Path Parameters
### REQUIRED
**siapath** | string  
Path to the file in the renter on the network.

### Query String Parameters
### REQUIRED
**newsiapath** | string  
New location of the file in the renter on the network.  

### Response

standard success or error response. See [standard
responses](#standard-responses).

## /renter/stream/*siapath* [GET]
> curl example  

```sh
curl -A "Sia-Agent" "localhost:9980/renter/stream/myfile"
```  

> The file can be streamed partially by using standard partial http requests
> which means setting the "Range" field in the http header.  

```sh
curl -A "Sia-Agent" -H "Range: bytes=0-1023" "localhost:9980/renter/stream/myfile"
```

downloads a file using http streaming. This call blocks until the data is
received. The streaming endpoint also uses caching internally to prevent siad
from re-downloading the same chunk multiple times when only parts of a file are
requested at once. This might lead to a substantial increase in ram usage and
therefore it is not recommended to stream multiple files in parallel at the
moment. This restriction will be removed together with the caching once partial
downloads are supported in the future. If you want to stream multiple files you
should increase the size of the Renter's `streamcachesize` to at least 2x the
number of files you are steaming.

### Path Parameters
### REQUIRED
**siapath** | string  
Path to the file in the renter on the network.

### OPTIONAL
**disablelocalfetch** | boolean  
If disablelocalfetch is true, downloads won't be served from disk even if the
file is available locally.

### Response

standard success or error response. See [standard
responses](#standard-responses).

## /renter/upload/*siapath* [POST]
> curl example  

```go
curl -A "Sia-Agent" -u "":<apipassword> --data "source=/home/myfile" "localhost:9980/renter/upload/myfile"
```

uploads a file to the network from the local filesystem.

### Path Parameters
### REQUIRED
**siapath** | string  
Location where the file will reside in the renter on the network. The path must
be non-empty, may not include any path traversal strings ("./", "../"), and may
not begin with a forward-slash character.  

### Query String Parameters
### REQUIRED
**source** | string  
Location on disk of the file being uploaded.  

### OPTIONAL
**datapieces** | int  
The number of data pieces to use when erasure coding the file.  

**paritypieces** | int  
The number of parity pieces to use when erasure coding the file. Total
redundancy of the file is (datapieces+paritypieces)/datapieces.  

**force** | boolean  
Delete potential existing file at siapath.

### Response

standard success or error response. See [standard
responses](#standard-responses).

## /renter/uploadstream/*siapath* [POST]
> curl example  

```go
curl -A "Sia-Agent" -u "":<apipassword> "localhost:9980/renter/uploadstream/myfile?datapieces=10&paritypieces=20" --data-binary @myfile.dat

curl -A "Sia-Agent" -u "":<apipassword> "localhost:9980/renter/uploadstream/myfile?repair=true" --data-binary @myfile.dat
```

uploads a file to the network using a stream. If the upload stream POST call
fails or quits before the file is fully uploaded, the file can be repaired by a
subsequent call to the upload stream endpoint using the `repair` flag.

### Path Parameters
### REQUIRED
**siapath** | string  
Location where the file will reside in the renter on the network. The path must
be non-empty, may not include any path traversal strings ("./", "../"), and may
not begin with a forward-slash character.  

### Query String Parameters
### OPTIONAL
**datapieces** | int  
The number of data pieces to use when erasure coding the file.  

**paritypieces** | int  
The number of parity pieces to use when erasure coding the file. Total
redundancy of the file is (datapieces+paritypieces)/datapieces.  

**force** | boolean  
Delete potential existing file at siapath.

**repair** | boolean  
Repair existing file from stream. Can't be specified together with datapieces,
paritypieces and force.

### Response

standard success or error response. See [standard
responses](#standard-responses).

## /renter/uploadready [GET]
> curl example  

```go
curl -A "Sia-Agent" "localhost:9980/renter/uploadready?datapieces=10&paritypieces=20"
```

Returns the whether or not the renter is ready for upload.

### Path Parameters
### OPTIONAL
datapieces and paritypieces are both optional, however if one is supplied then
the other needs to be supplied. If neither are supplied then the default values
for the erasure coding will be used 

**datapieces** | int  
The number of data pieces to use when erasure coding the file.  

**paritypieces** | int  
The number of parity pieces to use when erasure coding the file.   

### JSON Response
> JSON Response Example
```go
{
"ready":false,            // bool
"contractsneeded":30,     // int
"numactivecontracts":20,  // int
"datapieces":10,          // int
"paritypieces":20         // int 
}
```
**ready** | boolean  
ready indicates if the renter is ready to fully upload a file based on the
erasure coding.  

**contractsneeded** | int  
contractsneeded is how many contracts are needed to fully upload a file.  

**numactivecontracts** | int  
numactivecontracts is the number of active contracts the renter has.

**datapieces** | int  
The number of data pieces to use when erasure coding the file.  

**paritypieces** | int  
The number of parity pieces to use when erasure coding the file.

## /renter/uploads/pause [POST]
> curl example  

```go
curl -A "Sia-Agent" -u "":<apipassword> --data "duration=10m" "localhost:9980/renter/uploads/pause"
```

This endpoint will pause any future uploads or repairs for the duration
requested. Any in progress chunks will finish. This can be used to free up
the workers to exclusively focus on downloads. Since this will pause file
repairs it is advised to not pause for too long. If no duration is supplied
then the default duration of 600 seconds will be used. If the uploads are
already paused, additional calls to pause the uploads will result in the
duration of the pause to be reset to the duration supplied as opposed to
pausing for an additional length of time.

### Path Parameters
#### OPTIONAL 
**duration** | string  
duration is how long the repairs and uploads will be paused in seconds. If no
duration is supplied the default pause duration will be used.

### Response
standard success or error response. See [standard
responses](#standard-responses).

## /renter/uploads/resume [POST]
> curl example  

```go
curl -A "Sia-Agent" -u "":<apipassword> "localhost:9980/renter/uploads/resume"
```

This endpoint will resume uploads and repairs.

### Response
standard success or error response. See [standard
responses](#standard-responses).

## /renter/validatesiapath/*siapath* [POST]
> curl example  

```go
curl -A "Sia-Agent" -u "":<apipassword> "localhost:9980/renter/validatesiapath/isthis-aval_idsiapath"
```

validates whether or not the provided siapaht is a valid siapath. SiaPaths
cannot contain traversal strings or be empty. Valid characters are:

$, &, `, :, ;, #, %, @, <, >, =, ?, [, ], {, }, ^, |, ~, -, +, _, comma, ', "

### Path Parameters
### REQUIRED
**siapath** | string  
siapath to test.

### Response
standard success or error response, a successful response means a valid siapath.
See [standard responses](#standard-responses).

# Skynet

## /skynet/blacklist [GET]
> curl example
```go
curl -A "Sia-Agent" "localhost:9980/skynet/blacklist"
```

returns the list of merkleroots that are blacklisted.

### JSON Response
```go
{
  "blacklist": {
    "QAf9Q7dBSbMarLvyeE6HTQmwhr7RX9VMrP9xIMzpU3I" // hash
    "QAf9Q7dBSbMarLvyeE6HTQmwhr7RX9VMrP9xIMzpU3I" // hash
    "QAf9Q7dBSbMarLvyeE6HTQmwhr7RX9VMrP9xIMzpU3I" // hash
  }
}
```
**blacklist** | Hashes  
The blacklist is a list of merkle roots, which are hashes, that are blacklisted.

## /skynet/blacklist [POST]
> curl example
```go
curl -A "Sia-Agent" --user "":<apipassword> --data '{"add" : ["GAC38Gan6YHVpLl-bfefa7aY85fn4C0EEOt5KJ6SPmEy4g","GAC38Gan6YHVpLl-bfefa7aY85fn4C0EEOt5KJ6SPmEy4g","GAC38Gan6YHVpLl-bfefa7aY85fn4C0EEOt5KJ6SPmEy4g"]}' "localhost:9980/skynet/blacklist"

curl -A "Sia-Agent" --user "":<apipassword> --data '{"remove" : ["GAC38Gan6YHVpLl-bfefa7aY85fn4C0EEOt5KJ6SPmEy4g","GAC38Gan6YHVpLl-bfefa7aY85fn4C0EEOt5KJ6SPmEy4g","GAC38Gan6YHVpLl-bfefa7aY85fn4C0EEOt5KJ6SPmEy4g"]}' "localhost:9980/skynet/blacklist"
```

updates the list of skylinks that should be blacklisted from Skynet. This
endpoint can be used to both add and remove skylinks from the blacklist.

### Path Parameters
### REQUIRED
At least one of the following fields needs to be non empty.

**add** | array of strings  
add is an array of skylinks that should be added to the blacklisted

**remove** | array of strings  
remove is an array of skylinks that should be removed from the blacklist

### Response

standard success or error response. See [standard
responses](#standard-responses).

## /skynet/skylink/*skylink* [HEAD]
> curl example

```bash
curl -I -A "Sia-Agent" "localhost:9980/skynet/skylink/CABAB_1Dt0FJsxqsu_J4TodNCbCGvtFf1Uys_3EgzOlTcg"
```

This curl command performs a HEAD request that fetches the headers for
the given skylink. These headers are identical to the ones that would be
returned if the request had been a GET request.

### Path Parameters
See [/skynet/skylink/skylink](#skynetskylinkskylink-get)

### Query String Parameters
See [/skynet/skylink/skylink](#skynetskylinkskylink-get)

### Response Header
See [/skynet/skylink/skylink](#skynetskylinkskylink-get)

### Response Body

This request has an empty response body.

## /skynet/skylink/*skylink* [GET]
> curl example  

> Stream the whole file.  

```bash
# entire file
curl -A "Sia-Agent" "localhost:9980/skynet/skylink/CABAB_1Dt0FJsxqsu_J4TodNCbCGvtFf1Uys_3EgzOlTcg"

# directory
curl -A "Sia-Agent" "localhost:9980/skynet/skylink/CABAB_1Dt0FJsxqsu_J4TodNCbCGvtFf1Uys_3EgzOlTcg/folder"

# sub file
curl -A "Sia-Agent" "localhost:9980/skynet/skylink/CABAB_1Dt0FJsxqsu_J4TodNCbCGvtFf1Uys_3EgzOlTcg/folder/file.txt"
```  

downloads a skylink using http streaming. This call blocks until the data is
received. There is a 30s default timeout applied to downloading a skylink. If
the data can not be found within this 30s time constraint, a 404 will be
returned. This timeout is configurable through the query string parameters.

### Path Parameters 
### Required
**skylink** | string  
The skylink that should be downloaded. The skylink can contain an optional path.
This path can specify a directory or a particular file. If specified, only that
file or directory will be returned.

### Query String Parameters
### OPTIONAL

**attachment** | bool  
If 'attachment' is set to true, the Content-Disposition http header will be set
to 'attachment' instead of 'inline'. This will cause web browsers to download
the file as though it is an attachment instead of rendering it.

**format** | string  
If 'format' is set, the skylink can point to a directory and it will return the
data inside that directory. Format will decide the format in which it is
returned. Currently we only support 'concat', which will return the concatenated
data of all subfiles in that directory.

**timeout** | int  
If 'timeout' is set, the download will fail if the Skyfile can not be retrieved 
before it expires. Note that this timeout does not cover the actual download 
time, but rather covers the TTFB. Timeout is specified in seconds, a timeout 
value of 0 will be ignored. If no timeout is given, the default will be used,
<<<<<<< HEAD
which is a 30 second timeout.
=======
which is a 30 second timeout. The maximum allowed timeout is 900s (15 minutes).
>>>>>>> 5b6dbb6a

### Response Header

**Skynet-File-Metadata** | SkyfileMetadata

The header field "Skynet-FileMetadata" will be set such that it has an encoded
json object which matches the modules.SkyfileMetadata struct. If a path was
supplied, this metadata will be relative to the given path.

> Skynet-File-Metadata Response Header Example 
```go
{
"mode":               // os.FileMode
"filename": "folder", // string
"subfiles": [         // []SkyfileSubfileMetadata | null
  {
  "mode":         640                 // os.FileMode
  "filename":     "folder/file1.txt", // string
  "contenttype":  "text/plain",       // string
  "offset":       0,                  // uint64
  "len":          6                   // uint64
  }
]
}
```

### Response Body

The response body is the raw data for the file.

## /skynet/skyfile/*siapath* [POST]
> curl example  

```go
// This command uploads the file 'myImage.png' to the Sia folder
// 'var/skynet/images/myImage.png'. Users who download the file will see the name
// 'image.png'.
curl -A "Sia-Agent" -u "":<apipassword> "localhost:9980/skynet/skyfile/images/myImage.png?name=image.png" --data-binary @myImage.png
```

uploads a file to the network using a stream. If the upload stream POST call
fails or quits before the file is fully uploaded, the file can be repaired by a
subsequent call to the upload stream endpoint using the `repair` flag.

### Path Parameters
### REQUIRED
**siapath** | string  
Location where the file will reside in the renter on the network. The path must
be non-empty, may not include any path traversal strings ("./", "../"), and may
not begin with a forward-slash character. If the 'root' flag is not set, the
path will be prefixed with 'var/skynet/', placing the skyfile into the Sia
system's default skynet folder.

### Query String Parameters
### OPTIONAL
**basechunkredundancy** | uint8  
The amount of redundancy to use when uploading the base chunk. The base chunk is
the first chunk of the file, and is always uploaded using 1-of-N redundancy.

**convertpath** string  
The siapath of an existing siafile that should be converted to a skylink. A new
skyfile will be created. Both the new skyfile and the existing siafile are
required to be maintained on the network in order for the skylink to remain
active. This field is mutually exclusive with uploading streaming.

**filename** | string  
The name of the file. This name will be encoded into the skyfile metadata, and
will be a part of the skylink. If the name changes, the skylink will change as
well.

**force** | bool  
If there is already a file that exists at the provided siapath, setting this
flag will cause the new file to overwrite/delete the existing file. If this flag
is not set, an error will be returned preventing the user from destroying
existing data.

**mode** | uint32  
The file mode / permissions of the file. Users who download this file will be
presented a file with this mode. If no mode is set, the default of 0644 will be
used.

**root** | bool  
Whether or not to treat the siapath as being relative to the root directory. If
this field is not set, the siapath will be interpreted as relative to
'var/skynet'.

### Http Headers
### OPTIONAL
**Content-Disposition** | string  
If the filename is set in the Content-Disposition field, that filename will be
used as the filename of the object being uploaded. Note that this header is only
taken into consideration when using a multipart form upload.

For more details on setting Content-Disposition:
https://developer.mozilla.org/en-US/docs/Web/HTTP/Headers/Content-Disposition

**Skynet-Disable-Force** | bool  
This request header allows overruling the behaviour of the `force` parameter
that can be passed in through the query string parameters. This header is useful
for Skynet portal operators that would like to have some control over the
requests that are being passed to siad. To avoid having to parse query string
parameters and overrule them that way, this header can be set to disable the
force flag and disallow overwriting the file at the given siapath.

### JSON Response
> JSON Response Example
```go
{
"skylink":    "CABAB_1Dt0FJsxqsu_J4TodNCbCGvtFf1Uys_3EgzOlTcg" // string
"merkleroot": "QAf9Q7dBSbMarLvyeE6HTQmwhr7RX9VMrP9xIMzpU3I" // hash
"bitfield":   2048 // int
}
```
**skylink** | string  
This is the skylink that can be used with the `/skynet/skylink` GET endpoint to
retrieve the file that has been uploaded.

**merkleroot** | hash  
This is the hash that is encoded into the skylink.

**bitfield** | int  
This is the bitfield that gets encoded into the skylink. The bitfield contains a
version, an offset and a length in a heavily compressed and optimized format.

## /skynet/stats [GET]
> curl example
```go
curl -A "Sia-Agent" "localhost:9980/skynet/stats"
```

returns statistical information about Skynet, e.g. number of files uploaded

### JSON Response
```json
{
  "uploadstats": {
    "numfiles": 2,         // int
    "totalsize": 44527895  // int
  }
}
```

**uploadstats** | object
Uploadstats is an object with statistics about the data uploaded to Skynet.

**numfiles** | int  
Numfiles is the total number of files uploaded to Skynet.

**totalsize** | int  
Totalsize is the total amount of data in bytes uploaded to Skynet.

# Transaction Pool

## /tpool/confirmed/:id [GET]
> curl example  

```go
curl -A "Sia-Agent" -u "":<apipassword> "localhost:9980/tpool/confirmed/22e8d5428abc184302697929f332fa0377ace60d405c39dd23c0327dc694fae7"
```

returns whether the requested transaction has been seen on the blockchain. Note,
however, that the block containing the transaction may later be invalidated by a
reorg.

### Path Parameters
### REQUIRED
**id** | hash  
id of the transaction being queried

### JSON Response
> JSON Response Example
 
```go
{
  "confirmed": true // boolean
}
```
**confirmed** | boolean  
indicates if a transaction is confirmed on the blockchain

## /tpool/fee [GET]
> curl example  

```go
curl -A "Sia-Agent" "localhost:9980/tpool/fee"
```

returns the minimum and maximum estimated fees expected by the transaction pool.

### JSON Response
> JSON Response Example
 
```go
{
  "minimum": "1234", // hastings / byte
  "maximum": "5678"  // hastings / byte
}
```
**minimum** | hastings / byte  
the minimum estimated fee

**maximum** | hastings / byte  
the maximum estimated fee

## /tpool/raw/:id [GET]
> curl example  

```go
curl -A "Sia-Agent" "localhost:9980/tpool/raw/22e8d5428abc184302697929f332fa0377ace60d405c39dd23c0327dc694fae7"
```

returns the ID for the requested transaction and its raw encoded parents and
transaction data.

### Path Parameters
### REQUIRED
**id** | hash  
id of the transaction being queried

### JSON Response
> JSON Response Example
 
```go
{
  // id of the transaction
  "id": "124302d30a219d52f368ecd94bae1bfb922a3e45b6c32dd7fb5891b863808788",

  // raw, base64 encoded transaction data
  "transaction": "AQAAAAAAAADBM1ca/FyURfizmSukoUQ2S0GwXMit1iNSeYgrnhXOPAAAAAAAAAAAAQAAAAAAAABlZDI1NTE5AAAAAAAAAAAAIAAAAAAAAACdfzoaJ1MBY7L0fwm7O+BoQlFkkbcab5YtULa6B9aecgEAAAAAAAAAAQAAAAAAAAAMAAAAAAAAAAM7Ljyf0IA86AAAAAAAAAAAAAAAAAAAAAAAAAAAAAAAAAAAAAAAAAAAAAAAAAAAAAAAAAAAAAAAAAAAAAAAAAAAAAAAAAAAAAAAAAAAAAAAAAAAAAEAAAAAAAAACgAAAAAAAACe0ZTbGbI4wAAAAAAAAAAAAAABAAAAAAAAAMEzVxr8XJRF+LOZK6ShRDZLQbBcyK3WI1J5iCueFc48AAAAAAAAAAAAAAAAAAAAAAEAAAAAAAAAAAAAAAAAAAAAAAAAAAAAAAAAAAAAAAAAAAAAAAAAAAAAAAAAAAAAAAAAAAAAAAAAAAAAAAAAAAAAAAAAAAAAAAAAAAAAAAAAAEAAAAAAAAAA+z4P1wc98IqKxykTSJxiVT+BVbWezIBnIBO1gRRlLq2x/A+jIc6G7/BA5YNJRbdnqPHrzsZvkCv4TKYd/XzwBA==",
  "parents": "AQAAAAAAAAABAAAAAAAAAJYYmFUdXXfLQ2p6EpF+tcqM9M4Pw5SLSFHdYwjMDFCjAAAAAAAAAAABAAAAAAAAAGVkMjU1MTkAAAAAAAAAAAAgAAAAAAAAAAHONvdzzjHfHBx6psAN8Z1rEVgqKPZ+K6Bsqp3FbrfjAQAAAAAAAAACAAAAAAAAAAwAAAAAAAAAAzvNDjSrme8gwAAA4w8ODnW8DxbOV/JribivvTtjJ4iHVOug0SXJc31BdSINAAAAAAAAAAPGHY4699vggx5AAAC2qBhm5vwPaBsmwAVPho/1Pd8ecce/+BGv4UimnEPzPQAAAAAAAAAAAAAAAAAAAAAAAAAAAAAAAAAAAAAAAAAAAAAAAAAAAAAAAAAAAAAAAAAAAAAAAAAAAQAAAAAAAACWGJhVHV13y0NqehKRfrXKjPTOD8OUi0hR3WMIzAxQowAAAAAAAAAAAAAAAAAAAAABAAAAAAAAAAAAAAAAAAAAAAAAAAAAAAAAAAAAAAAAAAAAAAAAAAAAAAAAAAAAAAAAAAAAAAAAAAAAAAAAAAAAAAAAAAAAAAAAAAAAAAAAAABAAAAAAAAAABnt64wN1qxym/CfiMgOx5fg/imVIEhY+4IiiM7gwvSx8qtqKniOx50ekrGv8B+gTKDXpmm2iJibWTI9QLZHWAY=",
}
```
**id** | string  
id of the transaction.  

**transaction** | string  
raw, base64 encoded transaction data  

## /tpool/raw [POST]
> curl example  

```go
curl -A "Sia-Agent" --data "<raw-encoded-tset>" "localhost:9980/tpool/raw"
```

submits a raw transaction to the transaction pool, broadcasting it to the
transaction pool's peers.  

### Query String Parameters
### REQUIRED
**parents** | string  
JSON- or base64-encoded transaction parents

**transaction** | string  
JSON- or base64-encoded transaction

### Response

standard success or error response. See [standard
responses](#standard-responses).

## /tpool/transactions [GET]
> curl example  

```go
curl -A "Sia-Agent" "localhost:9980/tpool/transactions"
```

returns the transactions of the transaction pool.

### JSON Response
> JSON Response Example
 
```go
{
  "transactions": [     
    {
      "siacoininputs":  [ // []SiacoinInput
        {
          "parentid": "b44db5d70f50b5c81b81d049fbdf9af27b4468f877d26c23a04c1093a7c4b541",
          "unlockconditions": {
            "publickeys": [
               {
                "algorithm": "ed25519",
                "key": "EKjiRsUyMOLER+8u3uXxemOEKMxRc2TxCh0QkcSCVHY="
               }
              ],
            "signaturesrequired": 1,
            "timelock": 0
          }
        },
      ]      
      "siacoinoutputs": []        // []SiacoinOutput        
      "filecontracts":  []        // []FileContract
      "filecontractrevisions": [] // []FileContractRevision 
      "storageproofs":  []        // []StorageProof         
      "siafundinputs":  []        // []SiafundInput
      "siafundoutputs": []        // []SiafundOutput      
      "minerfees": [              // []Currency   
        "61440000000000000000000"
      ],          
      "arbitrarydata": [          // [][]byte
        "RkNJZGVudGlmaWVyAAAAACYzhrmGh2OL2Y9eBn5UYIFxCi4HKFvtR43pEgaBpkDqEa3LrQlWGyk+a0tBXi4nkIIaISIfTJMZs3sBgi0PFl4NyGOgqYppVQGaYnPuaRZKONJWE2jYZUu/iY3xLvpYIciu5JVlRIStwfGepaPWW4jLe4tf3AabKINgFk6p52m6"
      ],
      "transactionsignatures": [ // []TransactionSignature
                    {
                        "coveredfields": {
                            "arbitrarydata": [],
                            "filecontractrevisions": [],
                            "filecontracts": [],
                            "minerfees": [],
                            "siacoininputs": [],
                            "siacoinoutputs": [],
                            "siafundinputs": [],
                            "siafundoutputs": [],
                            "storageproofs": [],
                            "transactionsignatures": [],
                            "wholetransaction": true
                        },
                        "parentid": "b44db5d70f50b5c81b81d049fbdf9af27b4468f877d26c23a04c1093a7c4b541",
                        "publickeyindex": 0,
                        "signature": "QAVQSrcTv2xBHjWiTuuxVgWtUYECEZNbud41u7wgFIGcsKuBnbtT2yaH/GMw00/aMCpZ70qqBpQwQ/akAn/pAA==",
                        "timelock": 0
                    },
    }
  ]
}
```
See [/wallet/transaction/:id](#wallettransactionid-get) for description of
transaction fields.

# Wallet

## /wallet [GET]
> curl example  

```go
curl -A "Sia-Agent" "localhost:9980/wallet"
```

Returns basic information about the wallet, such as whether the wallet is locked
or unlocked.

### JSON Response
> JSON Response Example

```go
{
  "encrypted":  true,   // boolean
  "unlocked":   true,   // boolean
  "rescanning": false,  // boolean

  "confirmedsiacoinbalance":     "123456", // hastings, big int
  "unconfirmedoutgoingsiacoins": "0",      // hastings, big int
  "unconfirmedincomingsiacoins": "789",    // hastings, big int

  "siafundbalance":      "1",    // siafunds, big int
  "siacoinclaimbalance": "9001", // hastings, big int

  "dustthreshold": "1234", // hastings / byte, big int
}
```
**encrypted** | boolean  
Indicates whether the wallet has been encrypted or not. If the wallet has not
been encrypted, then no data has been generated at all, and the first time the
wallet is unlocked, the password given will be used as the password for
encrypting all of the data. 'encrypted' will only be set to false if the wallet
has never been unlocked before (the unlocked wallet is still encryped - but the
encryption key is in memory).  

**unlocked** | boolean  
Indicates whether the wallet is currently locked or unlocked. Some calls become
unavailable when the wallet is locked.  

**rescanning** | boolean  
Indicates whether the wallet is currently rescanning the blockchain. This will
be true for the duration of calls to /unlock, /seeds, /init/seed, and
/sweep/seed.  

**confirmedsiacoinbalance** | hastings, big int  
Number of siacoins, in hastings, available to the wallet as of the most recent
block in the blockchain.  

**unconfirmedoutgoingsiacoins** | hastings, big int  
Number of siacoins, in hastings, that are leaving the wallet according to the
set of unconfirmed transactions. Often this number appears inflated, because
outputs are frequently larger than the number of coins being sent, and there is
a refund. These coins are counted as outgoing, and the refund is counted as
incoming. The difference in balance can be calculated using
'unconfirmedincomingsiacoins' - 'unconfirmedoutgoingsiacoins'  

**unconfirmedincomingsiacoins** | hastings, big int  
Number of siacoins, in hastings, are entering the wallet according to the set of
unconfirmed transactions. This number is often inflated by outgoing siacoins,
because outputs are frequently larger than the amount being sent. The refund
will be included in the unconfirmed incoming siacoins balance.  

**siafundbalance** | big int  
Number of siafunds available to the wallet as of the most recent block in the
blockchain.  

**siacoinclaimbalance** | hastings, big int  
Number of siacoins, in hastings, that can be claimed from the siafunds as of the
most recent block. Because the claim balance increases every time a file
contract is created, it is possible that the balance will increase before any
claim transaction is confirmed.  

**dustthreshold** | hastings / byte, big int  
Number of siacoins, in hastings per byte, below which a transaction output
cannot be used because the wallet considers it a dust output.  

## /wallet/033x [POST]
> curl example  

```go
curl -A "Sia-Agent" -u "":<apipassword> --data "source=/home/legacy-wallet&encryptionpassword=mypassword" "localhost:9980/wallet/033x"
```

Loads a v0.3.3.x wallet into the current wallet, harvesting all of the secret
keys. All spendable addresses in the loaded wallet will become spendable from
the current wallet.

### Query String Parameters
### REQUIRED
**source**  
Path on disk to the v0.3.3.x wallet to be loaded.  

**encryptionpassword**  
Encryption key of the wallet.  

### Response

standard success or error response. See [standard
responses](#standard-responses).

## /wallet/address [GET]
> curl example  

```go
curl -A "Sia-Agent" -u "":<apipassword> "localhost:9980/wallet/address"
```

Gets a new address from the wallet generated by the primary seed. An error will
be returned if the wallet is locked.

### JSON Response
> JSON Response Example
 
```go
{
  "address": "1234567890abcdef0123456789abcdef0123456789abcdef0123456789abcdef0123456789ab"
}
```
**address** | hash  
Wallet address that can receive siacoins or siafunds. Addresses are 76 character
long hex strings.  

## /wallet/addresses [GET]
> curl example  

```go
curl -A "Sia-Agent" "localhost:9980/wallet/addresses"
```

Fetches the list of addresses from the wallet. If the wallet has not been
created or unlocked, no addresses will be returned. After the wallet is
unlocked, this call will continue to return its addresses even after the wallet
is locked again.

### JSON Response
> JSON Response Example
 
```go
{
  "addresses": [ // []hash
    "1234567890abcdef0123456789abcdef0123456789abcdef0123456789abcdef0123456789ab",
    "aaaaaaaaaaaaaaaaaaaaaaaaaaaaaaaaaaaaaaaaaaaaaaaaaaaaaaaaaaaaaaaaaaaaaaaaaaaa",
    "bbbbbbbbbbbbbbbbbbbbbbbbbbbbbbbbbbbbbbbbbbbbbbbbbbbbbbbbbbbbbbbbbbbbbbbbbbbb"
  ]
}
```
**addresses** | hashes  
Array of wallet addresses owned by the wallet.  

## /wallet/seedaddrs [GET]
> curl example  

```go
curl -A "Sia-Agent" "localhost:9980/wallet/seedaddrs"
```

Fetches addresses generated by the wallet in reverse order. The last address
generated by the wallet will be the first returned. This also means that
addresses which weren't generated using the wallet's seed can't be retrieved
with this endpoint.

### Query String Parameters
### OPTIONAL
**count**  
Number of addresses that should be returned. If count is not specified or if
count is bigger than the number of addresses generated by the wallet, all
addresses will be returned.

### JSON Response
> JSON Response Example

```go
{
  "addresses": [ // []hash
    "1234567890abcdef0123456789abcdef0123456789abcdef0123456789abcdef0123456789ab",
    "aaaaaaaaaaaaaaaaaaaaaaaaaaaaaaaaaaaaaaaaaaaaaaaaaaaaaaaaaaaaaaaaaaaaaaaaaaaa",
    "bbbbbbbbbbbbbbbbbbbbbbbbbbbbbbbbbbbbbbbbbbbbbbbbbbbbbbbbbbbbbbbbbbbbbbbbbbbb"
  ]
}
```
**addresses** | hashes  
Array of wallet addresses previously generated by the wallet.

## /wallet/backup [GET]
> curl example  

```go
curl -A "Sia-Agent" -u "":<apipassword> "localhost:9980/wallet/backup?destination=/home/wallet-settings.backup"
```

Creates a backup of the wallet settings file. Though this can easily be done
manually, the settings file is often in an unknown or difficult to find
location. The /wallet/backup call can spare users the trouble of needing to find
their wallet file.

### Query String Parameters
### REQUIRED
**destination**  
Path to the location on disk where the backup file will be saved.  

### Response

standard success or error response. See [standard
responses](#standard-responses).

## /wallet/changepassword [POST]
> curl example  

```go
curl -A "Sia-Agent" -u "":<apipassword> -X POST "localhost:9980/wallet/changepassword?encryptionpassword=<currentpassword>&newpassword=<newpassword>"
```

Changes the wallet's encryption key.  

### Query String Parameters
### REQUIRED
**encryptionpassword** | string  
encryptionpassword is the wallet's current encryption password or primary seed.


**newpassword** | string  
newpassword is the new password for the wallet.  

### Response

standard success or error response. See [standard
responses](#standard-responses).

## /wallet/init [POST]
> curl example  

```go
curl -A "Sia-Agent" -u "":<apipassword> --data "encryptionpassword=<password>&force=false" "localhost:9980/wallet/init"
```

Initializes the wallet. After the wallet has been initialized once, it does not
need to be initialized again, and future calls to /wallet/init will return an
error. The encryption password is provided by the api call. If the password is
blank, then the password will be set to the same as the seed.

### Query String Parameters
### OPTIONAL WALLET PARAMETERS
**encryptionpassword** | string  
Password that will be used to encrypt the wallet. All subsequent calls should
use this password. If left blank, the seed that gets returned will also be the
encryption password.  

**dictionary** | string  
Name of the dictionary that should be used when encoding the seed. 'english' is
the most common choice when picking a dictionary.  

**force** | boolean  
When set to true /wallet/init will Reset the wallet if one exists instead of
returning an error. This allows API callers to reinitialize a new wallet.

### JSON Response
> JSON Response Example
 
```go
{
  "primaryseed": "hello world hello world hello world hello world hello world hello world hello world hello world hello world hello world hello world hello world hello world hello world hello"
}
```
**primaryseed**  
Wallet seed used to generate addresses that the wallet is able to spend.  

## /wallet/init/seed [POST]
> curl example  

```go
curl -A "Sia-Agent" -u "":<apipassword> --data "seed=<seed>&encryptionpassword=<password>&force=false" "localhost:9980/wallet/init/seed"
```

Initializes the wallet using a preexisting seed. After the wallet has been
initialized once, it does not need to be initialized again, and future calls to
/wallet/init/seed will return an error. The encryption password is provided by
the api call. If the password is blank, then the password will be set to the
same as the seed. Note that loading a preexisting seed requires scanning the
blockchain to determine how many keys have been generated from the seed. For
this reason, /wallet/init/seed can only be called if the blockchain is synced.

### Query String Parameters
### REQUIRED WALLET PARAMETERS
**seed** | string  
Dictionary-encoded phrase that corresponds to the seed being used to initialize
the wallet.  

### OPTIONAL
[Optional Wallet Parameters](#optional-wallet-parameters)

### Response

standard success or error response. See [standard
responses](#standard-responses).

## /wallet/seed [POST]
> curl example  

```go
curl -A "Sia-Agent" -u "":<apipassword> --data "seed=<seed>" "localhost:9980/wallet/seed"
```

Gives the wallet a seed to track when looking for incoming transactions. The
wallet will be able to spend outputs related to addresses created by the seed.
The seed is added as an auxiliary seed, and does not replace the primary seed.
Only the primary seed will be used for generating new addresses.

### Query String Parameters
### REQUIRED
[Required Wallet Parameters](#required-wallet-parameters)

### OPTIONAL | string
[Optional Wallet Parameters](#optional-wallet-parameters)

### Response

standard success or error response. See [standard
responses](#standard-responses).

## /wallet/seeds [GET]
> curl example  

```go
curl -A "Sia-Agent" -u "":<apipassword> "localhost:9980/wallet/seeds"
```

Returns the list of seeds in use by the wallet. The primary seed is the only
seed that gets used to generate new addresses. This call is unavailable when the
wallet is locked.

### Query String Parameters
### REQUIRED
**dictionary** | string  
Name of the dictionary that should be used when encoding the seed. 'english' is
the most common choice when picking a dictionary.  

### JSON Response
> JSON Response Example

```go
{
  "primaryseed":        "hello world hello world hello world hello world hello world hello world hello world hello world hello world hello world hello world hello world hello world hello world hello",
  "addressesremaining": 2500,
  "allseeds":           [
    "hello world hello world hello world hello world hello world hello world hello world hello world hello world hello world hello world hello world hello world hello world hello",
    "foo bar foo bar foo bar foo bar foo bar foo bar foo bar foo bar foo bar foo bar foo bar foo bar foo bar foo bar foo",
  ]
}
```
**primaryseed**  
Seed that is actively being used to generate new addresses for the wallet.  

**addressesremaining**  
Number of addresses that remain in the primary seed until exhaustion has been
reached. Once exhaustion has been reached, new addresses will continue to be
generated but they will be more difficult to recover in the event of a lost
wallet file or encryption password.  

**allseeds**  
Array of all seeds that the wallet references when scanning the blockchain for
outputs. The wallet is able to spend any output generated by any of the seeds,
however only the primary seed is being used to generate new addresses.  

## /wallet/siacoins [POST]
> curl example  

```go
curl -A "Sia-Agent" -u "":<apipassword> --data "amount=1000&destination=c134a8372bd250688b36867e6522a37bdc391a344ede72c2a79206ca1c34c84399d9ebf17773" "localhost:9980/wallet/siacoins"
```

Sends siacoins to an address or set of addresses. The outputs are arbitrarily
selected from addresses in the wallet. If 'outputs' is supplied, 'amount' and
'destination' must be empty.  

### Query String Parameters
### REQUIRED
Amount and Destination or Outputs are required

**amount** | hastings  
Number of hastings being sent. A hasting is the smallest unit in Sia. There are
10^24 hastings in a siacoin.

**destination** | address  
Address that is receiving the coins.  

**OR**

**outputs**  
JSON array of outputs. The structure of each output is: {"unlockhash":
"<destination>", "value": "<amount>"}  

### JSON Response
> JSON Response Example

```go
{
  "transactions": [     
    {
      "siacoininputs":  [ // []SiacoinInput
        {
          "parentid": "b44db5d70f50b5c81b81d049fbdf9af27b4468f877d26c23a04c1093a7c4b541",
          "unlockconditions": {
            "publickeys": [
               {
                "algorithm": "ed25519",
                "key": "EKjiRsUyMOLER+8u3uXxemOEKMxRc2TxCh0QkcSCVHY="
               }
              ],
            "signaturesrequired": 1,
            "timelock": 0
          }
        },
      ]      
      "siacoinoutputs": []        // []SiacoinOutput        
      "filecontracts":  []        // []FileContract
      "filecontractrevisions": [] // []FileContractRevision 
      "storageproofs":  []        // []StorageProof         
      "siafundinputs":  []        // []SiafundInput
      "siafundoutputs": []        // []SiafundOutput      
      "minerfees": [              // []Currency   
        "61440000000000000000000"
      ],          
      "arbitrarydata": [          // [][]byte
        "RkNJZGVudGlmaWVyAAAAACYzhrmGh2OL2Y9eBn5UYIFxCi4HKFvtR43pEgaBpkDqEa3LrQlWGyk+a0tBXi4nkIIaISIfTJMZs3sBgi0PFl4NyGOgqYppVQGaYnPuaRZKONJWE2jYZUu/iY3xLvpYIciu5JVlRIStwfGepaPWW4jLe4tf3AabKINgFk6p52m6"
      ],
      "transactionsignatures": [ // []TransactionSignature
                    {
                        "coveredfields": {
                            "arbitrarydata": [],
                            "filecontractrevisions": [],
                            "filecontracts": [],
                            "minerfees": [],
                            "siacoininputs": [],
                            "siacoinoutputs": [],
                            "siafundinputs": [],
                            "siafundoutputs": [],
                            "storageproofs": [],
                            "transactionsignatures": [],
                            "wholetransaction": true
                        },
                        "parentid": "b44db5d70f50b5c81b81d049fbdf9af27b4468f877d26c23a04c1093a7c4b541",
                        "publickeyindex": 0,
                        "signature": "QAVQSrcTv2xBHjWiTuuxVgWtUYECEZNbud41u7wgFIGcsKuBnbtT2yaH/GMw00/aMCpZ70qqBpQwQ/akAn/pAA==",
                        "timelock": 0
                    },
    }
  ]
  "transactionids": [
    "1234567890abcdef0123456789abcdef0123456789abcdef0123456789abcdef",
    "aaaaaaaaaaaaaaaaaaaaaaaaaaaaaaaaaaaaaaaaaaaaaaaaaaaaaaaaaaaaaaaa",
    "bbbbbbbbbbbbbbbbbbbbbbbbbbbbbbbbbbbbbbbbbbbbbbbbbbbbbbbbbbbbbbbb"
  ]
}
```
**transactions** Array of transactions that were created when sending the coins.
The last transaction contains the output headed to the 'destination'.
Transaction IDs are 64 character long hex strings.

**transactionids**  
Array of IDs of the transactions that were created when sending the coins.

## /wallet/siafunds [POST]
> curl example  

```go
curl -A "Sia-Agent" -u "":<apipassword> --data "amount=10&destination=c134a8372bd250688b36867e6522a37bdc391a344ede72c2a79206ca1c34c84399d9ebf17773" "localhost:9980/wallet/siafunds"
```

Sends siafunds to an address. The outputs are arbitrarily selected from
addresses in the wallet. Any siacoins available in the siafunds being sent (as
well as the siacoins available in any siafunds that end up in a refund address)
will become available to the wallet as siacoins after 144 confirmations. To
access all of the siacoins in the siacoin claim balance, send all of the
siafunds to an address in your control (this will give you all the siacoins,
while still letting you control the siafunds).

### Query String Parameters
### REQUIRED
**amount** | siafunds  
Number of siafunds being sent.  

**destination** | address  
Address that is receiving the funds.  

### JSON Response
> JSON Response Example
 
```go
{
  "transactions": [     
    {
      "siacoininputs":  [ // []SiacoinInput
        {
          "parentid": "b44db5d70f50b5c81b81d049fbdf9af27b4468f877d26c23a04c1093a7c4b541",
          "unlockconditions": {
            "publickeys": [
               {
                "algorithm": "ed25519",
                "key": "EKjiRsUyMOLER+8u3uXxemOEKMxRc2TxCh0QkcSCVHY="
               }
              ],
            "signaturesrequired": 1,
            "timelock": 0
          }
        },
      ]      
      "siacoinoutputs": []        // []SiacoinOutput        
      "filecontracts":  []        // []FileContract
      "filecontractrevisions": [] // []FileContractRevision 
      "storageproofs":  []        // []StorageProof         
      "siafundinputs":  []        // []SiafundInput
      "siafundoutputs": []        // []SiafundOutput      
      "minerfees": [              // []Currency   
        "61440000000000000000000"
      ],          
      "arbitrarydata": [          // [][]byte
        "RkNJZGVudGlmaWVyAAAAACYzhrmGh2OL2Y9eBn5UYIFxCi4HKFvtR43pEgaBpkDqEa3LrQlWGyk+a0tBXi4nkIIaISIfTJMZs3sBgi0PFl4NyGOgqYppVQGaYnPuaRZKONJWE2jYZUu/iY3xLvpYIciu5JVlRIStwfGepaPWW4jLe4tf3AabKINgFk6p52m6"
      ],
      "transactionsignatures": [ // []TransactionSignature
                    {
                        "coveredfields": {
                            "arbitrarydata": [],
                            "filecontractrevisions": [],
                            "filecontracts": [],
                            "minerfees": [],
                            "siacoininputs": [],
                            "siacoinoutputs": [],
                            "siafundinputs": [],
                            "siafundoutputs": [],
                            "storageproofs": [],
                            "transactionsignatures": [],
                            "wholetransaction": true
                        },
                        "parentid": "b44db5d70f50b5c81b81d049fbdf9af27b4468f877d26c23a04c1093a7c4b541",
                        "publickeyindex": 0,
                        "signature": "QAVQSrcTv2xBHjWiTuuxVgWtUYECEZNbud41u7wgFIGcsKuBnbtT2yaH/GMw00/aMCpZ70qqBpQwQ/akAn/pAA==",
                        "timelock": 0
                    },
    }
  ]
  "transactionids": [
    "1234567890abcdef0123456789abcdef0123456789abcdef0123456789abcdef",
    "aaaaaaaaaaaaaaaaaaaaaaaaaaaaaaaaaaaaaaaaaaaaaaaaaaaaaaaaaaaaaaaa",
    "bbbbbbbbbbbbbbbbbbbbbbbbbbbbbbbbbbbbbbbbbbbbbbbbbbbbbbbbbbbbbbbb"
  ]
}
```
**transactionids**  
Array of transactions that were created when sending the funds. The last
transaction contains the output headed to the 'destination'. Transaction IDs are
64 character long hex strings.  

**transactionids**  
Array of IDs of the transactions that were created when sending the coins.

## /wallet/siagkey [POST]
> curl example  

```go
curl -A "Sia-Agent" -u "":<apipassword> --data "encryptionpassword=<password>&keyfiles=/file1,/home/file2" "localhost:9980/wallet/siagkey"
```

Loads a key into the wallet that was generated by siag. Most siafunds are
currently in addresses created by siag.

### Query String Parameters
### REQUIRED
**encryptionpassword**  
Key that is used to encrypt the siag key when it is imported to the wallet.  

**keyfiles**  
List of filepaths that point to the keyfiles that make up the siag key. There
should be at least one keyfile per required signature. The filenames need to be
comma separated (no spaces), which means filepaths that contain a comma are not
allowed.  

### Response

standard success or error response. See [standard
responses](#standard-responses).

## /wallet/sign [POST]
> curl example  

```go
curl -A "Sia-Agent" -u "":<apipassword> --data "<requestbody>" "localhost:9980/wallet/sign"
```

Signs a transaction. The wallet will attempt to sign each input specified. The
transaction's TransactionSignatures should be complete except for the Signature
field. If `tosign` is provided, the wallet will attempt to fill in signatures
for each TransactionSignature specified. If `tosign` is not provided, the wallet
will add signatures for every TransactionSignature that it has keys for.

### Request Body
> Request Body Example

```go
{
  // Unsigned transaction
  "transaction": {
    "siacoininputs": [
      {
        "parentid": "af1a88781c362573943cda006690576b150537c1ae142a364dbfc7f04ab99584",
        "unlockconditions": {
          "timelock": 0,
          "publickeys": [ "ed25519:8b845bf4871bcdf4ff80478939e508f43a2d4b2f68e94e8b2e3d1ea9b5f33ef1" ],
          "signaturesrequired": 1
        }
      }
    ],
    "siacoinoutputs": [
      {
        "value": "5000000000000000000000000",
        "unlockhash": "17d25299caeccaa7d1598751f239dd47570d148bb08658e596112d917dfa6bc8400b44f239bb"
      },
      {
        "value": "299990000000000000000000000000",
        "unlockhash": "b4bf662170622944a7c838c7e75665a9a4cf76c4cebd97d0e5dcecaefad1c8df312f90070966"
      }
    ],
    "minerfees": [ "1000000000000000000000000" ],
    "transactionsignatures": [
      {
        "parentid": "af1a88781c362573943cda006690576b150537c1ae142a364dbfc7f04ab99584",
        "publickeyindex": 0,
        "coveredfields": {"wholetransaction": true}
      }
    ]
  },

  // Optional IDs to sign; each should correspond to a parentid in the transactionsignatures.
  "tosign": [
    "af1a88781c362573943cda006690576b150537c1ae142a364dbfc7f04ab99584"
  ]
}
```

### JSON Response
> JSON Response Example
 
```go
{
  // signed transaction
  "transaction": {
    "siacoininputs": [
      {
        "parentid": "af1a88781c362573943cda006690576b150537c1ae142a364dbfc7f04ab99584",
        "unlockconditions": {
          "timelock": 0,
          "publickeys": [ "ed25519:8b845bf4871bcdf4ff80478939e508f43a2d4b2f68e94e8b2e3d1ea9b5f33ef1" ],
          "signaturesrequired": 1
        }
      }
    ],
    "siacoinoutputs": [
      {
        "value": "5000000000000000000000000",
        "unlockhash": "17d25299caeccaa7d1598751f239dd47570d148bb08658e596112d917dfa6bc8400b44f239bb"
      },
      {
        "value": "299990000000000000000000000000",
        "unlockhash": "b4bf662170622944a7c838c7e75665a9a4cf76c4cebd97d0e5dcecaefad1c8df312f90070966"
      }
    ],
    "minerfees": [ "1000000000000000000000000" ],
    "transactionsignatures": [
      {
        "parentid": "af1a88781c362573943cda006690576b150537c1ae142a364dbfc7f04ab99584",
        "publickeyindex": 0,
        "coveredfields": {"wholetransaction": true},
        "signature": "CVkGjy4The6h+UU+O8rlZd/O3Gb1xRJdyQ2vzBFEb/5KveDKDrrieCiFoNtUaknXEQbdxlrDqMujc+x3aZbKCQ=="
      }
    ]
  }
}
```

## /wallet/sweep/seed [POST]
> curl example  

```go
curl -A "Sia-Agent" -u "":<apipassword> --data "seed=<seed>" "localhost:9980/wallet/sweep/seed"
```

Scans the blockchain for outputs belonging to a seed and send them to an address
owned by the wallet.

### Query String Parameters
### REQUIRED
**seed** | string  
Dictionary-encoded phrase that corresponds to the seed being added to the
wallet.  

### OPTIONAL
**dictionary** | string  
Name of the dictionary that should be used when decoding the seed. 'english' is
the most common choice when picking a dictionary.  

### JSON Response
 > JSON  Response Example
```go
{
"coins": "123456", // hastings, big int
"funds": "1",      // siafunds, big int
}
```
**coins** | hastings, big int  
Number of siacoins, in hastings, transferred to the wallet as a result of the
sweep.  

**funds** | siafunds, big int  
Number of siafunds transferred to the wallet as a result of the sweep.  

## /wallet/lock [POST]
> curl example  

```go
curl -A "Sia-Agent" -u "":<apipassword> -X POST "localhost:9980/wallet/lock"
```

Locks the wallet, wiping all secret keys. After being locked, the keys are
encrypted. Queries for the seed, to send siafunds, and related queries become
unavailable. Queries concerning transaction history and balance are still
available.

### Response

standard success or error response. See [standard
responses](#standard-responses).

## /wallet/transaction/:*id* [GET]
> curl example  

```go
curl -A "Sia-Agent" "localhost:9980/wallet/transaction/22e8d5428abc184302697929f332fa0377ace60d405c39dd23c0327dc694fae7"
```

Gets the transaction associated with a specific transaction id.

### Path Parameters
### REQUIRED
**id** | hash  
ID of the transaction being requested.  

### JSON Response
> JSON Response Example

```go
{
  "transaction": {
    "transaction": {
      // See types.Transaction in https://gitlab.com/NebulousLabs/Sia/blob/master/types/transactions.go
    },
    "transactionid":         "1234567890abcdef0123456789abcdef0123456789abcdef0123456789abcdef",
    "confirmationheight":    50000,
    "confirmationtimestamp": 1257894000,
    "inputs": [
      {
        "parentid":       "1234567890abcdef0123456789abcdef0123456789abcdef0123456789abcdef",
        "fundtype":       "siacoin input",
        "walletaddress":  false,
        "relatedaddress": "1234567890abcdef0123456789abcdef0123456789abcdef0123456789abcdef0123456789ab",
        "value":          "1234", // hastings or siafunds, depending on fundtype, big int
      }
    ],
    "outputs": [
      {
        "id":             "1234567890abcdef0123456789abcdef0123456789abcdef0123456789abcdef",
        "fundtype":       "siacoin output",
        "maturityheight": 50000,
        "walletaddress":  false,
        "relatedaddress": "aaaaaaaaaaaaaaaaaaaaaaaaaaaaaaaaaaaaaaaaaaaaaaaaaaaaaaaaaaaaaaaaaaaaaaaaaaaa",
        "value":          "1234", // hastings or siafunds, depending on fundtype, big int
      }
    ]
  }
}
```
**transaction**  
Raw transaction. The rest of the fields in the resposne are determined from this
raw transaction. It is left undocumented here as the processed transaction (the
rest of the fields in this object) are usually what is desired.  

See types.Transaction in
https://gitlab.com/NebulousLabs/Sia/blob/master/types/transactions.go  

**transactionid**  
ID of the transaction from which the wallet transaction was derived.  

**confirmationheight**  
Block height at which the transaction was confirmed. If the transaction is
unconfirmed the height will be the max value of an unsigned 64-bit integer.  

**confirmationtimestamp**  
Time, in unix time, at which a transaction was confirmed. If the transaction is
unconfirmed the timestamp will be the max value of an unsigned 64-bit integer.  

**inputs**  
Array of processed inputs detailing the inputs to the transaction.  

**parentid**  
The id of the output being spent.  

**fundtype**  
Type of fund represented by the input. Possible values are 'siacoin input' and
'siafund input'.  

**walletaddress** | Boolean  
true if the address is owned by the wallet.  

**relatedaddress**  
Address that is affected. For inputs (outgoing money), the related address is
usually not important because the wallet arbitrarily selects which addresses
will fund a transaction.  

**value** | hastings or siafunds, depending on fundtype, big int  
Amount of funds that have been moved in the input.  

**outputs**  
Array of processed outputs detailing the outputs of the transaction. Outputs
related to file contracts are excluded.  

**id**  
The id of the output that was created.  

**fundtype**  
Type of fund is represented by the output. Possible values are 'siacoin output',
'siafund output', 'claim output', and 'miner payout'. Siacoin outputs and claim
outputs both relate to siacoins.  

Siafund outputs relate to siafunds.  

Miner payouts point to siacoins that have been spent on a miner payout. Because
the destination of the miner payout is determined by the block and not the
transaction, the data 'maturityheight', 'walletaddress', and 'relatedaddress'
areleft blank.  

**maturityheight**  
Block height the output becomes available to be spent. Siacoin outputs and
siafund outputs mature immediately - their maturity height will always be the
confirmation height of the transaction. Claim outputs cannot be spent until they
have had 144 confirmations, thus the maturity height of a claim output will
always be 144 larger than the confirmation height of the transaction.  

**walletaddress** | boolean  
true if the address is owned by the wallet.  

**relatedaddress**  
Address that is affected. For outputs (incoming money), the related address
field can be used to determine who has sent money to the wallet.  

**value** | hastings or siafunds, depending on fundtype, big int  
Amount of funds that have been moved in the output.  

## /wallet/transactions [GET]
> curl example  

```go
curl -A "Sia-Agent" "localhost:9980/wallet/transactions"
```

Returns a list of transactions related to the wallet in chronological order.

### Query String Parameters
### REQUIRED
**startheight** | block height  
Height of the block where transaction history should begin.

**endheight** | block height  
Height of of the block where the transaction history should end. If 'endheight'
is greater than the current height, or if it is '-1', all transactions up to and
including the most recent block will be provided.

### JSON Response
> JSON Response Example

```go
{
  "confirmedtransactions": [
    {
      // See the documentation for '/wallet/transaction/:id' for more information.
    }
  ],
  "unconfirmedtransactions": [
    {
      // See the documentation for '/wallet/transaction/:id' for more information.
    }
  ]
}
```
**confirmedtransactions**  
All of the confirmed transactions appearing between height 'startheight' and
height 'endheight' (inclusive).  

See the documentation for '/wallet/transaction/:id' for more information.  

**unconfirmedtransactions**  
All of the unconfirmed transactions.  

See the documentation for '/wallet/transaction/:id' for more information.  

## /wallet/transactions/:addr [GET]
> curl example  

```go
curl -A "Sia-Agent" "localhost:9980/wallet/transactions/abf1ba4ad65820ce2bd5d63466b8555d0ec9bfe5f5fa920b4fef6ad98f443e2809e5ae619b74"
```

Returns all of the transactions related to a specific address.

### Path Parameters
### REQUIRED
**addr** | hash  
Unlock hash (i.e. wallet address) whose transactions are being requested.  

### JSON Response
> JSON Response Example

```go
{
  "transactions": [
    {
      // See the documentation for '/wallet/transaction/:id' for more information.
    }
  ]
}
```
**transactions**  
Array of processed transactions that relate to the supplied address.  

See the documentation for '/wallet/transaction/:id' for more information.  

## /wallet/unlock [POST]
> curl example  

```go
curl -A "Sia-Agent" -u "":<apipassword> --data "encryptionpassword=<password>" "localhost:9980/wallet/unlock"
```

Unlocks the wallet. The wallet is capable of knowing whether the correct
password was provided.

### Query String Parameters
### REQUIRED
**encryptionpassword** | string  
Password that gets used to decrypt the file. Most frequently, the encryption
password is the same as the primary wallet seed.  

### Response

standard success or error response. See [standard
responses](#standard-responses).

## /wallet/unlockconditions/:addr [GET]
> curl example  

```go
curl -A "Sia-Agent" -u "":<apipassword> "localhost:9980/wallet/unlockconditions/2d6c6d705c80f17448d458e47c3fb1a02a24e018a82d702cda35262085a3167d98cc7a2ba339"
```

Returns the unlock conditions of :addr, if they are known to the wallet.

### Path Parameters
### REQUIRED
**addr** | hash  
Unlock hash (i.e. wallet address) whose transactions are being requested.  

### JSON Response
> JSON Response Example

```go
{
  "unlockconditions": {
    "timelock": 0,
    "publickeys": [{
      "algorithm": "ed25519",
      "key": "/XUGj8PxMDkqdae6Js6ubcERxfxnXN7XPjZyANBZH1I="
    }],
    "signaturesrequired": 1
  }
}
```
**timelock**  
The minimum blockheight required.  

**signaturesrequired**  
The number of signatures required.  

**publickeys** | SiaPublicKey  
The set of keys whose signatures count towards signaturesrequired.  

## /wallet/unspent [GET]
> curl example  

```go
curl -A "Sia-Agent" -u "":<apipassword> "localhost:9980/wallet/unspent"
```

Returns a list of outputs that the wallet can spend.

### JSON Response
> JSON Response Example

```go
{
  "outputs": [
    {
      "id": "1234567890abcdef0123456789abcdef0123456789abcdef0123456789abcdef",
      "fundtype": "siacoin output",
      "confirmationheight": 50000,
      "unlockhash": "1234567890abcdef0123456789abcdef0123456789abcdef0123456789abcdef0123456789ab",
      "value": "1234", // big int
      "iswatchonly": false
    }
  ]
}
```
**outputs**  
Array of outputs that the wallet can spend.  

**id**  
The id of the output.  

**fundtype**  
Type of output, either 'siacoin output' or 'siafund output'.  

**confirmationheight**  
Height of block in which the output appeared. To calculate the number of
confirmations, subtract this number from the current block height.  

**unlockhash**  
Hash of the output's unlock conditions, commonly known as the "address".  

**value** | big int  
Amount of funds in the output; hastings for siacoin outputs, and siafunds for
siafund outputs.  

**iswatchonly** | Boolean  
Whether the output comes from a watched address or from the wallet's seed.  

## /wallet/verify/address/:addr [GET]
> curl example  

```go
curl -A "Sia-Agent" "localhost:9980/wallet/verify/address/75d9a7351022681ba3539d7e0c5699d143ab5a7747604998cace1299ab6c04c5ea2aa2e87aac"
```

Takes the address specified by :addr and returns a JSON response indicating if
the address is valid.

### Path Parameters
### REQUIRED
**addr** | hash  
Unlock hash (i.e. wallet address) whose transactions are being requested.  

### JSON Response
> JSON Response Example

```go
{
  "valid": true
}
```
**valid**  
valid indicates if the address supplied to :addr is a valid UnlockHash.  

## /wallet/verifypassword [GET]
> curl example  

```go
curl -A "Sia-Agent" "localhost:9980/wallet/verifypassword?password=<password>"
```

Takes a password and verifies if it is the password used to encrypt the wallet.

### Path Parameters
#### REQUIRED
**password** | string  
Password being checked.  

### JSON Response
> JSON Response Example

```go
{
  "valid": true,
}
```
**valid** | boolean  
valid indicates if the password supplied is the password used to encrypt the
wallet.  

## /wallet/watch [GET]
> curl example  

```go
curl -A "Sia-Agent" -u "":<apipassword> "localhost:9980/wallet/watch"
```

Returns the set of addresses that the wallet is watching. This set only includes
addresses that were explicitly requested to be watched; addresses that were
generated automatically by the wallet, or by /wallet/address, are not included.

### JSON Response
> JSON Response Example

```go
{
  "addresses": [ // []hash
    "1234567890abcdef0123456789abcdef0123456789abcdef0123456789abcdef",
    "abcdef0123456789abcdef0123456789abcd1234567890ef0123456789abcdef"
  ]
}
```
**addresses** | hashes  
The addresses currently watched by the wallet.  

## /wallet/watch [POST]
> curl example  

```go
curl -A "Sia-Agent" -u "":<apipassword> --data "<requestbody>" "localhost:9980/wallet/watch"
```

Update the set of addresses for the wallet to watch.

### Request Body
> Request Body Example

```go
{
  "addresses": [    // []hash
    "1234567890abcdef0123456789abcdef0123456789abcdef0123456789abcdef",
    "abcdef0123456789abcdef0123456789abcd1234567890ef0123456789abcdef"
  ],
  "remove": false,  // boolean
  "unused": true,   // boolean
```

**addresses** | hashes  
The addresses to add or remove from the current set.

**remove** | boolean  
If true, remove the addresses instead of adding them.

**unused** | boolean  
If true, the wallet will not rescan the blockchain. Only set this flag if the
addresses have never appeared in the blockchain.

### Response

standard success or error response. See [standard responses](#standard-responses).<|MERGE_RESOLUTION|>--- conflicted
+++ resolved
@@ -4230,11 +4230,7 @@
 before it expires. Note that this timeout does not cover the actual download 
 time, but rather covers the TTFB. Timeout is specified in seconds, a timeout 
 value of 0 will be ignored. If no timeout is given, the default will be used,
-<<<<<<< HEAD
-which is a 30 second timeout.
-=======
 which is a 30 second timeout. The maximum allowed timeout is 900s (15 minutes).
->>>>>>> 5b6dbb6a
 
 ### Response Header
 
