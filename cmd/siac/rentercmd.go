package main

// TODO: If you run siac from a non-existent directory, the abs() function does
// not handle this very gracefully.

import (
	"bufio"
	"encoding/json"
	"fmt"
<<<<<<< HEAD
	"io/ioutil"
=======
	"io"
>>>>>>> 6c18af34
	"log"
	"net/http"
	"os"
	"path/filepath"
	"sort"
	"strconv"
	"strings"
	"sync"
	"sync/atomic"
	"text/tabwriter"
	"time"

	"github.com/spf13/cobra"
	"gitlab.com/NebulousLabs/errors"

	"gitlab.com/NebulousLabs/Sia/modules"
	"gitlab.com/NebulousLabs/Sia/modules/renter/filesystem"
	"gitlab.com/NebulousLabs/Sia/modules/renter/siafile"
	"gitlab.com/NebulousLabs/Sia/node/api"
	"gitlab.com/NebulousLabs/Sia/node/api/client"
	"gitlab.com/NebulousLabs/Sia/types"
)

var (
	renterAllowanceCancelCmd = &cobra.Command{
		Use:   "cancel",
		Short: "Cancel the current allowance",
		Long:  "Cancel the current allowance, which controls how much money is spent on file contracts.",
		Run:   wrap(renterallowancecancelcmd),
	}

	renterAllowanceCmd = &cobra.Command{
		Use:   "allowance",
		Short: "View the current allowance",
		Long:  "View the current allowance, which controls how much money is spent on file contracts.",
		Run:   wrap(renterallowancecmd),
	}

	renterBackupCreateCmd = &cobra.Command{
		Use:   "createbackup [name]",
		Short: "Create a backup of the renter's siafiles",
		Long:  "Create a backup of the renter's siafiles, using the specified name.",
		Run:   wrap(renterbackupcreatecmd),
	}

	renterBackupLoadCmd = &cobra.Command{
		Use:   "restorebackup [name]",
		Short: "Restore a backup of the renter's siafiles",
		Long:  "Restore the backup of the renter's siafiles with the given name.",
		Run:   wrap(renterbackuprestorecmd),
	}

	renterBackupListCmd = &cobra.Command{
		Use:   "listbackups",
		Short: "List backups stored on hosts",
		Long:  "List backups stored on hosts",
		Run:   wrap(renterbackuplistcmd),
	}

	renterCmd = &cobra.Command{
		Use:   "renter",
		Short: "Perform renter actions",
		Long:  "Upload, download, rename, delete, load, or share files.",
		Run:   wrap(rentercmd),
	}

	renterContractsCmd = &cobra.Command{
		Use:   "contracts",
		Short: "View the Renter's contracts",
		Long:  "View the contracts that the Renter has formed with hosts.",
		Run:   wrap(rentercontractscmd),
	}

	renterContractsRecoveryScanProgressCmd = &cobra.Command{
		Use:   "recoveryscanprogress",
		Short: "Returns the recovery scan progress.",
		Long:  "Returns the progress of a potentially ongoing recovery scan.",
		Run:   wrap(rentercontractrecoveryscanprogresscmd),
	}

	renterContractsViewCmd = &cobra.Command{
		Use:   "view [contract-id]",
		Short: "View details of the specified contract",
		Long:  "View all details available of the specified contract.",
		Run:   wrap(rentercontractsviewcmd),
	}

	renterDownloadsCmd = &cobra.Command{
		Use:   "downloads",
		Short: "View the download queue",
		Long:  "View the list of files currently downloading.",
		Run:   wrap(renterdownloadscmd),
	}

	renterShareCmd = &cobra.Command{
		Use:   "share [siapath] [dst]",
		Short: "Export the file or folder at the specified siapath to a location on disk.",
		Long:  "Export the file or folder at the specified siapath to a location on disk be shared with other people/nodes",
		Run:   wrap(rentersharecmd),
	}

	renterDownloadCancelCmd = &cobra.Command{
		Use:   "canceldownload [cancelID]",
		Short: "Cancel async download",
		Long:  "Cancels an ongoing async download.",
		Run:   wrap(renterdownloadcancelcmd),
	}

	renterFilesDeleteCmd = &cobra.Command{
		Use:     "delete [path]",
		Aliases: []string{"rm"},
		Short:   "Delete a file or folder",
		Long:    "Delete a file or folder. Does not delete the file/folder on disk.",
		Run:     wrap(renterfilesdeletecmd),
	}

	renterFilesDownloadCmd = &cobra.Command{
		Use:   "download [path] [destination]",
		Short: "Download a file or folder",
		Long:  "Download a previously-uploaded file or folder to a specified destination.",
		Run:   wrap(renterfilesdownloadcmd),
	}

	renterFilesListCmd = &cobra.Command{
		Use:   "ls [path]",
		Short: "List the status of a specific file or all files within specified dir",
		Long:  "List the status of a specific file or all files known to the renter within the specified folder on the Sia network. To query the root dir either '\"\"', '/' or '.' can be supplied",
		Run:   renterfileslistcmd,
	}

	renterFilesRenameCmd = &cobra.Command{
		Use:     "rename [path] [newpath]",
		Aliases: []string{"mv"},
		Short:   "Rename a file",
		Long:    "Rename a file.",
		Run:     wrap(renterfilesrenamecmd),
	}

	renterFuseCmd = &cobra.Command{
		Use:   "fuse",
		Short: "Perform fuse actions.",
		Long:  "List the set of fuse directories that are mounted",
		Run:   wrap(renterfusecmd),
	}

	renterFuseMountCmd = &cobra.Command{
		Use:   "mount [path] [siapath]",
		Short: "Mount a Sia folder to your disk",
		Long: `Mount a Sia folder to your disk. Applications will be able to see this folder
as though it is a normal part of your filesystem.  Currently experimental, and
read-only. When Sia is ready to support read-write fuse mounting, siac will be
updated to mount in read-write mode as the default. If you must guarantee that
read-only mode is used, you must use the API.`,
		Run: wrap(renterfusemountcmd),
	}

	renterFuseUnmountCmd = &cobra.Command{
		Use:   "unmount [path]",
		Short: "Unmount a Sia folder",
		Long: `Unmount a Sia folder that has previously been mounted. Unmount by specifying the
local path where the Sia folder is mounted.`,
		Run: wrap(renterfuseunmountcmd),
	}

	renterSetLocalPathCmd = &cobra.Command{
		Use:   "setlocalpath [siapath] [newlocalpath]",
		Short: "Changes the local path of the file",
		Long:  "Changes the local path of the file",
		Run:   wrap(rentersetlocalpathcmd),
	}

	renterFilesUnstuckCmd = &cobra.Command{
		Use:   "unstuckall",
		Short: "Set all files to unstuck",
		Long:  "Set the 'stuck' status of every chunk in every file uploaded to the renter to 'false'.",
		Run:   wrap(renterfilesunstuckcmd),
	}

	renterFilesUploadCmd = &cobra.Command{
		Use:   "upload [source] [path]",
		Short: "Upload a file or folder",
		Long:  "Upload a file or folder to [path] on the Sia network.",
		Run:   wrap(renterfilesuploadcmd),
	}

	renterPricesCmd = &cobra.Command{
		Use:   "prices [amount] [period] [hosts] [renew window]",
		Short: "Display the price of storage and bandwidth",
		Long: `Display the estimated prices of storing files, retrieving files, and creating a
set of contracts.

An allowance can be provided for a more accurate estimate, if no allowance is
provided the current set allowance will be used, and if no allowance is set an
allowance of 500SC, 12w period, 50 hosts, and 4w renew window will be used.`,
		Run: renterpricescmd,
	}

	renterRatelimitCmd = &cobra.Command{
		Use:   "ratelimit [maxdownloadspeed] [maxuploadspeed]",
		Short: "set maxdownloadspeed and maxuploadspeed",
		Long: `Set the maxdownloadspeed and maxuploadspeed in 
Bytes per second: B/s, KB/s, MB/s, GB/s, TB/s
or
Bits per second: Bps, Kbps, Mbps, Gbps, Tbps
Set them to 0 for no limit.`,
		Run: wrap(renterratelimitcmd),
	}

	renterSetAllowanceCmd = &cobra.Command{
		Use:   "setallowance",
		Short: "Set the allowance",
		Long: `Set the amount of money that can be spent over a given period.

If no flags are set you will be walked through the interactive allowance
setting. To update only certain fields, pass in those values with the
corresponding field flag, for example '--amount 500SC'.

Allowance can be automatically renewed periodically. If the current
blockheight + the renew window >= the end height the contract, then the contract
is renewed automatically.

Note that setting the allowance will cause siad to immediately begin forming
contracts! You should only set the allowance once you are fully synced and you
have a reasonable number (>30) of hosts in your hostdb.`,
		Run: rentersetallowancecmd,
	}

	renterTriggerContractRecoveryScanCmd = &cobra.Command{
		Use:   "triggerrecoveryscan",
		Short: "Triggers a recovery scan.",
		Long:  "Triggers a scan of the whole blockchain to find recoverable contracts.",
		Run:   wrap(rentertriggercontractrecoveryrescancmd),
	}

	renterUploadsCmd = &cobra.Command{
		Use:   "uploads",
		Short: "View the upload queue",
		Long:  "View the list of files currently uploading.",
		Run:   wrap(renteruploadscmd),
	}

	skynetCmd = &cobra.Command{
		Use:   "skynet",
		Short: "Perform actions related to Skynet",
		Long: `Perform actions related to Skynet, a file sharing and data publication platform
on top of Sia.`,
		Run: skynetcmd,
	}

	skynetDownloadCmd = &cobra.Command{
		Use: "download [skylink] [destination]",
		Short: "Download a skylink from skynet.",
		Long: `Download a skylink from skynet. The download may fail unless this node is
configured as a skynet portal. Use the --portal flag to fetch a skylink from a
skynet portal.`,
		Run: skynetdownloadcmd,
	}

	skynetLsCmd = &cobra.Command{
		Use:   "ls",
		Short: "List all skyfiles that the user has pinned.",
		Long: `List all skyfiles that the user has pinned along with the corresponding
skylinks. By default, only files in var/skylinks will be displayed. The --root
flag can be used to view skyfiles pinned in other folders.`,
		Run: wrap(skynetlscmd),
	}

	skynetUploadCmd = &cobra.Command{
		Use:   "upload [source filepath] [destination siapath]",
		Short: "Upload a file to Skynet",
		Long: `Upload a file to Skynet. A skylink will be produced which can be shared and used
to retrieve the file. The file that gets uploaded will be pinned to this Sia
node, meaning that this node will pay for storage and repairs until the file is
manually deleted.`,
		Run: wrap(skynetuploadcmd),
	}

	skynetConvertCmd = &cobra.Command{
		Use:   "convert [source siaPath] [destination siaPath]",
		Short: "Convert a siafile to a skyfile with a skylink.",
		Long: `Convert a siafile to a skyfile and then generate its skylink. A new skylink
	will be created in the user's skyfile directory. The skyfile and the original
	siafile are both necessary to pin the file and keep the skylink active. The
	skyfile will consume an additional 40 MiB of storage.`,
		Run: wrap(skynetconvertcmd),
	}
)

// abs returns the absolute representation of a path.
// TODO: bad things can happen if you run siac from a non-existent directory.
// Implement some checks to catch this problem.
func abs(path string) string {
	abspath, err := filepath.Abs(path)
	if err != nil {
		return path
	}
	return abspath
}

// rentercmd displays the renter's financial metrics and high level renter info
func rentercmd() {
	// For UX formating
	defer fmt.Println()

	// Get Renter
	rg, err := httpClient.RenterGet()
	if errors.Contains(err, api.ErrAPICallNotRecognized) {
		// Assume module is not loaded if status command is not recognized.
		fmt.Printf("Renter:\n  Status: %s\n\n", moduleNotReadyStatus)
		return
	} else if err != nil {
		die("Could not get renter info:", err)
	}

	// Print Allowance info
	fmt.Println()
	fmt.Printf(`Allowance:`)
	if rg.Settings.Allowance.Funds.IsZero() {
		fmt.Printf("      0 SC (No current allowance)\n")
	} else {
		fm := rg.FinancialMetrics
		totalSpent := fm.ContractFees.Add(fm.UploadSpending).
			Add(fm.DownloadSpending).Add(fm.StorageSpending)
		fmt.Printf(`       %v
  Spent Funds:     %v
  Unspent Funds:   %v
`, currencyUnits(rg.Settings.Allowance.Funds), currencyUnits(totalSpent), currencyUnits(fm.Unspent))
	}

	// detailed allowance spending for current period
	if renterVerbose {
		renterallowancespending(rg)
	}

	// File and Contract Data
	fmt.Println()
	fmt.Printf(`Data Storage:`)
	err = renterFilesAndContractSummary()
	if err != nil {
		die(err)
	}

	if !renterListVerbose {
		return
	}

	// Print out ratelimit info about the renter
	fmt.Println()
	rateLimitSummary(rg.Settings.MaxDownloadSpeed, rg.Settings.MaxUploadSpeed)
}

// rentersharecmd exports a SiaFile or SiaDir and saves it to destination.
func rentersharecmd(path, destination string) {
	// Parse SiaPath.
	siaPath, err := modules.NewSiaPath(path)
	if err != nil {
		die("Couldn't parse SiaPath:", err)
	}
	_, err = httpClient.RenterFileGet(siaPath)
	if err == nil {
		renterfilesshare(siaPath, destination)
		return
	} else if !strings.Contains(err.Error(), siafile.ErrUnknownPath.Error()) {
		die("Failed to export file:", err)
	}
	_, err = httpClient.RenterDirGet(siaPath)
	if err == nil {
		die("Exporting folders is not supported yet.")
		return
	} else if !strings.Contains(err.Error(), filesystem.ErrNotExist.Error()) {
		die("Failed to export folder:", err)
	}
	die(fmt.Sprintf("Unknown file/folder '%v'", path))
}

// renterFilesAndContractSummary prints out a summary of what the renter is
// storing
func renterFilesAndContractSummary() error {
	rf, err := httpClient.RenterDirGet(modules.RootSiaPath())
	if errors.Contains(err, api.ErrAPICallNotRecognized) {
		// Assume module is not loaded if status command is not recognized.
		fmt.Printf("\n  Status: %s\n\n", moduleNotReadyStatus)
		return nil
	} else if err != nil {
		return errors.AddContext(err, "unable to get root dir with RenterDirGet")
	}

	rc, err := httpClient.RenterContractsGet()
	if err != nil {
		return err
	}
	redundancyStr := fmt.Sprintf("%.2f", rf.Directories[0].AggregateMinRedundancy)
	if rf.Directories[0].AggregateMinRedundancy == -1 {
		redundancyStr = "-"
	}

	fmt.Printf(`
  Files:          %v
  Total Stored:   %v
  Min Redundancy: %v
  Contracts:      %v
`, rf.Directories[0].AggregateNumFiles, modules.FilesizeUnits(rf.Directories[0].AggregateSize), redundancyStr, len(rc.ActiveContracts))

	return nil
}

// renteruploadscmd is the handler for the command `siac renter uploads`.
// Lists files currently uploading.
func renteruploadscmd() {
	rf, err := httpClient.RenterFilesGet(false)
	if err != nil {
		die("Could not get upload queue:", err)
	}

	// TODO: add a --history flag to the uploads command to mirror the --history
	//       flag in the downloads command. This hasn't been done yet because the
	//       call to /renter/files includes files that have been shared with you,
	//       not just files you've uploaded.

	// Filter out files that have been uploaded.
	var filteredFiles []modules.FileInfo
	for _, fi := range rf.Files {
		if !fi.Available {
			filteredFiles = append(filteredFiles, fi)
		}
	}
	if len(filteredFiles) == 0 {
		fmt.Println("No files are uploading.")
		return
	}
	fmt.Println("Uploading", len(filteredFiles), "files:")
	for _, file := range filteredFiles {
		fmt.Printf("%13s  %s (uploading, %0.2f%%)\n", modules.FilesizeUnits(file.Filesize), file.SiaPath, file.UploadProgress)
	}
}

// renterdownloadscmd is the handler for the command `siac renter downloads`.
// Lists files currently downloading, and optionally previously downloaded
// files if the -H or --history flag is specified.
func renterdownloadscmd() {
	queue, err := httpClient.RenterDownloadsGet()
	if err != nil {
		die("Could not get download queue:", err)
	}
	// Filter out files that have been downloaded.
	var downloading []api.DownloadInfo
	for _, file := range queue.Downloads {
		if !file.Completed {
			downloading = append(downloading, file)
		}
	}
	if len(downloading) == 0 {
		fmt.Println("No files are downloading.")
	} else {
		fmt.Println("Downloading", len(downloading), "files:")
		for _, file := range downloading {
			fmt.Printf("%s: %5.1f%% %s -> %s\n", file.StartTime.Format("Jan 02 03:04 PM"), 100*float64(file.Received)/float64(file.Filesize), file.SiaPath, file.Destination)
		}
	}
	if !renterShowHistory {
		return
	}
	fmt.Println()
	// Filter out files that are downloading.
	var downloaded []api.DownloadInfo
	for _, file := range queue.Downloads {
		if file.Completed {
			downloaded = append(downloaded, file)
		}
	}
	if len(downloaded) == 0 {
		fmt.Println("No files downloaded.")
	} else {
		fmt.Println("Downloaded", len(downloaded), "files:")
		for _, file := range downloaded {
			fmt.Printf("%s: %s -> %s\n", file.StartTime.Format("Jan 02 03:04 PM"), file.SiaPath, file.Destination)
		}
	}
}

// renterallowancespending prints info about the current period spending
// this also get called by 'siac renter -v' which is why it's in its own
// function
func renterallowancespending(rg api.RenterGET) {
	// Show spending detail
	fm := rg.FinancialMetrics
	totalSpent := fm.ContractFees.Add(fm.UploadSpending).
		Add(fm.DownloadSpending).Add(fm.StorageSpending)
	// Calculate unspent allocated
	unspentAllocated := types.ZeroCurrency
	if fm.TotalAllocated.Cmp(totalSpent) >= 0 {
		unspentAllocated = fm.TotalAllocated.Sub(totalSpent)
	}
	// Calculate unspent unallocated
	unspentUnallocated := types.ZeroCurrency
	if fm.Unspent.Cmp(unspentAllocated) >= 0 {
		unspentUnallocated = fm.Unspent.Sub(unspentAllocated)
	}

	fmt.Printf(`
Spending:
  Current Period Spending:`)

	if rg.Settings.Allowance.Funds.IsZero() {
		fmt.Printf("\n    No current period spending.\n")
	} else {
		fmt.Printf(`
    Spent Funds:     %v
      Storage:       %v
      Upload:        %v
      Download:      %v
      Fees:          %v
    Unspent Funds:   %v
      Allocated:     %v
      Unallocated:   %v
`, currencyUnits(totalSpent), currencyUnits(fm.StorageSpending),
			currencyUnits(fm.UploadSpending), currencyUnits(fm.DownloadSpending),
			currencyUnits(fm.ContractFees), currencyUnits(fm.Unspent),
			currencyUnits(unspentAllocated), currencyUnits(unspentUnallocated))
	}
}

// renterallowancecmd is the handler for the command `siac renter allowance`.
// displays the current allowance.
func renterallowancecmd() {
	rg, err := httpClient.RenterGet()
	if err != nil {
		die("Could not get allowance:", err)
	}
	allowance := rg.Settings.Allowance

	// Show allowance info
	fmt.Printf(`Allowance:
  Amount:               %v
  Period:               %v blocks
  Renew Window:         %v blocks
  Hosts:                %v

Viewnode Per-Contract Budget: %v

Expectations for period:
  Expected Storage:     %v
  Expected Upload:      %v
  Expected Download:    %v
  Expected Redundancy:  %v

Price Protections:
  MaxRPCPrice:               %v per million requests
  MaxContractPrice:          %v
  MaxDownloadBandwidthPrice: %v per TB
  MaxSectorAccessPrice:      %v per million accesses
  MaxStoragePrice:           %v per TB per Month
  MaxUploadBandwidthPrice:   %v per TB
`, currencyUnits(allowance.Funds), allowance.Period, allowance.RenewWindow,
		allowance.Hosts, currencyUnits(allowance.ViewContractInitialPrice),
		modules.FilesizeUnits(allowance.ExpectedStorage),
		modules.FilesizeUnits(allowance.ExpectedUpload*uint64(allowance.Period)),
		modules.FilesizeUnits(allowance.ExpectedDownload*uint64(allowance.Period)),
		allowance.ExpectedRedundancy,
		currencyUnits(allowance.MaxRPCPrice.Mul64(1e6)),
		currencyUnits(allowance.MaxContractPrice),
		currencyUnits(allowance.MaxDownloadBandwidthPrice.Mul(modules.BytesPerTerabyte)),
		currencyUnits(allowance.MaxSectorAccessPrice.Mul64(1e6)),
		currencyUnits(allowance.MaxStoragePrice.Mul(modules.BlockBytesPerMonthTerabyte)),
		currencyUnits(allowance.MaxUploadBandwidthPrice.Mul(modules.BytesPerTerabyte)))

	// Show detailed current Period spending metrics
	renterallowancespending(rg)

	fm := rg.FinancialMetrics

	fmt.Printf("\n  Previous Spending:")
	if fm.PreviousSpending.IsZero() && fm.WithheldFunds.IsZero() {
		fmt.Printf("\n    No previous spending.\n\n")
	} else {
		fmt.Printf(` %v
    Withheld Funds:  %v
    Release Block:   %v

`, currencyUnits(fm.PreviousSpending), currencyUnits(fm.WithheldFunds), fm.ReleaseBlock)
	}
}

// renterallowancecancelcmd is the handler for `siac renter allowance cancel`.
// cancels the current allowance.
func renterallowancecancelcmd() {
	fmt.Println(`Canceling your allowance will disable uploading new files,
repairing existing files, and renewing existing files. All files will cease
to be accessible after a short period of time.`)
again:
	fmt.Print("Do you want to continue? [y/n] ")
	var resp string
	fmt.Scanln(&resp)
	switch strings.ToLower(resp) {
	case "y", "yes":
		// continue below
	case "n", "no":
		return
	default:
		goto again
	}
	err := httpClient.RenterAllowanceCancelPost()
	if err != nil {
		die("error canceling allowance:", err)
	}
	fmt.Println("Allowance canceled.")
}

// rentersetallowancecmd is the handler for `siac renter setallowance`.
// set the allowance or modify individual allowance fields.
func rentersetallowancecmd(cmd *cobra.Command, args []string) {
	// Get the current period setting.
	rg, err := httpClient.RenterGet()
	if err != nil {
		die("Could not get renter settings")
	}

	req := httpClient.RenterPostPartialAllowance()
	changedFields := 0
	period := rg.Settings.Allowance.Period

	// parse funds
	if allowanceFunds != "" {
		hastings, err := parseCurrency(allowanceFunds)
		if err != nil {
			die("Could not parse amount:", err)
		}
		var funds types.Currency
		_, err = fmt.Sscan(hastings, &funds)
		if err != nil {
			die("Could not parse amount:", err)
		}
		req = req.WithFunds(funds)
		changedFields++
	}
	// parse period
	if allowancePeriod != "" {
		blocks, err := parsePeriod(allowancePeriod)
		if err != nil {
			die("Could not parse period:", err)
		}
		_, err = fmt.Sscan(blocks, &period)
		if err != nil {
			die("Could not parse period:", err)
		}
		req = req.WithPeriod(period)
		changedFields++
	}
	// parse hosts
	if allowanceHosts != "" {
		hosts, err := strconv.Atoi(allowanceHosts)
		if err != nil {
			die("Could not parse host count:", err)
		}
		req = req.WithHosts(uint64(hosts))
		changedFields++
	}
	// parse renewWindow
	if allowanceRenewWindow != "" {
		rw, err := parsePeriod(allowanceRenewWindow)
		if err != nil {
			die("Could not parse renew window:", err)
		}
		var renewWindow types.BlockHeight
		_, err = fmt.Sscan(rw, &renewWindow)
		if err != nil {
			die("Could not parse renew window:", err)
		}
		req = req.WithRenewWindow(renewWindow)
		changedFields++
	}
	// parse viewcontractinitialprice
	if allowanceViewContractInitialPrice != "" {
		priceStr, err := parseCurrency(allowanceViewContractInitialPrice)
		if err != nil {
			die("Could not parse view contract initial price:", err)
		}
		var price types.Currency
		_, err = fmt.Sscan(priceStr, &price)
		if err != nil {
			die("could not read view contract initial price:", err)
		}
		req = req.WithViewContractInitialPrice(price)
		changedFields++
	}
	// parse expectedStorage
	if allowanceExpectedStorage != "" {
		es, err := parseFilesize(allowanceExpectedStorage)
		if err != nil {
			die("Could not parse expected storage")
		}
		var expectedStorage uint64
		_, err = fmt.Sscan(es, &expectedStorage)
		if err != nil {
			die("Could not parse expected storage")
		}
		req = req.WithExpectedStorage(expectedStorage)
		changedFields++
	}
	// parse expectedUpload
	if allowanceExpectedUpload != "" {
		eu, err := parseFilesize(allowanceExpectedUpload)
		if err != nil {
			die("Could not parse expected upload")
		}
		var expectedUpload uint64
		_, err = fmt.Sscan(eu, &expectedUpload)
		if err != nil {
			die("Could not parse expected upload")
		}
		req = req.WithExpectedUpload(expectedUpload / uint64(period))
		changedFields++
	}
	// parse expectedDownload
	if allowanceExpectedDownload != "" {
		ed, err := parseFilesize(allowanceExpectedDownload)
		if err != nil {
			die("Could not parse expected download")
		}
		var expectedDownload uint64
		_, err = fmt.Sscan(ed, &expectedDownload)
		if err != nil {
			die("Could not parse expected download")
		}
		req = req.WithExpectedDownload(expectedDownload / uint64(period))
		changedFields++
	}
	// parse expectedRedundancy
	if allowanceExpectedRedundancy != "" {
		expectedRedundancy, err := strconv.ParseFloat(allowanceExpectedRedundancy, 64)
		if err != nil {
			die("Could not parse expected redundancy")
		}
		req = req.WithExpectedRedundancy(expectedRedundancy)
		changedFields++
	}
	// parse maxrpcprice
	if allowanceMaxRPCPrice != "" {
		priceStr, err := parseCurrency(allowanceMaxRPCPrice)
		if err != nil {
			die("Could not parse max rpc price:", err)
		}
		var price types.Currency
		_, err = fmt.Sscan(priceStr, &price)
		if err != nil {
			die("Could not read max rpc price:", err)
		}
		price = price.Div64(1e6)
		req = req.WithMaxRPCPrice(price)
		changedFields++
	}
	// parse maxcontractprice
	if allowanceMaxContractPrice != "" {
		priceStr, err := parseCurrency(allowanceMaxContractPrice)
		if err != nil {
			die("Could not parse max contract price:", err)
		}
		var price types.Currency
		_, err = fmt.Sscan(priceStr, &price)
		if err != nil {
			die("Could not read max contract price:", err)
		}
		req = req.WithMaxContractPrice(price)
		changedFields++
	}
	// parse maxdownloadbandwidthprice
	if allowanceMaxDownloadBandwidthPrice != "" {
		priceStr, err := parseCurrency(allowanceMaxDownloadBandwidthPrice)
		if err != nil {
			die("Could not parse max download bandwidth price:", err)
		}
		var price types.Currency
		_, err = fmt.Sscan(priceStr, &price)
		if err != nil {
			die("Could not read max download bandwidth price:", err)
		}
		price = price.Div(modules.BytesPerTerabyte)
		req = req.WithMaxDownloadBandwidthPrice(price)
		changedFields++
	}
	// parse maxsectoraccessprice
	if allowanceMaxSectorAccessPrice != "" {
		priceStr, err := parseCurrency(allowanceMaxSectorAccessPrice)
		if err != nil {
			die("Could not parse max sector access price:", err)
		}
		var price types.Currency
		_, err = fmt.Sscan(priceStr, &price)
		if err != nil {
			die("Could not read max sector access price:", err)
		}
		price = price.Div64(1e6)
		req = req.WithMaxSectorAccessPrice(price)
		changedFields++
	}
	// parse maxstorageprice
	if allowanceMaxStoragePrice != "" {
		priceStr, err := parseCurrency(allowanceMaxStoragePrice)
		if err != nil {
			die("Could not parse max storage price:", err)
		}
		var price types.Currency
		_, err = fmt.Sscan(priceStr, &price)
		if err != nil {
			die("Could not read max storage price:", err)
		}
		price = price.Div(modules.BlockBytesPerMonthTerabyte)
		req = req.WithMaxStoragePrice(price)
		changedFields++
	}
	// parse maxuploadbandwidthprice
	if allowanceMaxUploadBandwidthPrice != "" {
		priceStr, err := parseCurrency(allowanceMaxUploadBandwidthPrice)
		if err != nil {
			die("Could not parse max upload bandwidth price:", err)
		}
		var price types.Currency
		_, err = fmt.Sscan(priceStr, &price)
		if err != nil {
			die("Could not read max upload bandwidth price:", err)
		}
		price = price.Div(modules.BytesPerTerabyte)
		req = req.WithMaxUploadBandwidthPrice(price)
		changedFields++
	}

	// check if any fields were updated.
	if changedFields == 0 {
		// If no fields were set then walk the user through the interactive
		// allowance setting
		req = rentersetallowancecmdInteractive(req, rg.Settings.Allowance)
		if err := req.Send(); err != nil {
			die("Could not set allowance:", err)
		}
		fmt.Println("Allowance updated")
		return
	}
	// check for required initial fields
	if rg.Settings.Allowance.Funds.IsZero() && allowanceFunds == "" {
		die("Funds must be set in initial allowance")
	}
	if rg.Settings.Allowance.ExpectedStorage == 0 && allowanceExpectedStorage == "" {
		die("Expected storage must be set in initial allowance")
	}

	if err := req.Send(); err != nil {
		die("Could not set allowance:", err)
	}
	fmt.Printf("Allowance updated. %v setting(s) changed.\n", changedFields)
}

func rentersetallowancecmdInteractive(req *client.AllowanceRequestPost, allowance modules.Allowance) *client.AllowanceRequestPost {
	br := bufio.NewReader(os.Stdin)
	readString := func() string {
		str, _ := br.ReadString('\n')
		return strings.TrimSpace(str)
	}

	fmt.Println("Interactive tool for setting the 8 allowance options.")
	fmt.Println()

	// funds
	fmt.Println(`1/8: Funds
Funds determines the number of siacoins that the renter will spend when forming
contracts with hosts. The renter will not allocate more than this amount of
siacoins into the set of contracts each billing period. If the renter spends all
of the funds but then needs to form new contracts, the renter will wait until
either until the user increase the allowance funds, or until a new billing
period is reached. If there are not enough funds to repair all files, then files
may be at risk of getting lost.

Once the allowance is set, the renter will begin forming contracts. This will
immediately spend a large portion of the allowance, while also leaving a large
portion for forming additional contracts throughout the billing period. Most of
the funds that are spent immediately are not actually spent, but instead locked
up into state channels. In the allowance reports, these funds will typically be
reported as 'unspent allocated'. The funds that have been set aside for forming
contracts later in the billing cycle will be reported as 'unspent unallocated'.

The command 'siac renter allowance' can be used to see a breakdown of spending.

The following units can be used to set the allowance:
    H  (10^24 H per siacoin)
    SC (1 siacoin per SC)
    KS (1000 siacoins per KS)`)
	fmt.Println()
	fmt.Println("Current value:", currencyUnits(allowance.Funds))
	fmt.Println("Default value:", currencyUnits(modules.DefaultAllowance.Funds))

	var funds types.Currency
	if allowance.Funds.IsZero() {
		funds = modules.DefaultAllowance.Funds
		fmt.Println("Enter desired value below, or leave blank to use default value")
	} else {
		funds = allowance.Funds
		fmt.Println("Enter desired value below, or leave blank to use current value")
	}
	fmt.Print("Funds: ")
	allowanceFunds := readString()
	if allowanceFunds != "" {
		hastings, err := parseCurrency(allowanceFunds)
		if err != nil {
			die("Could not parse amount:", err)
		}
		_, err = fmt.Sscan(hastings, &funds)
		if err != nil {
			die("Could not parse amount:", err)
		}
	}
	if funds.IsZero() {
		die("Allowance cannot be 0")
	}
	req = req.WithFunds(funds)

	// period
	fmt.Println(`2/8: Period
The period is equivalent to the billing cycle length. The renter will not spend
more than the full balance of its funds every billing period. When the billing
period is over, the contracts will be renewed and the spending will be reset.

The following units can be used to set the period:

    b (blocks - 10 minutes)
    d (days - 144 blocks or 1440 minutes)
    w (weeks - 1008 blocks or 10080 minutes)`)
	fmt.Println()
	fmt.Println("Current value:", periodUnits(allowance.Period), "weeks")
	fmt.Println("Default value:", periodUnits(modules.DefaultAllowance.Period), "weeks")

	var period types.BlockHeight
	if allowance.Period == 0 {
		period = modules.DefaultAllowance.Period
		fmt.Println("Enter desired value below, or leave blank to use default value")
	} else {
		period = allowance.Period
		fmt.Println("Enter desired value below, or leave blank to use current value")
	}
	fmt.Print("Period: ")
	allowancePeriod := readString()
	if allowancePeriod != "" {
		blocks, err := parsePeriod(allowancePeriod)
		if err != nil {
			die("Could not parse period:", err)
		}
		_, err = fmt.Sscan(blocks, &period)
		if err != nil {
			die("Could not parse period:", err)
		}
	}
	if period == 0 {
		die("Period cannot be 0")
	}
	req = req.WithPeriod(period)

	// hosts
	fmt.Println(`3/8: Hosts
Hosts sets the number of hosts that will be used to form the allowance. Sia
gains most of its resiliancy from having a large number of hosts. More hosts
will mean both more robustness and higher speeds when using the network, however
will also result in more memory consumption and higher blockchain fees. It is
recommended that the default number of hosts be treated as a minimum, and that
double the default number of default hosts be treated as a maximum.`)
	fmt.Println()
	fmt.Println("Current value:", allowance.Hosts)
	fmt.Println("Default value:", modules.DefaultAllowance.Hosts)

	var hosts uint64
	if allowance.Hosts == 0 {
		hosts = modules.DefaultAllowance.Hosts
		fmt.Println("Enter desired value below, or leave blank to use default value")
	} else {
		hosts = allowance.Hosts
		fmt.Println("Enter desired value below, or leave blank to use current value")
	}
	fmt.Print("Hosts: ")
	allowanceHosts := readString()
	if allowanceHosts != "" {
		hostsInt, err := strconv.Atoi(allowanceHosts)
		if err != nil {
			die("Could not parse host count")
		}
		hosts = uint64(hostsInt)
	}
	if hosts == 0 {
		die("Must have at least 1 host")
	}
	req = req.WithHosts(uint64(hosts))

	// renewWindow
	fmt.Println(`4/8: Renew Window
The renew window is how long the user has to renew their contracts. At the end
of the period, all of the contracts expire. The contracts need to be renewewd
before they expire, otherwise the user will lose all of their files. The renew
window is the window of time at the end of the period during which the renter
will renew the users contracts. For example, if the renew window is 1 week long,
then during the final week of each period the user will renew their contracts.
If the user is offline for that whole week, the user's data will be lost.

Each billing period begins at the beginning of the renew window for the previous
period. For example, if the period is 12 weeks long and the renew window is 4
weeks long, then the first billing period technically begins at -4 weeks, or 4
weeks before the allowance is created. And the second billing period begins at
week 8, or 8 weeks after the allowance is created. The third billing period will
begin at week 20.

The following units can be used to set the renew window:

    b (blocks - 10 minutes)
    d (days - 144 blocks or 1440 minutes)
    w (weeks - 1008 blocks or 10080 minutes)`)
	fmt.Println()
	fmt.Println("Current value:", periodUnits(allowance.RenewWindow), "weeks")
	fmt.Println("Default value:", periodUnits(modules.DefaultAllowance.RenewWindow), "weeks")

	var renewWindow types.BlockHeight
	if allowance.RenewWindow == 0 {
		renewWindow = modules.DefaultAllowance.RenewWindow
		fmt.Println("Enter desired value below, or leave blank to use default value")
	} else {
		renewWindow = allowance.RenewWindow
		fmt.Println("Enter desired value below, or leave blank to use current value")
	}
	fmt.Print("Renew Window: ")
	allowanceRenewWindow := readString()
	if allowanceRenewWindow != "" {
		rw, err := parsePeriod(allowanceRenewWindow)
		if err != nil {
			die("Could not parse renew window")
		}
		_, err = fmt.Sscan(rw, &renewWindow)
		if err != nil {
			die("Could not parse renew window:", err)
		}
	}
	if renewWindow == 0 {
		die("Cannot set renew window to zero")
	}
	req = req.WithRenewWindow(renewWindow)

	// expectedStorage
	fmt.Println(`5/8: Expected Storage
Expected storage is the amount of storage that the user expects to keep on the
Sia network. This value is important to calibrate the spending habits of siad.
Because Sia is decentralized, there is no easy way for siad to know what the
real world cost of storage is, nor what the real world price of a siacoin is. To
overcome this deficiency, siad depends on the user for guidance.

If the user has a low allowance and a high amount of expected storage, siad will
more heavily prioritize cheaper hosts, and will also be more comfortable with
hosts that post lower amounts of collateral. If the user has a high allowance
and a low amount of expected storage, siad will prioritize hosts that post more
collateral, as well as giving preference to hosts better overall traits such as
uptime and age.

Even when the user has a large allowance and a low amount of expected storage,
siad will try to optimize for saving money; siad tries to meet the users storage
and bandwidth needs while spending significantly less than the overall allowance.`)
	fmt.Println()
	fmt.Println("Current value:", modules.FilesizeUnits(allowance.ExpectedStorage))
	fmt.Println("Default value:", modules.FilesizeUnits(modules.DefaultAllowance.ExpectedStorage))

	var expectedStorage uint64
	if allowance.ExpectedStorage == 0 {
		expectedStorage = modules.DefaultAllowance.ExpectedStorage
		fmt.Println("Enter desired value below, or leave blank to use default value")
	} else {
		expectedStorage = allowance.ExpectedStorage
		fmt.Println("Enter desired value below, or leave blank to use current value")
	}
	fmt.Print("Expected Storage: ")
	allowanceExpectedStorage := readString()
	if allowanceExpectedStorage != "" {
		es, err := parseFilesize(allowanceExpectedStorage)
		if err != nil {
			die("Could not parse expected storage")
		}
		_, err = fmt.Sscan(es, &expectedStorage)
		if err != nil {
			die("Could not parse expected storage")
		}
	}
	req = req.WithExpectedStorage(expectedStorage)

	// expectedUpload
	fmt.Println(`6/8: Expected Upload
Expected upload tells siad how much uploading the user expects to do each
period. If this value is high, siad will more strongly prefer hosts that have a
low upload bandwidth price. If this value is low, siad will focus on other
metrics than upload bandwidth pricing, because even if the host charges a lot
for upload bandwidth, it will not impact the total cost to the user very much.

The user should not consider upload bandwidth used during repairs, siad will
consider repair bandwidth separately.`)
	fmt.Println()
	fmt.Println("Current value:", modules.FilesizeUnits(allowance.ExpectedUpload*uint64(allowance.Period)))
	fmt.Println("Default value:", modules.FilesizeUnits(modules.DefaultAllowance.ExpectedUpload*uint64(allowance.Period)))

	var expectedUpload uint64
	if allowance.ExpectedUpload == 0 {
		expectedUpload = modules.DefaultAllowance.ExpectedUpload
		fmt.Println("Enter desired value below, or leave blank to use default value")
	} else {
		expectedUpload = allowance.ExpectedUpload
		fmt.Println("Enter desired value below, or leave blank to use current value")
	}
	fmt.Print("Expected Upload: ")
	allowanceExpectedUpload := readString()
	if allowanceExpectedUpload != "" {
		eu, err := parseFilesize(allowanceExpectedUpload)
		if err != nil {
			die("Could not parse expected upload")
		}
		_, err = fmt.Sscan(eu, &expectedUpload)
		if err != nil {
			die("Could not parse expected upload")
		}
		// User set field in terms of period, need to normalize to per-block.
		expectedUpload /= uint64(period)
	}
	req = req.WithExpectedUpload(expectedUpload)

	// expectedDownload
	fmt.Println(`7/8: Expected Download
Expected download tells siad how much downloading the user expects to do each
period. If this value is high, siad will more strongly prefer hosts that have a
low download bandwidth price. If this value is low, siad will focus on other
metrics than download bandwidth pricing, because even if the host charges a lot
for downloads, it will not impact the total cost to the user very much.

The user should not consider download bandwidth used during repairs, siad will
consider repair bandwidth separately.`)
	fmt.Println()
	fmt.Println("Current value:", modules.FilesizeUnits(allowance.ExpectedDownload*uint64(allowance.Period)))
	fmt.Println("Default value:", modules.FilesizeUnits(modules.DefaultAllowance.ExpectedDownload*uint64(allowance.Period)))

	var expectedDownload uint64
	if allowance.ExpectedDownload == 0 {
		expectedDownload = modules.DefaultAllowance.ExpectedDownload
		fmt.Println("Enter desired value below, or leave blank to use default value")
	} else {
		expectedDownload = allowance.ExpectedDownload
		fmt.Println("Enter desired value below, or leave blank to use current value")
	}
	fmt.Print("Expected Download: ")
	allowanceExpectedDownload := readString()
	if allowanceExpectedDownload != "" {
		ed, err := parseFilesize(allowanceExpectedDownload)
		if err != nil {
			die("Could not parse expected download")
		}
		_, err = fmt.Sscan(ed, &expectedDownload)
		if err != nil {
			die("Could not parse expected download")
		}
		// User set field in terms of period, need to normalize to per-block.
		expectedDownload /= uint64(period)
	}
	req = req.WithExpectedDownload(expectedDownload)

	// expectedRedundancy
	fmt.Println(`8/8: Expected Redundancy
Expected redundancy is used in conjunction with expected storage to determine
the total amount of raw storage that will be stored on hosts. If the expected
storage is 1 TB and the expected redundancy is 3, then the renter will calculate
that the total amount of storage in the user's contracts will be 3 TiB.

This value does not need to be changed from the default unless the user is
manually choosing redundancy settings for their file. If different files are
being given different redundancy settings, then the average of all the
redundancies should be used as the value for expected redundancy, weighted by
how large the files are.`)
	fmt.Println()
	fmt.Println("Current value:", allowance.ExpectedRedundancy)
	fmt.Println("Default value:", modules.DefaultAllowance.ExpectedRedundancy)

	var expectedRedundancy float64
	var err error
	if allowance.ExpectedRedundancy == 0 {
		expectedRedundancy = modules.DefaultAllowance.ExpectedRedundancy
		fmt.Println("Enter desired value below, or leave blank to use default value")
	} else {
		expectedRedundancy = allowance.ExpectedRedundancy
		fmt.Println("Enter desired value below, or leave blank to use current value")
	}
	fmt.Print("Expected Redundancy: ")
	allowanceExpectedRedundancy := readString()
	if allowanceExpectedRedundancy != "" {
		expectedRedundancy, err = strconv.ParseFloat(allowanceExpectedRedundancy, 64)
		if err != nil {
			die("Could not parse expected redundancy")
		}
	}
	if expectedRedundancy < 1 {
		die("Expected redundancy must be at least 1")
	}
	req = req.WithExpectedRedundancy(expectedRedundancy)
	fmt.Println()

	return req
}

// byValue sorts contracts by their value in siacoins, high to low. If two
// contracts have the same value, they are sorted by their host's address.
type byValue []api.RenterContract

func (s byValue) Len() int      { return len(s) }
func (s byValue) Swap(i, j int) { s[i], s[j] = s[j], s[i] }
func (s byValue) Less(i, j int) bool {
	cmp := s[i].RenterFunds.Cmp(s[j].RenterFunds)
	if cmp == 0 {
		return s[i].NetAddress < s[j].NetAddress
	}
	return cmp > 0
}

// renterbackcreatecmd is the handler for the command `siac renter
// createbackup`.
func renterbackupcreatecmd(name string) {
	// Create backup.
	err := httpClient.RenterCreateBackupPost(name)
	if err != nil {
		die("Failed to create backup", err)
	}
	fmt.Println("Backup initiated. Monitor progress with the 'listbackups' command.")
}

// renterbackuprestorecmd is the handler for the command `siac renter
// restorebackup`.
func renterbackuprestorecmd(name string) {
	err := httpClient.RenterRecoverBackupPost(name)
	if err != nil {
		die("Failed to restore backup", err)
	}
}

// renterbackuplistcmd is the handler for the command `siac renter listbackups`.
func renterbackuplistcmd() {
	ubs, err := httpClient.RenterBackups()
	if err != nil {
		die("Failed to retrieve backups", err)
	} else if len(ubs.Backups) == 0 {
		fmt.Println("No uploaded backups.")
		return
	}
	w := tabwriter.NewWriter(os.Stdout, 2, 0, 2, ' ', 0)
	fmt.Fprintln(w, "  Name\tCreation Date\tUpload Progress")
	for _, ub := range ubs.Backups {
		date := time.Unix(int64(ub.CreationDate), 0)
		fmt.Fprintf(w, "  %v\t%v\t%v\n", ub.Name, date.Format(time.ANSIC), ub.UploadProgress)
	}
	w.Flush()
}

// contractStats is a helper function to pull information out of the renter
// contracts to be displayed
func contractStats(contracts []api.RenterContract) (size uint64, spent, remaining, fees types.Currency) {
	for _, c := range contracts {
		size += c.Size
		remaining = remaining.Add(c.RenterFunds)
		fees = fees.Add(c.Fees)
		// Negative Currency Check
		var contractTotalSpent types.Currency
		if c.TotalCost.Cmp(c.RenterFunds.Add(c.Fees)) < 0 {
			contractTotalSpent = c.RenterFunds.Add(c.Fees)
		} else {
			contractTotalSpent = c.TotalCost.Sub(c.RenterFunds).Sub(c.Fees)
		}
		spent = spent.Add(contractTotalSpent)
	}
	return
}

// writeContracts is a helper function to display contracts
func writeContracts(contracts []api.RenterContract) {
	fmt.Println("  Number of Contracts:", len(contracts))
	sort.Sort(byValue(contracts))
	w := tabwriter.NewWriter(os.Stdout, 2, 0, 2, ' ', 0)
	fmt.Fprintln(w, "  \nHost\tHost PubKey\tHost Version\tRemaining Funds\tSpent Funds\tSpent Fees\tData\tEnd Height\tContract ID\tGoodForUpload\tGoodForRenew\tBadContract")
	for _, c := range contracts {
		address := c.NetAddress
		hostVersion := c.HostVersion
		if address == "" {
			address = "Host Removed"
			hostVersion = ""
		}
		// Negative Currency Check
		var contractTotalSpent types.Currency
		if c.TotalCost.Cmp(c.RenterFunds.Add(c.Fees)) < 0 {
			contractTotalSpent = c.RenterFunds.Add(c.Fees)
		} else {
			contractTotalSpent = c.TotalCost.Sub(c.RenterFunds).Sub(c.Fees)
		}
		fmt.Fprintf(w, "  %v\t%v\t%v\t%8s\t%8s\t%8s\t%v\t%v\t%v\t%v\t%v\t%v\n",
			address,
			c.HostPublicKey.String(),
			hostVersion,
			currencyUnits(c.RenterFunds),
			currencyUnits(contractTotalSpent),
			currencyUnits(c.Fees),
			modules.FilesizeUnits(c.Size),
			c.EndHeight,
			c.ID,
			c.GoodForUpload,
			c.GoodForRenew,
			c.BadContract)
	}
	w.Flush()
}

// rentercontractscmd is the handler for the comand `siac renter contracts`.
// It lists the Renter's contracts.
func rentercontractscmd() {
	rc, err := httpClient.RenterDisabledContractsGet()
	if err != nil {
		die("Could not get contracts:", err)
	}

	// Build Current Period summary
	fmt.Println("Current Period Summary")
	// Active Contracts are all good data
	activeSize, activeSpent, activeRemaining, activeFees := contractStats(rc.ActiveContracts)
	// Passive Contracts are all good data
	passiveSize, passiveSpent, passiveRemaining, passiveFees := contractStats(rc.PassiveContracts)
	// Refreshed Contracts are duplicate data
	_, refreshedSpent, refreshedRemaining, refreshedFees := contractStats(rc.RefreshedContracts)
	// Disabled Contracts are wasted data
	disabledSize, disabledSpent, disabledRemaining, disabledFees := contractStats(rc.DisabledContracts)
	// Sum up the appropriate totals
	totalStored := activeSize + passiveSize
	totalWasted := disabledSize
	totalSpent := activeSpent.Add(passiveSpent).Add(refreshedSpent).Add(disabledSpent)
	totalRemaining := activeRemaining.Add(passiveRemaining).Add(refreshedRemaining).Add(disabledRemaining)
	totalFees := activeFees.Add(passiveFees).Add(refreshedFees).Add(disabledFees)

	fmt.Printf(`  Total Good Data:    %s
  Total Wasted Data:  %s
  Total Remaining:    %v
  Total Spent:        %v
  Total Fees:         %v

`, modules.FilesizeUnits(totalStored), modules.FilesizeUnits(totalWasted), currencyUnits(totalRemaining), currencyUnits(totalSpent), currencyUnits(totalFees))

	// List out contracts
	fmt.Println("Active Contracts:")
	if len(rc.ActiveContracts) == 0 {
		fmt.Println("  No active contracts.")
	} else {
		// Display Active Contracts
		writeContracts(rc.ActiveContracts)
	}

	fmt.Println("\nPassive Contracts:")
	if len(rc.PassiveContracts) == 0 {
		fmt.Println("  No passive contracts.")
	} else {
		// Display Passive Contracts
		writeContracts(rc.PassiveContracts)
	}

	fmt.Println("\nRefreshed Contracts:")
	if len(rc.RefreshedContracts) == 0 {
		fmt.Println("  No refreshed contracts.")
	} else {
		// Display Refreshed Contracts
		writeContracts(rc.RefreshedContracts)
	}

	fmt.Println("\nDisabled Contracts:")
	if len(rc.DisabledContracts) == 0 {
		fmt.Println("  No disabled contracts.")
	} else {
		// Display Disabled Contracts
		writeContracts(rc.DisabledContracts)
	}

	if renterAllContracts {
		rce, err := httpClient.RenterExpiredContractsGet()
		if err != nil {
			die("Could not get expired contracts:", err)
		}
		// Build Historical summary
		fmt.Println("\nHistorical Summary")
		// Expired Contracts are all good data
		expiredSize, expiredSpent, expiredRemaining, expiredFees := contractStats(rce.ExpiredContracts)
		// Expired Refreshed Contracts are duplicate data
		_, expiredRefreshedSpent, expiredRefreshedRemaining, expiredRefreshedFees := contractStats(rce.ExpiredRefreshedContracts)
		// Sum up the appropriate totals
		totalStored := expiredSize
		totalSpent := expiredSpent.Add(expiredRefreshedSpent)
		totalRemaining := expiredRemaining.Add(expiredRefreshedRemaining)
		totalFees := expiredFees.Add(expiredRefreshedFees)

		fmt.Printf(`  Total Expired Data:  %s
  Total Remaining:     %v
  Total Spent:         %v
  Total Fees:          %v

`, modules.FilesizeUnits(totalStored), currencyUnits(totalRemaining), currencyUnits(totalSpent), currencyUnits(totalFees))
		fmt.Println("\nExpired Contracts:")
		if len(rce.ExpiredContracts) == 0 {
			fmt.Println("  No expired contracts.")
		} else {
			writeContracts(rce.ExpiredContracts)
		}

		fmt.Println("\nExpired Refresh Contracts:")
		if len(rce.ExpiredRefreshedContracts) == 0 {
			fmt.Println("  No expired refreshed contracts.")
		} else {
			writeContracts(rce.ExpiredRefreshedContracts)
		}
	}
}

// rentercontractsviewcmd is the handler for the command `siac renter contracts <id>`.
// It lists details of a specific contract.
func rentercontractsviewcmd(cid string) {
	rc, err := httpClient.RenterInactiveContractsGet()
	if err != nil {
		die("Could not get contract details: ", err)
	}
	rce, err := httpClient.RenterExpiredContractsGet()
	if err != nil {
		die("Could not get expired contract details: ", err)
	}

	contracts := append(rc.ActiveContracts, rc.InactiveContracts...)
	contracts = append(contracts, rce.ExpiredContracts...)

	for _, rc := range contracts {
		if rc.ID.String() == cid {
			hostInfo, err := httpClient.HostDbHostsGet(rc.HostPublicKey)
			if err != nil {
				die("Could not fetch details of host: ", err)
			}
			fmt.Printf(`
Contract %v
	Host: %v (Public Key: %v)
	Host Version: %v

  Start Height: %v
  End Height:   %v

  Total cost:        %v (Fees: %v)
  Funds Allocated:   %v
  Upload Spending:   %v
  Storage Spending:  %v
  Download Spending: %v
  Remaining Funds:   %v

  File Size: %v
`, rc.ID, rc.NetAddress, rc.HostVersion, rc.HostPublicKey.String(), rc.StartHeight, rc.EndHeight,
				currencyUnits(rc.TotalCost),
				currencyUnits(rc.Fees),
				currencyUnits(rc.TotalCost.Sub(rc.Fees)),
				currencyUnits(rc.UploadSpending),
				currencyUnits(rc.StorageSpending),
				currencyUnits(rc.DownloadSpending),
				currencyUnits(rc.RenterFunds),
				modules.FilesizeUnits(rc.Size))

			printScoreBreakdown(&hostInfo)
			return
		}
	}

	fmt.Println("Contract not found")
}

// downloadDir downloads the dir at the specified siaPath to the specified
// location. It returns all the files for which a download was initialized as
// tracked files and the ones which were ignored as skipped. Errors are composed
// into a single error.
func downloadDir(siaPath modules.SiaPath, destination string) (tfs []trackedFile, skipped []string, totalSize uint64, err error) {
	// Get dir info.
	rd, err := httpClient.RenterDirGet(siaPath)
	if err != nil {
		err = errors.AddContext(err, "failed to get dir info")
		return
	}
	// Create destination on disk.
	if err = os.MkdirAll(destination, 0750); err != nil {
		err = errors.AddContext(err, "failed to create destination dir")
		return
	}
	// Download files.
	for _, file := range rd.Files {
		// Skip files that already exist.
		dst := filepath.Join(destination, file.SiaPath.Name())
		if _, err = os.Stat(dst); err == nil {
			skipped = append(skipped, dst)
			continue
		} else if !os.IsNotExist(err) {
			err = errors.AddContext(err, "failed to get file stats")
			return
		}
		// Download file.
		totalSize += file.Filesize
		_, err = httpClient.RenterDownloadFullGet(file.SiaPath, dst, true)
		if err != nil {
			err = errors.AddContext(err, "Failed to start download")
			return
		}
		// Append file to tracked files.
		tfs = append(tfs, trackedFile{
			siaPath: file.SiaPath,
			dst:     dst,
		})
	}
	// If the download isn't recursive we are done.
	if !renterDownloadRecursive {
		return
	}
	// Call downloadDir on all subdirs.
	for i := 1; i < len(rd.Directories); i++ {
		subDir := rd.Directories[i]
		rtfs, rskipped, totalSubSize, rerr := downloadDir(subDir.SiaPath, filepath.Join(destination, subDir.SiaPath.Name()))
		tfs = append(tfs, rtfs...)
		skipped = append(skipped, rskipped...)
		totalSize += totalSubSize
		err = errors.Compose(err, rerr)
	}
	return
}

// renterfilesdownload downloads the dir at the given path from the Sia network
// to the local specified destination.
func renterdirdownload(path, destination string) {
	destination = abs(destination)
	// Parse SiaPath.
	siaPath, err := modules.NewSiaPath(path)
	if err != nil {
		die("Failed to parse SiaPath:", err)
	}
	// Download dir.
	start := time.Now()
	tfs, skipped, totalSize, downloadErr := downloadDir(siaPath, destination)
	if renterDownloadAsync && downloadErr != nil {
		fmt.Println("At least one error occurred when initializing the download:", downloadErr)
	}
	// If the download is async, report success.
	if renterDownloadAsync {
		fmt.Printf("Queued Download '%s' to %s.\n", siaPath.String(), abs(destination))
		return
	}
	// If the download is blocking, display progress as the file downloads.
	failedDownloads := downloadprogress(tfs)
	// Print skipped files.
	for _, s := range skipped {
		fmt.Printf("Skipped file '%v' since it already exists\n", s)
	}
	// Handle potential errors.
	if len(failedDownloads) == 0 {
		fmt.Printf("\nDownloaded '%s' to '%s - %v in %v'.\n", path, abs(destination), modules.FilesizeUnits(totalSize), time.Since(start).Round(time.Millisecond))
		return
	}
	// Print errors.
	if downloadErr != nil {
		fmt.Println("At least one error occurred when initializing the download:", downloadErr)
	}
	for _, fd := range failedDownloads {
		fmt.Printf("Download of file '%v' to destination '%v' failed: %v\n", fd.SiaPath, fd.Destination, fd.Error)
	}
	os.Exit(1)
}

// renterdownloadcancelcmd is the handler for the command `siac renter download cancel [cancelID]`
// Cancels the ongoing download.
func renterdownloadcancelcmd(cancelID modules.DownloadID) {
	if err := httpClient.RenterCancelDownloadPost(cancelID); err != nil {
		die("Couldn't cancel download:", err)
	}
	fmt.Println("Download canceled successfully")
}

// renterfilesdeletecmd is the handler for the command `siac renter delete [path]`.
// Removes the specified path from the Sia network.
func renterfilesdeletecmd(path string) {
	// Parse SiaPath.
	siaPath, err := modules.NewSiaPath(path)
	if err != nil {
		die("Couldn't parse SiaPath:", err)
	}
	// Try to delete file.
	errFile := httpClient.RenterFileDeletePost(siaPath)
	if errFile == nil {
		fmt.Printf("Deleted file '%v'\n", path)
		return
	} else if !(strings.Contains(errFile.Error(), filesystem.ErrNotExist.Error()) || strings.Contains(errFile.Error(), filesystem.ErrDeleteFileIsDir.Error())) {
		die(fmt.Sprintf("Failed to delete file %v: %v", path, errFile))
	}
	// Try to delete folder.
	errDir := httpClient.RenterDirDeletePost(siaPath)
	if errDir == nil {
		fmt.Printf("Deleted directory '%v'\n", path)
		return
	} else if !strings.Contains(errDir.Error(), filesystem.ErrNotExist.Error()) {
		die(fmt.Sprintf("Failed to delete directory %v: %v", path, errDir))
	}
	// Unknown file/folder.
	die(fmt.Sprintf("Unknown path '%v'", path))
}

// renterfilesdownload is the handler for the comand `siac renter download [path] [destination]`.
// It determines whether a file or a folder is downloaded and calls the corresponding sub-handler.
func renterfilesdownloadcmd(path, destination string) {
	// Parse SiaPath.
	siaPath, err := modules.NewSiaPath(path)
	if err != nil {
		die("Couldn't parse SiaPath:", err)
	}
	_, err = httpClient.RenterFileGet(siaPath)
	if err == nil {
		renterfilesdownload(path, destination)
		return
	} else if !strings.Contains(err.Error(), filesystem.ErrNotExist.Error()) {
		die("Failed to download file:", err)
	}
	_, err = httpClient.RenterDirGet(siaPath)
	if err == nil {
		renterdirdownload(path, destination)
		return
	} else if !strings.Contains(err.Error(), filesystem.ErrNotExist.Error()) {
		die("Failed to download folder:", err)
	}
	die(fmt.Sprintf("Unknown file '%v'", path))
}

// renterfilesshare exports a single SiaFile and saves it to disk.
func renterfilesshare(siaPath modules.SiaPath, destination string) {
	destination = abs(destination)
	exportedFile, err := httpClient.RenterExportSiafile(siaPath)
	if err != nil {
		die("Failed to export SiaFile:", err)
	}
	if err := ioutil.WriteFile(destination, exportedFile, 0750); err != nil {
		die("Failed to write exported SiaFile to destination:", err)
	}
}

// renterfilesdownload downloads the file at the specified path from the Sia
// network to the local specified destination.
func renterfilesdownload(path, destination string) {
	destination = abs(destination)
	// Parse SiaPath.
	siaPath, err := modules.NewSiaPath(path)
	if err != nil {
		die("Couldn't parse SiaPath:", err)
	}
	// If the destination is a folder, download the file to that folder.
	fi, err := os.Stat(destination)
	if err == nil && fi.IsDir() {
		destination = filepath.Join(destination, siaPath.Name())
	}

	// Queue the download. An error will be returned if the queueing failed, but
	// the call will return before the download has completed. The call is made
	// as an async call.
	start := time.Now()
	cancelID, err := httpClient.RenterDownloadFullGet(siaPath, destination, true)
	if err != nil {
		die("Download could not be started:", err)
	}

	// If the download is async, report success.
	if renterDownloadAsync {
		fmt.Printf("Queued Download '%s' to %s.\n", siaPath.String(), abs(destination))
		fmt.Printf("ID to cancel download: '%v'\n", cancelID)
		return
	}

	// If the download is blocking, display progress as the file downloads.
	file, err := httpClient.RenterFileGet(siaPath)
	if err != nil {
		die("Error getting file after download has started:", err)
	}

	failedDownloads := downloadprogress([]trackedFile{{siaPath: siaPath, dst: destination}})
	if len(failedDownloads) > 0 {
		die("\nDownload could not be completed:", failedDownloads[0].Error)
	}
	fmt.Printf("\nDownloaded '%s' to '%s - %v in %v'.\n", path, abs(destination), modules.FilesizeUnits(file.File.Filesize), time.Since(start).Round(time.Millisecond))
}

// rentertriggercontractrecoveryrescancmd starts a new scan for recoverable
// contracts on the blockchain.
func rentertriggercontractrecoveryrescancmd() {
	crpg, err := httpClient.RenterContractRecoveryProgressGet()
	if err != nil {
		die("Failed to get recovery status", err)
	}
	if crpg.ScanInProgress {
		fmt.Println("Scan already in progress")
		fmt.Println("Scanned height:\t", crpg.ScannedHeight)
		return
	}
	if err := httpClient.RenterInitContractRecoveryScanPost(); err != nil {
		die("Failed to trigger recovery scan", err)
	}
	fmt.Println("Successfully triggered contract recovery scan.")
}

// rentercontractrecoveryscanprogresscmd returns the current progress of a
// potentially ongoing recovery scan.
func rentercontractrecoveryscanprogresscmd() {
	crpg, err := httpClient.RenterContractRecoveryProgressGet()
	if err != nil {
		die("Failed to get recovery status", err)
	}
	if crpg.ScanInProgress {
		fmt.Println("Scan in progress")
		fmt.Println("Scanned height:\t", crpg.ScannedHeight)
	} else {
		fmt.Println("No scan in progress")
	}
}

// bandwidthUnit takes bps (bits per second) as an argument and converts
// them into a more human-readable string with a unit.
func bandwidthUnit(bps uint64) string {
	units := []string{"Bps", "Kbps", "Mbps", "Gbps", "Tbps", "Pbps", "Ebps", "Zbps", "Ybps"}
	mag := uint64(1)
	unit := ""
	for _, unit = range units {
		if bps < 1e3*mag {
			break
		} else if unit != units[len(units)-1] {
			// don't want to perform this multiply on the last iter; that
			// would give us 1.235 Ybps instead of 1235 Ybps
			mag *= 1e3
		}

	}
	return fmt.Sprintf("%.2f %s", float64(bps)/float64(mag), unit)
}

type trackedFile struct {
	siaPath modules.SiaPath
	dst     string
}

// helper type used for measurements.
type measurement struct {
	progress uint64
	time     time.Time
}

// downloadprogress will display the progress of the provided files and return a
// slice of DownloadInfos for failed downloads.
func downloadprogress(tfs []trackedFile) []api.DownloadInfo {
	// Nothing to do if no files are tracked.
	if len(tfs) == 0 {
		return nil
	}
	start := time.Now()

	// Create a map of all tracked files for faster lookups and also a measurement
	// map which is initialized with 0 progress for all tracked files.
	tfsMap := make(map[modules.SiaPath]trackedFile)
	measurements := make(map[modules.SiaPath][]measurement)
	for _, tf := range tfs {
		tfsMap[tf.siaPath] = tf
		measurements[tf.siaPath] = []measurement{{
			progress: 0,
			time:     time.Now(),
		}}
	}
	// Periodically print measurements until download is done.
	completed := make(map[string]struct{})
	errMap := make(map[string]api.DownloadInfo)
	failedDownloads := func() (fd []api.DownloadInfo) {
		for _, di := range errMap {
			fd = append(fd, di)
		}
		return
	}
	for range time.Tick(OutputRefreshRate) {
		// Get the list of downloads.
		rdg, err := httpClient.RenterDownloadsGet()
		if err != nil {
			continue // benign
		}
		// Create a map of downloads for faster lookups. To get unique keys we use
		// siaPath + destination as the key.
		queue := make(map[string]api.DownloadInfo)
		for _, d := range rdg.Downloads {
			key := d.SiaPath.String() + d.Destination
			if _, exists := queue[key]; !exists {
				queue[key] = d
			}
		}
		// Clear terminal.
		clearStr := fmt.Sprint("\033[H\033[2J")
		// Take new measurements for each tracked file.
		progressStr := clearStr
		for tfIdx, tf := range tfs {
			// Search for the download in the list of downloads.
			mapKey := tf.siaPath.String() + tf.dst
			d, found := queue[mapKey]
			m, exists := measurements[tf.siaPath]
			if !exists {
				die("Measurement missing for tracked file. This should never happen.")
			}
			// If the download has not appeared in the queue yet, either continue or
			// give up.
			if !found {
				if time.Since(start) > RenterDownloadTimeout {
					die("Unable to find download in queue. This should never happen.")
				}
				continue
			}
			// Check whether the file has completed or otherwise errored out.
			if d.Error != "" {
				errMap[mapKey] = d
			}
			if d.Completed {
				completed[mapKey] = struct{}{}
				// Check if all downloads are done.
				if len(completed) == len(tfs) {
					return failedDownloads()
				}
				continue
			}
			// Add the current progress to the measurements.
			m = append(m, measurement{
				progress: d.Received,
				time:     time.Now(),
			})
			// Shrink the measurements to only contain measurements from within the
			// SpeedEstimationWindow.
			for len(m) > 2 && m[len(m)-1].time.Sub(m[0].time) > SpeedEstimationWindow {
				m = m[1:]
			}
			// Update measurements in the map.
			measurements[tf.siaPath] = m
			// Compute the progress and timespan between the first and last
			// measurement to get the speed.
			received := float64(m[len(m)-1].progress - m[0].progress)
			timespan := m[len(m)-1].time.Sub(m[0].time)
			speed := bandwidthUnit(uint64((received * 8) / timespan.Seconds()))

			// Compuate the percentage of completion and time elapsed since the
			// start of the download.
			pct := 100 * float64(d.Received) / float64(d.Filesize)
			elapsed := time.Since(d.StartTime)
			elapsed -= elapsed % time.Second // round to nearest second

			progressLine := fmt.Sprintf("Downloading %v... %5.1f%% of %v, %v elapsed, %s    ", tf.siaPath.String(), pct, modules.FilesizeUnits(d.Filesize), elapsed, speed)
			if tfIdx < len(tfs)-1 {
				progressStr += fmt.Sprintln(progressLine)
			} else {
				progressStr += fmt.Sprint(progressLine)
			}
		}
		print(progressStr)
		progressStr = clearStr
	}
	// This code is unreachable, but the compiler requires this to be here.
	return nil
}

// bySiaPathFile implements sort.Interface for [] modules.FileInfo based on the
// SiaPath field.
type bySiaPathFile []modules.FileInfo

func (s bySiaPathFile) Len() int           { return len(s) }
func (s bySiaPathFile) Swap(i, j int)      { s[i], s[j] = s[j], s[i] }
func (s bySiaPathFile) Less(i, j int) bool { return s[i].SiaPath.String() < s[j].SiaPath.String() }

// bySiaPathDir implements sort.Interface for [] modules.DirectoryInfo based on the
// SiaPath field.
type bySiaPathDir []modules.DirectoryInfo

func (s bySiaPathDir) Len() int           { return len(s) }
func (s bySiaPathDir) Swap(i, j int)      { s[i], s[j] = s[j], s[i] }
func (s bySiaPathDir) Less(i, j int) bool { return s[i].SiaPath.String() < s[j].SiaPath.String() }

type directoryInfo struct {
	dir     modules.DirectoryInfo
	files   []modules.FileInfo
	subDirs []modules.DirectoryInfo
}

// byDirectoryInfo implements sort.Interface for []directoryInfo based on the
// SiaPath field.
type byDirectoryInfo []directoryInfo

func (s byDirectoryInfo) Len() int      { return len(s) }
func (s byDirectoryInfo) Swap(i, j int) { s[i], s[j] = s[j], s[i] }
func (s byDirectoryInfo) Less(i, j int) bool {
	return s[i].dir.SiaPath.String() < s[j].dir.SiaPath.String()
}

// getDirRoot returns the directory info for the directory at siaPath and its
// subdirs, querying the root directory.
func getDirRoot(siaPath modules.SiaPath) (dirs []directoryInfo) {
	rgd, err := httpClient.RenterDirRootGet(siaPath)
	if err != nil {
		die("failed to get dir info:", err)
	}
	dir := rgd.Directories[0]
	subDirs := rgd.Directories[1:]

	// Append directory to dirs.
	dirs = append(dirs, directoryInfo{
		dir:     dir,
		files:   rgd.Files,
		subDirs: subDirs,
	})

	// If -R isn't set we are done.
	if !renterListRecursive {
		return
	}
	// Call getDirRoot on subdirs.
	for _, subDir := range subDirs {
		rdirs := getDirRoot(subDir.SiaPath)
		dirs = append(dirs, rdirs...)
	}
	return
}

// getDir returns the directory info for the directory at siaPath and its
// subdirs.
func getDir(siaPath modules.SiaPath) (dirs []directoryInfo) {
	rgd, err := httpClient.RenterDirGet(siaPath)
	if err != nil {
		die("failed to get dir info:", err)
	}
	dir := rgd.Directories[0]
	subDirs := rgd.Directories[1:]

	// Append directory to dirs.
	dirs = append(dirs, directoryInfo{
		dir:     dir,
		files:   rgd.Files,
		subDirs: subDirs,
	})

	// If -R isn't set we are done.
	if !renterListRecursive {
		return
	}
	// Call getDir on subdirs.
	for _, subDir := range subDirs {
		rdirs := getDir(subDir.SiaPath)
		dirs = append(dirs, rdirs...)
	}
	return
}

// renterfileslistcmd is the handler for the command `siac renter list`.
// Lists files known to the renter on the network.
func renterfileslistcmd(cmd *cobra.Command, args []string) {
	var path string
	switch len(args) {
	case 0:
		path = "."
	case 1:
		path = args[0]
	default:
		cmd.UsageFunc()(cmd)
		os.Exit(exitCodeUsage)
	}
	// Parse the input siapath.
	var sp modules.SiaPath
	var err error
	if path == "." || path == "" || path == "/" {
		sp = modules.RootSiaPath()
	} else {
		sp, err = modules.NewSiaPath(path)
		if err != nil {
			die("could not parse siapath:", err)
		}
	}

	// Check for file first
	if !sp.IsRoot() {
		rf, err := httpClient.RenterFileGet(sp)
		if err == nil {
			fmt.Println()
			json, err := json.MarshalIndent(rf.File, "", "  ")
			if err != nil {
				log.Fatal(err)
			}

			fmt.Println(string(json))
			fmt.Println()
			return
		} else if !strings.Contains(err.Error(), filesystem.ErrNotExist.Error()) {
			die(fmt.Sprintf("Error getting file %v: %v", path, err))
		}
	}

	// Get dirs with their corresponding files.
	dirs := getDir(sp)
	numFiles := 0
	var totalStored uint64
	for _, dir := range dirs {
		for _, file := range dir.files {
			totalStored += file.Filesize
		}
		numFiles += len(dir.files)
	}
	if numFiles+len(dirs) < 1 {
		fmt.Println("No files/dirs have been uploaded.")
		return
	}
	fmt.Printf("\nListing %v files/dirs:", numFiles+len(dirs)-1)
	fmt.Printf(" %9s\n", modules.FilesizeUnits(totalStored))
	w := tabwriter.NewWriter(os.Stdout, 0, 0, 2, ' ', 0)
	if renterListVerbose {
		fmt.Fprintln(w, "  Name\tFile size\tAvailable\t Uploaded\tProgress\tRedundancy\t Health\tStuck\tRenewing\tOn Disk\tRecoverable")
	}
	sort.Sort(byDirectoryInfo(dirs))
	// Print dirs.
	for _, dir := range dirs {
		fmt.Fprintf(w, "%v/\t\t\t\t\t\t\t\t\t\t\n", dir.dir.SiaPath)
		// Print subdirs.
		sort.Sort(bySiaPathDir(dir.subDirs))
		for _, subDir := range dir.subDirs {
			fmt.Fprintf(w, "  %s", subDir.SiaPath.Name()+"/")
			fmt.Fprintf(w, "\t%9s", modules.FilesizeUnits(subDir.AggregateSize))
			if renterListVerbose {
				redundancyStr := fmt.Sprintf("%.2f", subDir.AggregateMinRedundancy)
				if subDir.AggregateMinRedundancy == -1 {
					redundancyStr = "-"
				}
				healthStr := fmt.Sprintf("%.2f%%", subDir.AggregateMaxHealthPercentage)
				stuckStr := yesNo(subDir.AggregateNumStuckChunks > 0)
				fmt.Fprintf(w, "\t%9s\t%9s\t%8s\t%10s\t%7s\t%5s\t%8s\t%7s\t%11s", "-", "-", "-", redundancyStr, healthStr, stuckStr, "-", "-", "-")
			}
			fmt.Fprintln(w, "\t\t\t\t\t\t\t\t\t\t")
		}

		// Print files.
		sort.Sort(bySiaPathFile(dir.files))
		for _, file := range dir.files {
			name := file.SiaPath.Name()
			fmt.Fprintf(w, "  %s", name)
			fmt.Fprintf(w, "\t%9s", modules.FilesizeUnits(file.Filesize))
			if renterListVerbose {
				availableStr := yesNo(file.Available)
				renewingStr := yesNo(file.Renewing)
				redundancyStr := fmt.Sprintf("%.2f", file.Redundancy)
				if file.Redundancy == -1 {
					redundancyStr = "-"
				}
				healthStr := fmt.Sprintf("%.2f%%", file.MaxHealthPercent)
				uploadProgressStr := fmt.Sprintf("%.2f%%", file.UploadProgress)
				if file.UploadProgress == -1 {
					uploadProgressStr = "-"
				}
				onDiskStr := yesNo(file.OnDisk)
				recoverableStr := yesNo(file.Recoverable)
				stuckStr := yesNo(file.Stuck)
				fmt.Fprintf(w, "\t%9s\t%9s\t%8s\t%10s\t%7s\t%5s\t%8s\t%7s\t%11s", availableStr, modules.FilesizeUnits(file.UploadedBytes), uploadProgressStr, redundancyStr, healthStr, stuckStr, renewingStr, onDiskStr, recoverableStr)
			}
			if !renterListVerbose && !file.Available {
				fmt.Fprintf(w, " (uploading, %0.2f%%)", file.UploadProgress)
			}
			fmt.Fprintln(w, "\t\t\t\t\t\t\t\t\t\t")
		}
		fmt.Fprintln(w, "\t\t\t\t\t\t\t\t\t\t")
	}
	w.Flush()
}

// renterfilesrenamecmd is the handler for the command `siac renter rename [path] [newpath]`.
// Renames a file on the Sia network.
func renterfilesrenamecmd(path, newpath string) {
	// Parse SiaPath.
	siaPath, err1 := modules.NewSiaPath(path)
	newSiaPath, err2 := modules.NewSiaPath(newpath)
	if err := errors.Compose(err1, err2); err != nil {
		die("Couldn't parse SiaPath:", err)
	}
	err := httpClient.RenterRenamePost(siaPath, newSiaPath)
	if err != nil {
		die("Could not rename file:", err)
	}
	fmt.Printf("Renamed %s to %s\n", path, newpath)
}

// renterfusecmd displays the list of directories that are currently mounted via
// fuse.
func renterfusecmd() {
	// Get the list of mountpoints.
	fuseInfo, err := httpClient.RenterFuse()
	if err != nil {
		die("Unable to fetch fuse information:", err)
	}
	mountPoints := fuseInfo.MountPoints

	// Special message if nothing is mounted.
	if len(mountPoints) == 0 {
		fmt.Println("Nothing mounted.")
		return
	}

	// Sort the mountpoints.
	sort.Slice(mountPoints, func(i, j int) bool {
		return strings.Compare(mountPoints[i].MountPoint, mountPoints[j].MountPoint) < 0
	})

	// Print out the sorted set of mountpoints.
	fmt.Println("Mounted folders:")
	w := tabwriter.NewWriter(os.Stdout, 0, 0, 2, ' ', 0)
	fmt.Fprintf(w, "\t%s\t%s\n", "Mount Point", "SiaPath")
	for _, mp := range mountPoints {
		siaPathStr := mp.SiaPath.String()
		if siaPathStr == "" {
			siaPathStr = "{root}"
		}

		fmt.Fprintf(w, "\t%s\t%s\n", mp.MountPoint, siaPathStr)
	}
	w.Flush()
	fmt.Println()

}

// renterfusemountcmd is the handler for the command `siac renter fuse mount [path] [siapath]`.
func renterfusemountcmd(path, siaPathStr string) {
	// TODO: Once read-write is supported on the backend, the 'true' flag can be
	// set to 'false' - siac will support mounting read-write by default. Need
	// to update the help string of the command to indicate that mounting will
	// mount in read-write mode.
	path = abs(path)
	var siaPath modules.SiaPath
	var err error
	if siaPathStr == "" || siaPathStr == "/" {
		siaPath = modules.RootSiaPath()
	} else {
		siaPath, err = modules.NewSiaPath(siaPathStr)
		if err != nil {
			die("Unable to parse the siapath that should be mounted:", err)
		}
	}
	opts := modules.MountOptions{
		ReadOnly:   true,
		AllowOther: renterFuseMountAllowOther,
	}
	err = httpClient.RenterFuseMount(path, siaPath, opts)
	if err != nil {
		die("Unable to mount the directory:", err)
	}
	fmt.Printf("mounted %s to %s\n", siaPathStr, path)
}

// renterfuseunmountcmd is the handler for the command `siac renter fuse unmount [path]`.
func renterfuseunmountcmd(path string) {
	path = abs(path)
	err := httpClient.RenterFuseUnmount(path)
	if err != nil {
		s := fmt.Sprintf("Unable to unmount %s:", path)
		die(s, err)
	}
	fmt.Printf("Unmounted %s successfully\n", path)
}

//rentersetlocalpathcmd is the handler for the command `siac renter setlocalpath [siapath] [newlocalpath]`
//Changes the trackingpath of the file
//through API Endpoint
func rentersetlocalpathcmd(siapath, newlocalpath string) {
	//Parse Siapath
	siaPath, err := modules.NewSiaPath(siapath)
	if err != nil {
		die("Couldn't parse Siapath:", err)
	}
	err = httpClient.RenterSetRepairPathPost(siaPath, newlocalpath)
	if err != nil {
		die("Could not Change the path of the file:", err)
	}
	fmt.Printf("Updated %s localpath to %s\n", siapath, newlocalpath)
}

// renterfilesunstuckcmd is the handler for the command `siac renter
// unstuckall`. Sets all files to unstuck.
func renterfilesunstuckcmd() {
	rfg, err := httpClient.RenterFilesGet(true)
	if err != nil {
		die("Couldn't get list of all files:", err)
	}
	// Declare a worker function to mark files as not stuck.
	var atomicFilesDone uint64
	toUnstuck := make(chan modules.SiaPath)
	worker := func() {
		for siaPath := range toUnstuck {
			err = httpClient.RenterSetFileStuckPost(siaPath, false)
			if err != nil {
				die(fmt.Sprintf("Couldn't set %v to unstuck: %v", siaPath, err))
			}
			atomic.AddUint64(&atomicFilesDone, 1)
		}
	}
	// Spin up some workers.
	var wg sync.WaitGroup
	for i := 0; i < 20; i++ {
		wg.Add(1)
		go func() {
			defer wg.Done()
			worker()
		}()
	}
	// Pass the files on to the workers.
	lastStatusUpdate := time.Now()
	for _, f := range rfg.Files {
		toUnstuck <- f.SiaPath
		if time.Since(lastStatusUpdate) > time.Second {
			fmt.Printf("\r%v of %v files set to 'unstuck'",
				atomic.LoadUint64(&atomicFilesDone), len(rfg.Files))
			lastStatusUpdate = time.Now()
		}
	}
	close(toUnstuck)
	wg.Wait()
	fmt.Println("\nSet all files to 'unstuck'")
}

// renterfilesuploadcmd is the handler for the command `siac renter upload
// [source] [path]`. Uploads the [source] file to [path] on the Sia network.
// If [source] is a directory, all files inside it will be uploaded and named
// relative to [path].
func renterfilesuploadcmd(source, path string) {
	stat, err := os.Stat(source)
	if err != nil {
		die("Could not stat file or folder:", err)
	}

	if stat.IsDir() {
		// folder
		var files []string
		err := filepath.Walk(source, func(path string, info os.FileInfo, err error) error {
			if err != nil {
				fmt.Println("Warning: skipping file:", err)
				return nil
			}
			if info.IsDir() {
				return nil
			}
			files = append(files, path)
			return nil
		})
		if err != nil {
			die("Could not read folder:", err)
		} else if len(files) == 0 {
			die("Nothing to upload.")
		}
		failed := 0
		for _, file := range files {
			fpath, _ := filepath.Rel(source, file)
			fpath = filepath.Join(path, fpath)
			fpath = filepath.ToSlash(fpath)
			// Parse SiaPath.
			fSiaPath, err := modules.NewSiaPath(fpath)
			if err != nil {
				die("Couldn't parse SiaPath:", err)
			}
			err = httpClient.RenterUploadDefaultPost(abs(file), fSiaPath)
			if err != nil {
				failed++
				fmt.Printf("Could not upload file %s :%v\n", file, err)
			}
		}
		fmt.Printf("\nUploaded %d of %d files into '%s'.\n", len(files)-failed, len(files), path)
	} else {
		// single file
		// Parse SiaPath.
		siaPath, err := modules.NewSiaPath(path)
		if err != nil {
			die("Couldn't parse SiaPath:", err)
		}
		err = httpClient.RenterUploadDefaultPost(abs(source), siaPath)
		if err != nil {
			die("Could not upload file:", err)
		}
		fmt.Printf("Uploaded '%s' as '%s'.\n", abs(source), path)
	}
}

// skynetcmd displays the usage info for the command.
//
// TODO: Could put some stats or summaries or something here.
func skynetcmd(cmd *cobra.Command, args []string) {
	cmd.UsageFunc()(cmd)
	os.Exit(exitCodeUsage)
}

// skynetdownloadcmd will perform the download of a skylink.
func skynetdownloadcmd(cmd *cobra.Command, args []string) {
	if len(args) != 2 {
		cmd.UsageFunc()(cmd)
		os.Exit(exitCodeUsage)
	}

	// Open the file.
	skylink := args[0]
	filename := args[1]
	file, err := os.Create(filename)
	if err != nil {
		die("Unable to open destination file:", err)
	}
	defer file.Close()

	// Check whether the portal flag is set, if so use the portal download
	// method.
	var reader io.ReadCloser
	if skynetDownloadPortal != "" {
		url := skynetDownloadPortal + "/" + skylink
		resp, err := http.Get(url)
		if err != nil {
			die("Unable to download from portal:", err)
		}
		reader = resp.Body
		defer reader.Close()
	} else {
		// Try to perform a download using the client package.
		reader, err = httpClient.SkynetSkylinkReaderGet(skylink)
		if err != nil {
			die("Unable to fetch skylink:", err)
		}
		defer reader.Close()
	}

	_, err = io.Copy(file, reader)
	if err != nil {
		die("Unable to write full data:", err)
	}
}

// skynetlscmd lists all of the skylinks in a directory.
func skynetlscmd() {
	// Get dirs with their corresponding files.
	dirs := getDirRoot(modules.SkynetFolder)
	numFiles := 0
	for _, dir := range dirs {
		numFiles += len(dir.files)
	}
	if numFiles+len(dirs) < 1 {
		fmt.Println("No skylinks have been uploaded in this directory.")
		return
	}
	fmt.Printf("Listing %v files/dirs:\n", numFiles+len(dirs)-1)

	// Print out all of the dirs.
	w := tabwriter.NewWriter(os.Stdout, 0, 0, 2, ' ', 0)
	sort.Sort(byDirectoryInfo(dirs))
	for _, dir := range dirs {
		fmt.Fprintf(w, "\t\t\t\n")
		fmt.Fprintf(w, "\t%v/\t\t\n", dir.dir.SiaPath)
		sort.Sort(bySiaPathDir(dir.subDirs))
		for _, subDir := range dir.subDirs {
			fmt.Fprintf(w, "\t\t%v/\t\n", subDir.SiaPath.Name())
		}
		for _, file := range dir.files {
			if len(file.Sialinks) == 0 {
				fmt.Fprintf(w, "\t\t%v\t\n", file.SiaPath.Name())
			} else {
				fmt.Fprintf(w, "\t\t%v\t%v\n", file.SiaPath.Name(), file.Sialinks[0])
				for _, skylink := range file.Sialinks[1:] {
					fmt.Fprintf(w, "\t\t\t%v\n", skylink)
				}
			}
		}
	}
	w.Flush()
}

// skynetuploadcmd will upload a file to Skynet.
func skynetuploadcmd(sourcePath, destSiaPath string) {
	// Create the siapath.
	siaPath, err := modules.NewSiaPath(destSiaPath)
	if err != nil {
		die("Could not parse destination siapath:", err)
	}

	// Open the source file.
	file, err := os.Open(sourcePath)
	if err != nil {
		die("Unable to open source file:", err)
	}
	defer file.Close()
	fi, err := file.Stat()
	if err != nil {
		die("Unable to fetch source fileinfo:", err)
	}
	_, sourceName := filepath.Split(sourcePath)

	// Perform the upload and print the result.
	lup := modules.LinkfileUploadParameters{
		SiaPath: siaPath,

		FileMetadata: modules.LinkfileMetadata{
			Filename: sourceName,
			Mode:     fi.Mode(),
		},

		Reader: file,
	}
	skylink, err := httpClient.SkynetSkyfilePost(lup, skynetUploadRoot)
	if err != nil {
		die("could not upload file to Skynet:", err)
	}
	fmt.Println("File uploaded successfully, the skylink is", skylink)
}

// skynetconvertcmd will convert an existing siafile to a skyfile and skylink on
// the Sia network.
func skynetconvertcmd(sourceSiaPathStr, destSiaPathStr string) {
	// Create the siapaths.
	sourceSiaPath, err := modules.NewSiaPath(sourceSiaPathStr)
	if err != nil {
		die("Could not parse source siapath:", err)
	}
	destSiaPath, err := modules.NewSiaPath(destSiaPathStr)
	if err != nil {
		die("Could not parse destination siapath:", err)
	}

	// Perform the conversion and print the result.
	lup := modules.LinkfileUploadParameters{
		SiaPath: destSiaPath,
	}
	skylink, err := httpClient.SkynetConvertSiafileToSkyfilePost(lup, sourceSiaPath)
	if err != nil {
		die("could not convert siafile to skyfile:", err)
	}
	fmt.Println("File converted successfully, the skylink is", skylink)
}

// renterpricescmd is the handler for the command `siac renter prices`, which
// displays the prices of various storage operations. The user can submit an
// allowance to have the estimate reflect those settings or the user can submit
// nothing
func renterpricescmd(cmd *cobra.Command, args []string) {
	allowance := modules.Allowance{}

	if len(args) != 0 && len(args) != 4 {
		cmd.UsageFunc()(cmd)
		os.Exit(exitCodeUsage)
	}
	if len(args) > 0 {
		hastings, err := parseCurrency(args[0])
		if err != nil {
			die("Could not parse amount:", err)
		}
		blocks, err := parsePeriod(args[1])
		if err != nil {
			die("Could not parse period:", err)
		}
		_, err = fmt.Sscan(hastings, &allowance.Funds)
		if err != nil {
			die("Could not set allowance funds:", err)
		}

		_, err = fmt.Sscan(blocks, &allowance.Period)
		if err != nil {
			die("Could not set allowance period:", err)
		}
		hosts, err := strconv.Atoi(args[2])
		if err != nil {
			die("Could not parse host count")
		}
		allowance.Hosts = uint64(hosts)
		renewWindow, err := parsePeriod(args[3])
		if err != nil {
			die("Could not parse renew window")
		}
		_, err = fmt.Sscan(renewWindow, &allowance.RenewWindow)
		if err != nil {
			die("Could not set allowance renew window:", err)
		}
	}

	rpg, err := httpClient.RenterPricesGet(allowance)
	if err != nil {
		die("Could not read the renter prices:", err)
	}
	periodFactor := uint64(rpg.Allowance.Period / types.BlocksPerMonth)

	// Display Estimate
	fmt.Println("Renter Prices (estimated):")
	w := tabwriter.NewWriter(os.Stdout, 0, 0, 2, ' ', 0)
	fmt.Fprintln(w, "\tFees for Creating a Set of Contracts:\t", currencyUnits(rpg.FormContracts))
	fmt.Fprintln(w, "\tDownload 1 TB:\t", currencyUnits(rpg.DownloadTerabyte))
	fmt.Fprintln(w, "\tStore 1 TB for 1 Month:\t", currencyUnits(rpg.StorageTerabyteMonth))
	fmt.Fprintln(w, "\tStore 1 TB for Allowance Period:\t", currencyUnits(rpg.StorageTerabyteMonth.Mul64(periodFactor)))
	fmt.Fprintln(w, "\tUpload 1 TB:\t", currencyUnits(rpg.UploadTerabyte))
	w.Flush()

	// Display allowance used for estimate
	fmt.Println("\nAllowance used for estimate:")
	fmt.Fprintln(w, "\tFunds:\t", currencyUnits(rpg.Allowance.Funds))
	fmt.Fprintln(w, "\tPeriod:\t", rpg.Allowance.Period)
	fmt.Fprintln(w, "\tHosts:\t", rpg.Allowance.Hosts)
	fmt.Fprintln(w, "\tRenew Window:\t", rpg.Allowance.RenewWindow)
	w.Flush()
}

// renterratelimitcmd is the handler for the command `siac renter ratelimit`
// which sets the maxuploadspeed and maxdownloadspeed in bytes-per-second for
// the renter module
func renterratelimitcmd(downloadSpeedStr, uploadSpeedStr string) {
	downloadSpeedInt, err := parseRatelimit(downloadSpeedStr)
	if err != nil {
		die(errors.AddContext(err, "unable to parse download speed"))
	}
	uploadSpeedInt, err := parseRatelimit(uploadSpeedStr)
	if err != nil {
		die(errors.AddContext(err, "unable to parse upload speed"))
	}

	err = httpClient.RenterRateLimitPost(downloadSpeedInt, uploadSpeedInt)
	if err != nil {
		die(errors.AddContext(err, "Could not set renter ratelimit speed"))
	}
	fmt.Println("Set renter maxdownloadspeed to ", downloadSpeedInt, " and maxuploadspeed to ", uploadSpeedInt)
}<|MERGE_RESOLUTION|>--- conflicted
+++ resolved
@@ -7,11 +7,8 @@
 	"bufio"
 	"encoding/json"
 	"fmt"
-<<<<<<< HEAD
+	"io"
 	"io/ioutil"
-=======
-	"io"
->>>>>>> 6c18af34
 	"log"
 	"net/http"
 	"os"
