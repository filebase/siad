package main

// TODO: If you run siac from a non-existent directory, the abs() function does
// not handle this very gracefully.

import (
	"bufio"
	"encoding/json"
	"fmt"
	"log"
	"os"
	"path/filepath"
	"sort"
	"strconv"
	"strings"
	"sync"
	"sync/atomic"
	"text/tabwriter"
	"time"

	"github.com/spf13/cobra"

	"gitlab.com/NebulousLabs/Sia/build"
	"gitlab.com/NebulousLabs/Sia/modules"
	"gitlab.com/NebulousLabs/Sia/modules/renter/filesystem"
	"gitlab.com/NebulousLabs/Sia/node/api"
	"gitlab.com/NebulousLabs/Sia/node/api/client"
	"gitlab.com/NebulousLabs/Sia/types"
	"gitlab.com/NebulousLabs/errors"
)

const (
	fileSizeUnits = "B, KB, MB, GB, TB, PB, EB, ZB, YB"

	// truncateErrLength is the length at which an error string gets truncated
	truncateErrLength = 24

	// colourful strings for the console UI
	pBarJobProcess = "\x1b[34;1mpinning   \x1b[0m" // blue
	pBarJobUpload  = "\x1b[33;1muploading \x1b[0m" // yellow
	pBarJobDone    = "\x1b[32;1mpinned!   \x1b[0m" // green
)

var (
	renterAllowanceCancelCmd = &cobra.Command{
		Use:   "cancel",
		Short: "Cancel the current allowance",
		Long:  "Cancel the current allowance, which controls how much money is spent on file contracts.",
		Run:   wrap(renterallowancecancelcmd),
	}

	renterAllowanceCmd = &cobra.Command{
		Use:   "allowance",
		Short: "View the current allowance",
		Long:  "View the current allowance, which controls how much money is spent on file contracts.",
		Run:   wrap(renterallowancecmd),
	}

	renterBackupCreateCmd = &cobra.Command{
		Use:   "createbackup [name]",
		Short: "Create a backup of the renter's siafiles",
		Long:  "Create a backup of the renter's siafiles, using the specified name.",
		Run:   wrap(renterbackupcreatecmd),
	}

	renterBackupLoadCmd = &cobra.Command{
		Use:   "restorebackup [name]",
		Short: "Restore a backup of the renter's siafiles",
		Long:  "Restore the backup of the renter's siafiles with the given name.",
		Run:   wrap(renterbackuprestorecmd),
	}

	renterBackupListCmd = &cobra.Command{
		Use:   "listbackups",
		Short: "List backups stored on hosts",
		Long:  "List backups stored on hosts",
		Run:   wrap(renterbackuplistcmd),
	}

	renterCleanCmd = &cobra.Command{
		Use:   "clean",
		Short: "Cleans up lost files",
		Long: `WARNING: This action will permanently delete any files associated with
the renter that do not have a local copy on disk and have a redundancy of < 1.

You will be asked if you want to see these lost files. Additionally you can use
the command 'siac renter lost' to see the renter's lost files.`,
		Run: wrap(rentercleancmd),
	}

	renterCmd = &cobra.Command{
		Use:   "renter",
		Short: "Perform renter actions",
		Long:  "Upload, download, rename, delete, load, or share files.",
		Run:   wrap(rentercmd),
	}

	renterContractsCmd = &cobra.Command{
		Use:   "contracts",
		Short: "View the Renter's contracts",
		Long:  "View the contracts that the Renter has formed with hosts.",
		Run:   wrap(rentercontractscmd),
	}

	renterContractsRecoveryScanProgressCmd = &cobra.Command{
		Use:   "recoveryscanprogress",
		Short: "Returns the recovery scan progress.",
		Long:  "Returns the progress of a potentially ongoing recovery scan.",
		Run:   wrap(rentercontractrecoveryscanprogresscmd),
	}

	renterContractsViewCmd = &cobra.Command{
		Use:   "view [contract-id]",
		Short: "View details of the specified contract",
		Long:  "View all details available of the specified contract.",
		Run:   wrap(rentercontractsviewcmd),
	}

	renterDownloadsCmd = &cobra.Command{
		Use:   "downloads",
		Short: "View the download queue",
		Long:  "View the list of files currently downloading.",
		Run:   wrap(renterdownloadscmd),
	}

	renterDownloadCancelCmd = &cobra.Command{
		Use:   "canceldownload [cancelID]",
		Short: "Cancel async download",
		Long:  "Cancels an ongoing async download.",
		Run:   wrap(renterdownloadcancelcmd),
	}

	renterFilesDeleteCmd = &cobra.Command{
		Use:     "delete [path]",
		Aliases: []string{"rm"},
		Short:   "Delete a file or folder",
		Long:    "Delete a file or folder. Does not delete the file/folder on disk.  Multiple files may be deleted with space separation.",
		Run:     renterfilesdeletecmd,
	}

	renterFilesDownloadCmd = &cobra.Command{
		Use:   "download [path] [destination]",
		Short: "Download a file or folder",
		Long:  "Download a previously-uploaded file or folder to a specified destination.",
		Run:   wrap(renterfilesdownloadcmd),
	}

	renterFilesListCmd = &cobra.Command{
		Use:   "ls [path]",
		Short: "List the status of a specific file or all files within specified dir",
		Long:  "List the status of a specific file or all files known to the renter within the specified folder on the Sia network. To query the root dir either '\"\"', '/' or '.' can be supplied",
		Run:   renterfileslistcmd,
	}

	renterFilesRenameCmd = &cobra.Command{
		Use:     "rename [path] [newpath]",
		Aliases: []string{"mv"},
		Short:   "Rename a file",
		Long:    "Rename a file.",
		Run:     wrap(renterfilesrenamecmd),
	}

	renterFuseCmd = &cobra.Command{
		Use:   "fuse",
		Short: "Perform fuse actions.",
		Long:  "List the set of fuse directories that are mounted",
		Run:   wrap(renterfusecmd),
	}

	renterFuseMountCmd = &cobra.Command{
		Use:   "mount [path] [siapath]",
		Short: "Mount a Sia folder to your disk",
		Long: `Mount a Sia folder to your disk. Applications will be able to see this folder
as though it is a normal part of your filesystem.  Currently experimental, and
read-only. When Sia is ready to support read-write fuse mounting, siac will be
updated to mount in read-write mode as the default. If you must guarantee that
read-only mode is used, you must use the API.`,
		Run: wrap(renterfusemountcmd),
	}

	renterFuseUnmountCmd = &cobra.Command{
		Use:   "unmount [path]",
		Short: "Unmount a Sia folder",
		Long: `Unmount a Sia folder that has previously been mounted. Unmount by specifying the
local path where the Sia folder is mounted.`,
		Run: wrap(renterfuseunmountcmd),
	}

	renterSetLocalPathCmd = &cobra.Command{
		Use:   "setlocalpath [siapath] [newlocalpath]",
		Short: "Changes the local path of the file",
		Long:  "Changes the local path of the file",
		Run:   wrap(rentersetlocalpathcmd),
	}

	renterFilesUnstuckCmd = &cobra.Command{
		Use:   "unstuckall",
		Short: "Set all files to unstuck",
		Long:  "Set the 'stuck' status of every chunk in every file uploaded to the renter to 'false'.",
		Run:   wrap(renterfilesunstuckcmd),
	}

	renterFilesUploadCmd = &cobra.Command{
		Use:   "upload [source] [path]",
		Short: "Upload a file or folder",
		Long: `Upload a file or folder to [path] on the Sia network. The --data-pieces and --parity-pieces
flags can be used to set a custom redundancy for the file.`,
		Run: wrap(renterfilesuploadcmd),
	}

	renterFilesUploadPauseCmd = &cobra.Command{
		Use:   "pause [duration]",
		Short: "Pause renter uploads for a duration",
		Long: `Temporarily pause renter uploads for the duration specified.
Available durations include "s" for seconds, "m" for minutes, and "h" for hours.
For Example: 'siac renter upload pause 3h' would pause uploads for 3 hours.`,
		Run: wrap(renterfilesuploadpausecmd),
	}

	renterFilesUploadResumeCmd = &cobra.Command{
		Use:   "resume",
		Short: "Resume renter uploads",
		Long:  "Resume renter uploads that were previously paused.",
		Run:   wrap(renterfilesuploadresumecmd),
	}

	renterPricesCmd = &cobra.Command{
		Use:   "prices [amount] [period] [hosts] [renew window]",
		Short: "Display the price of storage and bandwidth",
		Long: `Display the estimated prices of storing files, retrieving files, and creating a
set of contracts.

An allowance can be provided for a more accurate estimate, if no allowance is
provided the current set allowance will be used, and if no allowance is set an
allowance of 500SC, 12w period, 50 hosts, and 4w renew window will be used.`,
		Run: renterpricescmd,
	}

	renterRatelimitCmd = &cobra.Command{
		Use:   "ratelimit [maxdownloadspeed] [maxuploadspeed]",
		Short: "Set maxdownloadspeed and maxuploadspeed",
		Long: `Set the maxdownloadspeed and maxuploadspeed in
Bytes per second: B/s, KB/s, MB/s, GB/s, TB/s
or
Bits per second: Bps, Kbps, Mbps, Gbps, Tbps
Set them to 0 for no limit.`,
		Run: wrap(renterratelimitcmd),
	}

	renterSetAllowanceCmd = &cobra.Command{
		Use:   "setallowance",
		Short: "Set the allowance",
		Long: `Set the amount of money that can be spent over a given period.

If no flags are set you will be walked through the interactive allowance
setting. To update only certain fields, pass in those values with the
corresponding field flag, for example '--amount 500SC'.

Allowance can be automatically renewed periodically. If the current
blockheight + the renew window >= the end height the contract, then the contract
is renewed automatically.

Note that setting the allowance will cause siad to immediately begin forming
contracts! You should only set the allowance once you are fully synced and you
have a reasonable number (>30) of hosts in your hostdb.`,
		Run: rentersetallowancecmd,
	}

	renterTriggerContractRecoveryScanCmd = &cobra.Command{
		Use:   "triggerrecoveryscan",
		Short: "Triggers a recovery scan.",
		Long:  "Triggers a scan of the whole blockchain to find recoverable contracts.",
		Run:   wrap(rentertriggercontractrecoveryrescancmd),
	}

	renterUploadsCmd = &cobra.Command{
		Use:   "uploads",
		Short: "View the upload queue",
		Long:  "View the list of files currently uploading.",
		Run:   wrap(renteruploadscmd),
	}

	renterWorkersCmd = &cobra.Command{
		Use:   "workers",
		Short: "View the Renter's workers",
		Long:  "View the status of the Renter's workers",
		Run:   wrap(renterworkerscmd),
	}

	renterWorkersAccountsCmd = &cobra.Command{
		Use:   "ea",
		Short: "View the workers' ephemeral account",
		Long:  "View detailed information of the workers' ephemeral account",
		Run:   wrap(renterworkerseacmd),
	}

	renterWorkersDownloadsCmd = &cobra.Command{
		Use:   "dj",
		Short: "View the workers' download jobs",
		Long:  "View detailed information of the workers' download jobs",
		Run:   wrap(renterworkersdownloadscmd),
	}

	renterWorkersHasSectorJobSCmd = &cobra.Command{
		Use:   "hsj",
		Short: "View the workers' has sector jobs",
		Long:  "View detailed information of the workers' has sector jobs",
		Run:   wrap(renterworkershsjcmd),
	}

	renterWorkersPriceTableCmd = &cobra.Command{
		Use:   "pt",
		Short: "View the workers's price table",
		Long:  "View detailed information of the workers' price table",
		Run:   wrap(renterworkersptcmd),
	}

	renterWorkersReadJobsCmd = &cobra.Command{
		Use:   "rj",
		Short: "View the workers' read jobs",
		Long:  "View detailed information of the workers' read jobs",
		Run:   wrap(renterworkersrjcmd),
	}

	renterWorkersUploadsCmd = &cobra.Command{
		Use:   "uj",
		Short: "View the workers' upload jobs",
		Long:  "View detailed information of the workers' upload jobs",
		Run:   wrap(renterworkersuploadscmd),
	}

	renterHealthSummaryCmd = &cobra.Command{
		Use:   "health",
		Short: "Display a health summary of uploaded files",
		Long:  "Display a health summary of uploaded files",
		Run:   wrap(renterhealthsummarycmd),
	}

	renterLostCmd = &cobra.Command{
		Use:   "lost",
		Short: "Display the renter's lost files",
		Long:  "Display the renter's lost files",
		Run:   wrap(renterlostcmd),
	}
)

<<<<<<< HEAD
// abs returns the absolute representation of a path.
// TODO: bad things can happen if you run siac from a non-existent directory.
// Implement some checks to catch this problem.
func abs(path string) string {
	abspath, err := filepath.Abs(path)
	if err != nil {
		return path
	}
	return abspath
}

// rentercleancmd cleans any lost files from the renter.
func rentercleancmd() {
	// Print initial warning
	fmt.Println("WARNING: This command will delete lost files and cannot be undone!")

	// Ask user if they want to see the lost files they are about to delete.
	confirmed := askForConfirmation("Would you like see the lost files that will be deleted?")
	if confirmed {
		renterlostcmd()
	}

	// Confirm user wants to proceed
	confirmed = askForConfirmation("Are you sure you want to continue and delete the lost files?")
	if !confirmed {
		return
	}

	// Clean up lost files
	fmt.Println("Cleaning lost files...")
	err := httpClient.RenterCleanPost()
	if err != nil {
		die("Unable to clean renter's lost files:", err)
	}
	fmt.Println("Successfully cleaned lost files!")
}

=======
>>>>>>> a9692f4a
// rentercmd displays the renter's financial metrics and high level renter info
func rentercmd() {
	// For UX formating
	defer fmt.Println()

	// Get Renter
	rg, err := httpClient.RenterGet()
	if errors.Contains(err, api.ErrAPICallNotRecognized) {
		// Assume module is not loaded if status command is not recognized.
		fmt.Printf("Renter:\n  Status: %s\n\n", moduleNotReadyStatus)
		return
	} else if err != nil {
		die("Could not get renter info:", err)
	}

	// Print Allowance info
	rate, err := types.ParseExchangeRate(build.ExchangeRate())
	if err != nil {
		fmt.Printf("Warning: ignoring exchange rate - %s\n", err)
	}

	fmt.Println()
	fmt.Printf(`Allowance:`)
	if rg.Settings.Allowance.Funds.IsZero() {
		fmt.Printf("      0 SC (No current allowance)\n")
	} else {
		fm := rg.FinancialMetrics
		totalSpent := fm.ContractFees.Add(fm.UploadSpending).
			Add(fm.DownloadSpending).Add(fm.StorageSpending)
		fmt.Printf(`       %v
  Spent Funds:     %v
  Unspent Funds:   %v
`, currencyUnitsWithExchangeRate(rg.Settings.Allowance.Funds, rate),
			currencyUnitsWithExchangeRate(totalSpent, rate),
			currencyUnitsWithExchangeRate(fm.Unspent, rate))
	}

	// detailed allowance spending for current period
	if verbose {
		renterallowancespending(rg)
	}

	// File and Contract Data
	fmt.Println()
	fmt.Printf(`Data Storage:`)
	err = renterFilesAndContractSummary()
	if err != nil {
		die(err)
	}

	if !verbose {
		return
	}

	// Print out the memory information for the renter
	ms := rg.MemoryStatus
	w := tabwriter.NewWriter(os.Stdout, 2, 0, 2, ' ', 0)
	fmt.Fprintf(w, "\nMemory Status\n")
	fmt.Fprintf(w, "  Available Memory\t%v\n", sizeString(ms.Available))
	fmt.Fprintf(w, "  Starting Memory\t%v\n", sizeString(ms.Base))
	fmt.Fprintf(w, "  Requested Memory\t%v\n", sizeString(ms.Requested))
	fmt.Fprintf(w, "\n  Available Priority Memory\t%v\n", sizeString(ms.PriorityAvailable))
	fmt.Fprintf(w, "  Starting Priority Memory\t%v\n", sizeString(ms.PriorityBase))
	fmt.Fprintf(w, "  Requested Priority Memory\t%v\n", sizeString(ms.PriorityRequested))
	err = w.Flush()
	if err != nil {
		die(err)
	}

	// Print out ratelimit info about the renter
	fmt.Println()
	rateLimitSummary(rg.Settings.MaxDownloadSpeed, rg.Settings.MaxUploadSpeed)
}

// renterlostcmd is the handler for displaying the renter's lost files.
func renterlostcmd() {
	// Print out the lost files of the renter
	dirs := getDir(modules.RootSiaPath(), true, true)
	_, _, err := fileHealthBreakdown(dirs, true)
	if err != nil {
		die("Unable to display lost files:", err)
	}
}

// renterhealthsummarycmd is the handler for displaying the overall health
// summary for uploaded files.
func renterhealthsummarycmd() {
	// Print out file health summary for the renter
	dirs := getDir(modules.RootSiaPath(), true, true)
	renterFileHealthSummary(dirs)
}

<<<<<<< HEAD
// renterFileHealthSummary prints out a summary of the status of all the files
// in the renter to track the progress of the files
func renterFileHealthSummary(dirs []directoryInfo) {
	percentages, numStuck, err := fileHealthBreakdown(dirs, false)
	if err != nil {
		die(err)
	}

	percentages = parsePercentages(percentages)

	fmt.Println("File Health Summary")
	w := tabwriter.NewWriter(os.Stdout, 2, 0, 2, ' ', 0)
	fmt.Fprintf(w, "  %% At 100%%\t%v%%\n", percentages[0])
	fmt.Fprintf(w, "  %% Between 75%% - 100%%\t%v%%\n", percentages[1])
	fmt.Fprintf(w, "  %% Between 50%% - 75%%\t%v%%\n", percentages[2])
	fmt.Fprintf(w, "  %% Between 25%% - 50%%\t%v%%\n", percentages[3])
	fmt.Fprintf(w, "  %% Between 0%% - 25%%\t%v%%\n", percentages[4])
	fmt.Fprintf(w, "  %% Unrecoverable\t%v%%\n", percentages[5])
	fmt.Fprintf(w, "  Number of Stuck Files\t%v\n", numStuck)
	if err := w.Flush(); err != nil {
		die("failed to flush writer:", err)
	}
}

// fileHealthBreakdown returns a percentage breakdown of the renter's files'
// healths and the number of stuck files
func fileHealthBreakdown(dirs []directoryInfo, printLostFiles bool) ([]float64, int, error) {
	// Check for nil input
	if len(dirs) == 0 {
		return nil, 0, errors.New("No Directories Found")
	}

	// Note: we are manually counting the number of files here since the
	// aggregate fields in the directory could be incorrect due to delays in the
	// health loop. This is OK since we have to iterate over all the files
	// anyways.
	var total, fullHealth, greater75, greater50, greater25, greater0, unrecoverable float64
	var numStuck int
	for _, dir := range dirs {
		for _, file := range dir.files {
			total++
			if file.Stuck {
				numStuck++
			}
			switch {
			case file.MaxHealthPercent == 100:
				fullHealth++
			case file.MaxHealthPercent > 75:
				greater75++
			case file.MaxHealthPercent > 50:
				greater50++
			case file.MaxHealthPercent > 25:
				greater25++
			case file.MaxHealthPercent > 0 || file.OnDisk:
				greater0++
			default:
				unrecoverable++
				if printLostFiles {
					fmt.Println(file.SiaPath)
				}
			}
		}
	}

	// Print out total lost files
	if printLostFiles {
		fmt.Println()
		fmt.Println(unrecoverable, "lost files found.")
	}

	// Check for no files uploaded
	if total == 0 {
		return nil, 0, errors.New("No Files Uploaded")
	}

	fullHealth = 100 * fullHealth / total
	greater75 = 100 * greater75 / total
	greater50 = 100 * greater50 / total
	greater25 = 100 * greater25 / total
	greater0 = 100 * greater0 / total
	unrecoverable = 100 * unrecoverable / total

	return []float64{fullHealth, greater75, greater50, greater25, greater0, unrecoverable}, numStuck, nil
}

// renterFilesAndContractSummary prints out a summary of what the renter is
// storing
func renterFilesAndContractSummary() error {
	rf, err := httpClient.RenterDirRootGet(modules.RootSiaPath())
	if errors.Contains(err, api.ErrAPICallNotRecognized) {
		// Assume module is not loaded if status command is not recognized.
		fmt.Printf("\n  Status: %s\n\n", moduleNotReadyStatus)
		return nil
	} else if err != nil {
		return errors.AddContext(err, "unable to get root dir with RenterDirRootGet")
	}

	rc, err := httpClient.RenterDisabledContractsGet()
	if err != nil {
		return err
	}
	redundancyStr := fmt.Sprintf("%.2f", rf.Directories[0].AggregateMinRedundancy)
	if rf.Directories[0].AggregateMinRedundancy == -1 {
		redundancyStr = "-"
	}
	// Active Contracts are all good data
	activeSize, _, _, _ := contractStats(rc.ActiveContracts)
	// Passive Contracts are all good data
	passiveSize, _, _, _ := contractStats(rc.PassiveContracts)

	fmt.Printf(`
  Files:               %v
  Total Stored:        %v
  Total Contract Data: %v
  Min Redundancy:      %v
  Active Contracts:    %v
  Passive Contracts:   %v
  Disabled Contracts:  %v
`, rf.Directories[0].AggregateNumFiles, modules.FilesizeUnits(rf.Directories[0].AggregateSize),
		modules.FilesizeUnits(activeSize+passiveSize), redundancyStr, len(rc.ActiveContracts),
		len(rc.PassiveContracts), len(rc.DisabledContracts))

	return nil
}

=======
>>>>>>> a9692f4a
// renteruploadscmd is the handler for the command `siac renter uploads`.
// Lists files currently uploading.
func renteruploadscmd() {
	rf, err := httpClient.RenterFilesGet(false)
	if err != nil {
		die("Could not get upload queue:", err)
	}

	// TODO: add a --history flag to the uploads command to mirror the --history
	//       flag in the downloads command. This hasn't been done yet because the
	//       call to /renter/files includes files that have been shared with you,
	//       not just files you've uploaded.

	// Filter out files that have been uploaded.
	var filteredFiles []modules.FileInfo
	for _, fi := range rf.Files {
		if !fi.Available {
			filteredFiles = append(filteredFiles, fi)
		}
	}
	if len(filteredFiles) == 0 {
		fmt.Println("No files are uploading.")
		return
	}
	fmt.Println("Uploading", len(filteredFiles), "files:")
	for _, file := range filteredFiles {
		fmt.Printf("%13s  %s (uploading, %0.2f%%)\n", modules.FilesizeUnits(file.Filesize), file.SiaPath, file.UploadProgress)
	}
}

// renterdownloadscmd is the handler for the command `siac renter downloads`.
// Lists files currently downloading, and optionally previously downloaded
// files if the -H or --history flag is specified.
func renterdownloadscmd() {
	queue, err := httpClient.RenterDownloadsGet()
	if err != nil {
		die("Could not get download queue:", err)
	}
	// Filter out files that have been downloaded.
	var downloading []api.DownloadInfo
	for _, file := range queue.Downloads {
		if !file.Completed {
			downloading = append(downloading, file)
		}
	}
	if len(downloading) == 0 {
		fmt.Println("No files are downloading.")
	} else {
		fmt.Println("Downloading", len(downloading), "files:")
		for _, file := range downloading {
			fmt.Printf("%s: %5.1f%% %s -> %s\n", file.StartTime.Format("Jan 02 03:04 PM"), 100*float64(file.Received)/float64(file.Filesize), file.SiaPath, file.Destination)
		}
	}
	if !renterShowHistory {
		return
	}
	fmt.Println()
	// Filter out files that are downloading.
	var downloaded []api.DownloadInfo
	for _, file := range queue.Downloads {
		if file.Completed {
			downloaded = append(downloaded, file)
		}
	}
	if len(downloaded) == 0 {
		fmt.Println("No files downloaded.")
	} else {
		fmt.Println("Downloaded", len(downloaded), "files:")
		for _, file := range downloaded {
			fmt.Printf("%s: %s -> %s\n", file.StartTime.Format("Jan 02 03:04 PM"), file.SiaPath, file.Destination)
		}
	}
}

// renterallowancecmd is the handler for the command `siac renter allowance`.
// displays the current allowance.
func renterallowancecmd() {
	rg, err := httpClient.RenterGet()
	if err != nil {
		die("Could not get allowance:", err)
	}
	allowance := rg.Settings.Allowance

	// Show allowance info
	rate, err := types.ParseExchangeRate(build.ExchangeRate())
	if err != nil {
		fmt.Printf("Warning: ignoring exchange rate - %s\n", err)
	}

	fmt.Printf(`Allowance:
  Amount:               %v
  Period:               %v blocks
  Renew Window:         %v blocks
  Hosts:                %v

Skynet Portal Per-Contract Budget: %v

Expectations for period:
  Expected Storage:     %v
  Expected Upload:      %v
  Expected Download:    %v
  Expected Redundancy:  %v

Price Protections:
  MaxRPCPrice:               %v per million requests
  MaxContractPrice:          %v
  MaxDownloadBandwidthPrice: %v per TB
  MaxSectorAccessPrice:      %v per million accesses
  MaxStoragePrice:           %v per TB per Month
  MaxUploadBandwidthPrice:   %v per TB
`, currencyUnitsWithExchangeRate(allowance.Funds, rate), allowance.Period, allowance.RenewWindow,
		allowance.Hosts, currencyUnitsWithExchangeRate(allowance.PaymentContractInitialFunding, rate),
		modules.FilesizeUnits(allowance.ExpectedStorage),
		modules.FilesizeUnits(allowance.ExpectedUpload*uint64(allowance.Period)),
		modules.FilesizeUnits(allowance.ExpectedDownload*uint64(allowance.Period)),
		allowance.ExpectedRedundancy,
		currencyUnits(allowance.MaxRPCPrice.Mul64(1e6)),
		currencyUnits(allowance.MaxContractPrice),
		currencyUnits(allowance.MaxDownloadBandwidthPrice.Mul(modules.BytesPerTerabyte)),
		currencyUnits(allowance.MaxSectorAccessPrice.Mul64(1e6)),
		currencyUnits(allowance.MaxStoragePrice.Mul(modules.BlockBytesPerMonthTerabyte)),
		currencyUnits(allowance.MaxUploadBandwidthPrice.Mul(modules.BytesPerTerabyte)))

	// Show detailed current Period spending metrics
	renterallowancespending(rg)

	fm := rg.FinancialMetrics

	fmt.Printf("\n  Previous Spending:")
	if fm.PreviousSpending.IsZero() && fm.WithheldFunds.IsZero() {
		fmt.Printf("\n    No previous spending.\n\n")
	} else {
		fmt.Printf(` %v
    Withheld Funds:  %v
    Release Block:   %v

`, currencyUnitsWithExchangeRate(fm.PreviousSpending, rate),
			currencyUnitsWithExchangeRate(fm.WithheldFunds, rate), fm.ReleaseBlock)
	}
}

// renterallowancecancelcmd is the handler for `siac renter allowance cancel`.
// cancels the current allowance.
func renterallowancecancelcmd() {
	fmt.Println(`Canceling your allowance will disable uploading new files,
repairing existing files, and renewing existing files. All files will cease
to be accessible after a short period of time.`)
	confirmed := askForConfirmation("Do you want to continue?")
	if !confirmed {
		return
	}
	err := httpClient.RenterAllowanceCancelPost()
	if err != nil {
		die("error canceling allowance:", err)
	}
	fmt.Println("Allowance canceled.")
}

// rentersetallowancecmd is the handler for `siac renter setallowance`.
// set the allowance or modify individual allowance fields.
func rentersetallowancecmd(_ *cobra.Command, _ []string) {
	// Get the current period setting.
	rg, err := httpClient.RenterGet()
	if err != nil {
		die("Could not get renter settings")
	}

	req := httpClient.RenterPostPartialAllowance()
	changedFields := 0
	period := rg.Settings.Allowance.Period

	// parse funds
	if allowanceFunds != "" {
		hastings, err := parseCurrency(allowanceFunds)
		if err != nil {
			die("Could not parse amount:", err)
		}
		var funds types.Currency
		_, err = fmt.Sscan(hastings, &funds)
		if err != nil {
			die("Could not parse amount:", err)
		}
		req = req.WithFunds(funds)
		changedFields++
	}
	// parse period
	if allowancePeriod != "" {
		blocks, err := parsePeriod(allowancePeriod)
		if err != nil {
			die("Could not parse period:", err)
		}
		_, err = fmt.Sscan(blocks, &period)
		if err != nil {
			die("Could not parse period:", err)
		}
		req = req.WithPeriod(period)
		changedFields++
	}
	// parse hosts
	if allowanceHosts != "" {
		hosts, err := strconv.Atoi(allowanceHosts)
		if err != nil {
			die("Could not parse host count:", err)
		}
		req = req.WithHosts(uint64(hosts))
		changedFields++
	}
	// parse renewWindow
	if allowanceRenewWindow != "" {
		rw, err := parsePeriod(allowanceRenewWindow)
		if err != nil {
			die("Could not parse renew window:", err)
		}
		var renewWindow types.BlockHeight
		_, err = fmt.Sscan(rw, &renewWindow)
		if err != nil {
			die("Could not parse renew window:", err)
		}
		req = req.WithRenewWindow(renewWindow)
		changedFields++
	}
	// parse the payment contract initial funding
	if allowancePaymentContractInitialFunding != "" {
		priceStr, err := parseCurrency(allowancePaymentContractInitialFunding)
		if err != nil {
			die("Could not parse payment contract initial funding:", err)
		}
		var price types.Currency
		_, err = fmt.Sscan(priceStr, &price)
		if err != nil {
			die("could not read payment contract initial funding:", err)
		}
		req = req.WithPaymentContractInitialFunding(price)
		changedFields++
	}
	// parse expectedStorage
	if allowanceExpectedStorage != "" {
		es, err := parseFilesize(allowanceExpectedStorage)
		if err != nil {
			die("Could not parse expected storage")
		}
		var expectedStorage uint64
		_, err = fmt.Sscan(es, &expectedStorage)
		if err != nil {
			die("Could not parse expected storage")
		}
		req = req.WithExpectedStorage(expectedStorage)
		changedFields++
	}
	// parse expectedUpload
	if allowanceExpectedUpload != "" {
		eu, err := parseFilesize(allowanceExpectedUpload)
		if err != nil {
			die("Could not parse expected upload")
		}
		var expectedUpload uint64
		_, err = fmt.Sscan(eu, &expectedUpload)
		if err != nil {
			die("Could not parse expected upload")
		}
		req = req.WithExpectedUpload(expectedUpload / uint64(period))
		changedFields++
	}
	// parse expectedDownload
	if allowanceExpectedDownload != "" {
		ed, err := parseFilesize(allowanceExpectedDownload)
		if err != nil {
			die("Could not parse expected download")
		}
		var expectedDownload uint64
		_, err = fmt.Sscan(ed, &expectedDownload)
		if err != nil {
			die("Could not parse expected download")
		}
		req = req.WithExpectedDownload(expectedDownload / uint64(period))
		changedFields++
	}
	// parse expectedRedundancy
	if allowanceExpectedRedundancy != "" {
		expectedRedundancy, err := strconv.ParseFloat(allowanceExpectedRedundancy, 64)
		if err != nil {
			die("Could not parse expected redundancy")
		}
		req = req.WithExpectedRedundancy(expectedRedundancy)
		changedFields++
	}
	// parse maxrpcprice
	if allowanceMaxRPCPrice != "" {
		priceStr, err := parseCurrency(allowanceMaxRPCPrice)
		if err != nil {
			die("Could not parse max rpc price:", err)
		}
		var price types.Currency
		_, err = fmt.Sscan(priceStr, &price)
		if err != nil {
			die("Could not read max rpc price:", err)
		}
		price = price.Div64(1e6)
		req = req.WithMaxRPCPrice(price)
		changedFields++
	}
	// parse maxcontractprice
	if allowanceMaxContractPrice != "" {
		priceStr, err := parseCurrency(allowanceMaxContractPrice)
		if err != nil {
			die("Could not parse max contract price:", err)
		}
		var price types.Currency
		_, err = fmt.Sscan(priceStr, &price)
		if err != nil {
			die("Could not read max contract price:", err)
		}
		req = req.WithMaxContractPrice(price)
		changedFields++
	}
	// parse maxdownloadbandwidthprice
	if allowanceMaxDownloadBandwidthPrice != "" {
		priceStr, err := parseCurrency(allowanceMaxDownloadBandwidthPrice)
		if err != nil {
			die("Could not parse max download bandwidth price:", err)
		}
		var price types.Currency
		_, err = fmt.Sscan(priceStr, &price)
		if err != nil {
			die("Could not read max download bandwidth price:", err)
		}
		price = price.Div(modules.BytesPerTerabyte)
		req = req.WithMaxDownloadBandwidthPrice(price)
		changedFields++
	}
	// parse maxsectoraccessprice
	if allowanceMaxSectorAccessPrice != "" {
		priceStr, err := parseCurrency(allowanceMaxSectorAccessPrice)
		if err != nil {
			die("Could not parse max sector access price:", err)
		}
		var price types.Currency
		_, err = fmt.Sscan(priceStr, &price)
		if err != nil {
			die("Could not read max sector access price:", err)
		}
		price = price.Div64(1e6)
		req = req.WithMaxSectorAccessPrice(price)
		changedFields++
	}
	// parse maxstorageprice
	if allowanceMaxStoragePrice != "" {
		priceStr, err := parseCurrency(allowanceMaxStoragePrice)
		if err != nil {
			die("Could not parse max storage price:", err)
		}
		var price types.Currency
		_, err = fmt.Sscan(priceStr, &price)
		if err != nil {
			die("Could not read max storage price:", err)
		}
		price = price.Div(modules.BlockBytesPerMonthTerabyte)
		req = req.WithMaxStoragePrice(price)
		changedFields++
	}
	// parse maxuploadbandwidthprice
	if allowanceMaxUploadBandwidthPrice != "" {
		priceStr, err := parseCurrency(allowanceMaxUploadBandwidthPrice)
		if err != nil {
			die("Could not parse max upload bandwidth price:", err)
		}
		var price types.Currency
		_, err = fmt.Sscan(priceStr, &price)
		if err != nil {
			die("Could not read max upload bandwidth price:", err)
		}
		price = price.Div(modules.BytesPerTerabyte)
		req = req.WithMaxUploadBandwidthPrice(price)
		changedFields++
	}

	// check if any fields were updated.
	if changedFields == 0 {
		// If no fields were set then walk the user through the interactive
		// allowance setting
		req = rentersetallowancecmdInteractive(req, rg.Settings.Allowance)
		if err := req.Send(); err != nil {
			die("Could not set allowance:", err)
		}
		fmt.Println("Allowance updated")
		return
	}
	// check for required initial fields
	if rg.Settings.Allowance.Funds.IsZero() && allowanceFunds == "" {
		die("Funds must be set in initial allowance")
	}
	if rg.Settings.Allowance.ExpectedStorage == 0 && allowanceExpectedStorage == "" {
		die("Expected storage must be set in initial allowance")
	}

	if err := req.Send(); err != nil {
		die("Could not set allowance:", err)
	}
	fmt.Printf("Allowance updated. %v setting(s) changed.\n", changedFields)
}

// rentersetallowancecmdInteractive is the interactive handler for `siac renter
// setallowance`.
func rentersetallowancecmdInteractive(req *client.AllowanceRequestPost, allowance modules.Allowance) *client.AllowanceRequestPost {
	br := bufio.NewReader(os.Stdin)
	readString := func() string {
		str, _ := br.ReadString('\n')
		return strings.TrimSpace(str)
	}

	fmt.Println("Interactive tool for setting the 8 allowance options.")

	// funds
	fmt.Println()
	fmt.Println(`1/8: Funds
Funds determines the number of siacoins that the renter will spend when forming
contracts with hosts. The renter will not allocate more than this amount of
siacoins into the set of contracts each billing period. If the renter spends all
of the funds but then needs to form new contracts, the renter will wait until
either until the user increase the allowance funds, or until a new billing
period is reached. If there are not enough funds to repair all files, then files
may be at risk of getting lost.

Once the allowance is set, the renter will begin forming contracts. This will
immediately spend a large portion of the allowance, while also leaving a large
portion for forming additional contracts throughout the billing period. Most of
the funds that are spent immediately are not actually spent, but instead locked
up into state channels. In the allowance reports, these funds will typically be
reported as 'unspent allocated'. The funds that have been set aside for forming
contracts later in the billing cycle will be reported as 'unspent unallocated'.

The command 'siac renter allowance' can be used to see a breakdown of spending.

The following units can be used to set the allowance:

    H  (10^24 H per siacoin)
    SC (1 siacoin per SC)
    KS (1000 siacoins per KS)`)
	fmt.Println()
	fmt.Println("Current value:", currencyUnits(allowance.Funds))
	fmt.Println("Default value:", currencyUnits(modules.DefaultAllowance.Funds))

	var funds types.Currency
	if allowance.Funds.IsZero() {
		funds = modules.DefaultAllowance.Funds
		fmt.Println("Enter desired value below, or leave blank to use default value")
	} else {
		funds = allowance.Funds
		fmt.Println("Enter desired value below, or leave blank to use current value")
	}
	for {
		fmt.Print("Funds: ")
		allowanceFunds := readString()
		if allowanceFunds == "" {
			break
		}

		hastings, err := parseCurrency(allowanceFunds)
		if err != nil {
			fmt.Printf("Could not parse currency in '%v': %v\n", allowanceFunds, err)
			continue
		}
		_, err = fmt.Sscan(hastings, &funds)
		if err != nil {
			fmt.Printf("Could not parse currency in '%v': %v\n", allowanceFunds, err)
			continue
		}
		if funds.IsZero() {
			fmt.Println("Allowance funds cannot be 0")
			continue
		}
		break
	}
	req = req.WithFunds(funds)

	// period
	fmt.Println()
	fmt.Println(`2/8: Period
The period is equivalent to the billing cycle length. The renter will not spend
more than the full balance of its funds every billing period. When the billing
period is over, the contracts will be renewed and the spending will be reset.

The following units can be used to set the period:

    b (blocks - 10 minutes)
    d (days - 144 blocks or 1440 minutes)
    w (weeks - 1008 blocks or 10080 minutes)`)
	fmt.Println()
	fmt.Println("Current value:", periodUnits(allowance.Period), "weeks")
	fmt.Println("Default value:", periodUnits(modules.DefaultAllowance.Period), "weeks")

	var period types.BlockHeight
	if allowance.Period == 0 {
		period = modules.DefaultAllowance.Period
		fmt.Println("Enter desired value below, or leave blank to use default value")
	} else {
		period = allowance.Period
		fmt.Println("Enter desired value below, or leave blank to use current value")
	}
	for {
		fmt.Print("Period: ")
		allowancePeriod := readString()
		if allowancePeriod == "" {
			break
		}

		blocks, err := parsePeriod(allowancePeriod)
		if err != nil {
			fmt.Printf("Could not parse period in '%v': %v\n", allowancePeriod, err)
			continue
		}
		_, err = fmt.Sscan(blocks, &period)
		if err != nil {
			fmt.Printf("Could not parse period in '%v': %v\n", allowancePeriod, err)
			continue
		}
		if period == 0 {
			fmt.Println("Period cannot be 0")
			continue
		}
		break
	}
	req = req.WithPeriod(period)

	// hosts
	fmt.Println()
	fmt.Println(`3/8: Hosts
Hosts sets the number of hosts that will be used to form the allowance. Sia
gains most of its resiliancy from having a large number of hosts. More hosts
will mean both more robustness and higher speeds when using the network, however
will also result in more memory consumption and higher blockchain fees. It is
recommended that the default number of hosts be treated as a minimum, and that
double the default number of default hosts be treated as a maximum.`)
	fmt.Println()
	fmt.Println("Current value:", allowance.Hosts)
	fmt.Println("Default value:", modules.DefaultAllowance.Hosts)

	var hosts uint64
	if allowance.Hosts == 0 {
		hosts = modules.DefaultAllowance.Hosts
		fmt.Println("Enter desired value below, or leave blank to use default value")
	} else {
		hosts = allowance.Hosts
		fmt.Println("Enter desired value below, or leave blank to use current value")
	}
	for {
		fmt.Print("Hosts: ")
		allowanceHosts := readString()
		if allowanceHosts == "" {
			break
		}

		hostsInt, err := strconv.Atoi(allowanceHosts)
		if err != nil {
			fmt.Printf("Could not parse host count in '%v': %v\n", allowanceHosts, err)
			continue
		}
		hosts = uint64(hostsInt)
		if hosts == 0 {
			fmt.Println("Must have at least 1 host")
			continue
		}
		break
	}
	req = req.WithHosts(hosts)

	// renewWindow
	fmt.Println()
	fmt.Println(`4/8: Renew Window
The renew window is how long the user has to renew their contracts. At the end
of the period, all of the contracts expire. The contracts need to be renewed
before they expire, otherwise the user will lose all of their files. The renew
window is the window of time at the end of the period during which the renter
will renew the users contracts. For example, if the renew window is 1 week long,
then during the final week of each period the user will renew their contracts.
If the user is offline for that whole week, the user's data will be lost.

Each billing period begins at the beginning of the renew window for the previous
period. For example, if the period is 12 weeks long and the renew window is 4
weeks long, then the first billing period technically begins at -4 weeks, or 4
weeks before the allowance is created. And the second billing period begins at
week 8, or 8 weeks after the allowance is created. The third billing period will
begin at week 20.

The following units can be used to set the renew window:

    b (blocks - 10 minutes)
    d (days - 144 blocks or 1440 minutes)
    w (weeks - 1008 blocks or 10080 minutes)`)
	fmt.Println()
	fmt.Println("Current value:", periodUnits(allowance.RenewWindow), "weeks")
	fmt.Println("Default value:", periodUnits(modules.DefaultAllowance.RenewWindow), "weeks")

	var renewWindow types.BlockHeight
	if allowance.RenewWindow == 0 {
		renewWindow = modules.DefaultAllowance.RenewWindow
		fmt.Println("Enter desired value below, or leave blank to use default value")
	} else {
		renewWindow = allowance.RenewWindow
		fmt.Println("Enter desired value below, or leave blank to use current value")
	}
	for {
		fmt.Print("Renew Window: ")
		allowanceRenewWindow := readString()
		if allowanceRenewWindow == "" {
			break
		}

		rw, err := parsePeriod(allowanceRenewWindow)
		if err != nil {
			fmt.Printf("Could not parse renew window in '%v': %v\n", allowanceRenewWindow, err)
			continue
		}
		_, err = fmt.Sscan(rw, &renewWindow)
		if err != nil {
			fmt.Printf("Could not parse renew window in '%v': %v\n", allowanceRenewWindow, err)
			continue
		}
		if renewWindow == 0 {
			fmt.Println("Cannot set renew window to zero")
			continue
		}
		break
	}
	req = req.WithRenewWindow(renewWindow)

	// expectedStorage
	fmt.Println()
	fmt.Println(`5/8: Expected Storage
Expected storage is the amount of storage that the user expects to keep on the
Sia network. This value is important to calibrate the spending habits of siad.
Because Sia is decentralized, there is no easy way for siad to know what the
real world cost of storage is, nor what the real world price of a siacoin is. To
overcome this deficiency, siad depends on the user for guidance.

If the user has a low allowance and a high amount of expected storage, siad will
more heavily prioritize cheaper hosts, and will also be more comfortable with
hosts that post lower amounts of collateral. If the user has a high allowance
and a low amount of expected storage, siad will prioritize hosts that post more
collateral, as well as giving preference to hosts better overall traits such as
uptime and age.

Even when the user has a large allowance and a low amount of expected storage,
siad will try to optimize for saving money; siad tries to meet the users storage
and bandwidth needs while spending significantly less than the overall allowance.

The following units can be used to set the expected storage:`)
	fmt.Println()
	fmt.Printf("    %v\n", fileSizeUnits)
	fmt.Println()
	fmt.Println("Current value:", modules.FilesizeUnits(allowance.ExpectedStorage))
	fmt.Println("Default value:", modules.FilesizeUnits(modules.DefaultAllowance.ExpectedStorage))

	var expectedStorage uint64
	if allowance.ExpectedStorage == 0 {
		expectedStorage = modules.DefaultAllowance.ExpectedStorage
		fmt.Println("Enter desired value below, or leave blank to use default value")
	} else {
		expectedStorage = allowance.ExpectedStorage
		fmt.Println("Enter desired value below, or leave blank to use current value")
	}
	for {
		fmt.Print("Expected Storage: ")
		allowanceExpectedStorage := readString()
		if allowanceExpectedStorage == "" {
			break
		}

		es, err := parseFilesize(allowanceExpectedStorage)
		if err != nil {
			fmt.Printf("Could not parse expected storage in '%v': %v\n", allowanceExpectedStorage, err)
			continue
		}
		_, err = fmt.Sscan(es, &expectedStorage)
		if err != nil {
			fmt.Printf("Could not parse expected storage in '%v': %v\n", allowanceExpectedStorage, err)
			continue
		}
		break
	}
	req = req.WithExpectedStorage(expectedStorage)

	// expectedUpload
	fmt.Println()
	fmt.Println(`6/8: Expected Upload
Expected upload tells siad how much uploading the user expects to do each
period. If this value is high, siad will more strongly prefer hosts that have a
low upload bandwidth price. If this value is low, siad will focus on other
metrics than upload bandwidth pricing, because even if the host charges a lot
for upload bandwidth, it will not impact the total cost to the user very much.

The user should not consider upload bandwidth used during repairs, siad will
consider repair bandwidth separately.

The following units can be used to set the expected upload:`)
	fmt.Println()
	fmt.Printf("    %v\n", fileSizeUnits)
	fmt.Println()
	euCurrentPeriod := allowance.ExpectedUpload * uint64(allowance.Period)
	euDefaultPeriod := modules.DefaultAllowance.ExpectedUpload * uint64(modules.DefaultAllowance.Period)
	fmt.Println("Current value:", modules.FilesizeUnits(euCurrentPeriod))
	fmt.Println("Default value:", modules.FilesizeUnits(euDefaultPeriod))

	if allowance.ExpectedUpload == 0 {
		fmt.Println("Enter desired value below, or leave blank to use default value")
	} else {
		fmt.Println("Enter desired value below, or leave blank to use current value")
	}
	var expectedUpload uint64
	for {
		fmt.Print("Expected Upload: ")
		allowanceExpectedUpload := readString()
		if allowanceExpectedUpload == "" {
			// The user did not enter a value so use either the default or the
			// current value, as appropriate.
			if allowance.ExpectedUpload == 0 {
				expectedUpload = euDefaultPeriod
			} else {
				expectedUpload = euCurrentPeriod
			}
			break
		}

		eu, err := parseFilesize(allowanceExpectedUpload)
		if err != nil {
			fmt.Printf("Could not parse expected upload in '%v': %v\n", allowanceExpectedUpload, err)
			continue
		}
		_, err = fmt.Sscan(eu, &expectedUpload)
		if err != nil {
			fmt.Printf("Could not parse expected upload in '%v': %v\n", allowanceExpectedUpload, err)
			continue
		}
		break
	}
	// User set field in terms of period, need to normalize to per-block.
	expectedUpload /= uint64(period)
	req = req.WithExpectedUpload(expectedUpload)

	// expectedDownload
	fmt.Println()
	fmt.Println(`7/8: Expected Download
Expected download tells siad how much downloading the user expects to do each
period. If this value is high, siad will more strongly prefer hosts that have a
low download bandwidth price. If this value is low, siad will focus on other
metrics than download bandwidth pricing, because even if the host charges a lot
for downloads, it will not impact the total cost to the user very much.

The user should not consider download bandwidth used during repairs, siad will
consider repair bandwidth separately.

The following units can be used to set the expected download:`)
	fmt.Println()
	fmt.Printf("    %v\n", fileSizeUnits)
	fmt.Println()
	edCurrentPeriod := allowance.ExpectedDownload * uint64(allowance.Period)
	edDefaultPeriod := modules.DefaultAllowance.ExpectedDownload * uint64(modules.DefaultAllowance.Period)
	fmt.Println("Current value:", modules.FilesizeUnits(edCurrentPeriod))
	fmt.Println("Default value:", modules.FilesizeUnits(edDefaultPeriod))

	if allowance.ExpectedDownload == 0 {
		fmt.Println("Enter desired value below, or leave blank to use default value")
	} else {
		fmt.Println("Enter desired value below, or leave blank to use current value")
	}
	var expectedDownload uint64
	for {
		fmt.Print("Expected Download: ")
		allowanceExpectedDownload := readString()
		if allowanceExpectedDownload == "" {
			// The user did not enter a value so use either the default or the
			// current value, as appropriate.
			if allowance.ExpectedDownload == 0 {
				expectedDownload = edDefaultPeriod
			} else {
				expectedDownload = edCurrentPeriod
			}
			break
		}

		ed, err := parseFilesize(allowanceExpectedDownload)
		if err != nil {
			fmt.Printf("Could not parse expected download in '%v': %v\n", allowanceExpectedDownload, err)
			continue
		}
		_, err = fmt.Sscan(ed, &expectedDownload)
		if err != nil {
			fmt.Printf("Could not parse expected download in '%v': %v\n", allowanceExpectedDownload, err)
			continue
		}
		break
	}
	// User set field in terms of period, need to normalize to per-block.
	expectedDownload /= uint64(period)
	req = req.WithExpectedDownload(expectedDownload)

	// expectedRedundancy
	fmt.Println()
	fmt.Println(`8/8: Expected Redundancy
Expected redundancy is used in conjunction with expected storage to determine
the total amount of raw storage that will be stored on hosts. If the expected
storage is 1 TB and the expected redundancy is 3, then the renter will calculate
that the total amount of storage in the user's contracts will be 3 TiB.

This value does not need to be changed from the default unless the user is
manually choosing redundancy settings for their file. If different files are
being given different redundancy settings, then the average of all the
redundancies should be used as the value for expected redundancy, weighted by
how large the files are.`)
	fmt.Println()
	fmt.Println("Current value:", allowance.ExpectedRedundancy)
	fmt.Println("Default value:", modules.DefaultAllowance.ExpectedRedundancy)

	var expectedRedundancy float64
	var err error
	if allowance.ExpectedRedundancy == 0 {
		expectedRedundancy = modules.DefaultAllowance.ExpectedRedundancy
		fmt.Println("Enter desired value below, or leave blank to use default value")
	} else {
		expectedRedundancy = allowance.ExpectedRedundancy
		fmt.Println("Enter desired value below, or leave blank to use current value")
	}
	for {
		fmt.Print("Expected Redundancy: ")
		allowanceExpectedRedundancy := readString()
		if allowanceExpectedRedundancy == "" {
			break
		}

		expectedRedundancy, err = strconv.ParseFloat(allowanceExpectedRedundancy, 64)
		if err != nil {
			fmt.Printf("Could not parse expected redundancy in '%v': %v\n", allowanceExpectedRedundancy, err)
			continue
		}
		if expectedRedundancy < 1 {
			fmt.Println("Expected redundancy must be at least 1")
			continue
		}
		break
	}
	req = req.WithExpectedRedundancy(expectedRedundancy)
	fmt.Println()

	return req
}

// renterbackcreatecmd is the handler for the command `siac renter
// createbackup`.
func renterbackupcreatecmd(name string) {
	// Create backup.
	err := httpClient.RenterCreateBackupPost(name)
	if err != nil {
		die("Failed to create backup", err)
	}
	fmt.Println("Backup initiated. Monitor progress with the 'listbackups' command.")
}

// renterbackuprestorecmd is the handler for the command `siac renter
// restorebackup`.
func renterbackuprestorecmd(name string) {
	err := httpClient.RenterRecoverBackupPost(name)
	if err != nil {
		die("Failed to restore backup", err)
	}
}

// renterbackuplistcmd is the handler for the command `siac renter listbackups`.
func renterbackuplistcmd() {
	ubs, err := httpClient.RenterBackups()
	if err != nil {
		die("Failed to retrieve backups", err)
	} else if len(ubs.Backups) == 0 {
		fmt.Println("No uploaded backups.")
		return
	}
	w := tabwriter.NewWriter(os.Stdout, 2, 0, 2, ' ', 0)
	fmt.Fprintln(w, "  Name\tCreation Date\tUpload Progress")
	for _, ub := range ubs.Backups {
		date := time.Unix(int64(ub.CreationDate), 0)
		fmt.Fprintf(w, "  %v\t%v\t%v\n", ub.Name, date.Format(time.ANSIC), ub.UploadProgress)
	}
	if err := w.Flush(); err != nil {
		die("failed to flush writer:", err)
	}
}

// rentercontractscmd is the handler for the command `siac renter contracts`.
// It lists the Renter's contracts.
func rentercontractscmd() {
	rc, err := httpClient.RenterDisabledContractsGet()
	if err != nil {
		die("Could not get contracts:", err)
	}

	// Build Current Period summary
	fmt.Println("Current Period Summary")
	// Active Contracts are all good data
	activeSize, activeSpent, activeRemaining, activeFees := contractStats(rc.ActiveContracts)
	// Passive Contracts are all good data
	passiveSize, passiveSpent, passiveRemaining, passiveFees := contractStats(rc.PassiveContracts)
	// Refreshed Contracts are duplicate data
	_, refreshedSpent, refreshedRemaining, refreshedFees := contractStats(rc.RefreshedContracts)
	// Disabled Contracts are wasted data
	disabledSize, disabledSpent, disabledRemaining, disabledFees := contractStats(rc.DisabledContracts)
	// Sum up the appropriate totals
	totalStored := activeSize + passiveSize
	totalWasted := disabledSize
	totalSpent := activeSpent.Add(passiveSpent).Add(refreshedSpent).Add(disabledSpent)
	totalRemaining := activeRemaining.Add(passiveRemaining).Add(refreshedRemaining).Add(disabledRemaining)
	totalFees := activeFees.Add(passiveFees).Add(refreshedFees).Add(disabledFees)

	fmt.Printf(`  Total Good Data:    %s
  Total Wasted Data:  %s
  Total Remaining:    %v
  Total Spent:        %v
  Total Fees:         %v

`, modules.FilesizeUnits(totalStored), modules.FilesizeUnits(totalWasted), currencyUnits(totalRemaining), currencyUnits(totalSpent), currencyUnits(totalFees))

	// List out contracts
	fmt.Println("Active Contracts:")
	if len(rc.ActiveContracts) == 0 {
		fmt.Println("  No active contracts.")
	} else {
		// Display Active Contracts
		writeContracts(rc.ActiveContracts)
	}

	fmt.Println("\nPassive Contracts:")
	if len(rc.PassiveContracts) == 0 {
		fmt.Println("  No passive contracts.")
	} else {
		// Display Passive Contracts
		writeContracts(rc.PassiveContracts)
	}

	fmt.Println("\nRefreshed Contracts:")
	if len(rc.RefreshedContracts) == 0 {
		fmt.Println("  No refreshed contracts.")
	} else {
		// Display Refreshed Contracts
		writeContracts(rc.RefreshedContracts)
	}

	fmt.Println("\nDisabled Contracts:")
	if len(rc.DisabledContracts) == 0 {
		fmt.Println("  No disabled contracts.")
	} else {
		// Display Disabled Contracts
		writeContracts(rc.DisabledContracts)
	}

	if renterAllContracts {
		rce, err := httpClient.RenterExpiredContractsGet()
		if err != nil {
			die("Could not get expired contracts:", err)
		}
		// Build Historical summary
		fmt.Println("\nHistorical Summary")
		// Expired Contracts are all good data
		expiredSize, expiredSpent, expiredRemaining, expiredFees := contractStats(rce.ExpiredContracts)
		// Expired Refreshed Contracts are duplicate data
		_, expiredRefreshedSpent, expiredRefreshedRemaining, expiredRefreshedFees := contractStats(rce.ExpiredRefreshedContracts)
		// Sum up the appropriate totals
		totalStored := expiredSize
		totalSpent := expiredSpent.Add(expiredRefreshedSpent)
		totalRemaining := expiredRemaining.Add(expiredRefreshedRemaining)
		totalFees := expiredFees.Add(expiredRefreshedFees)

		fmt.Printf(`  Total Expired Data:  %s
  Total Remaining:     %v
  Total Spent:         %v
  Total Fees:          %v

`, modules.FilesizeUnits(totalStored), currencyUnits(totalRemaining), currencyUnits(totalSpent), currencyUnits(totalFees))
		fmt.Println("\nExpired Contracts:")
		if len(rce.ExpiredContracts) == 0 {
			fmt.Println("  No expired contracts.")
		} else {
			writeContracts(rce.ExpiredContracts)
		}

		fmt.Println("\nExpired Refresh Contracts:")
		if len(rce.ExpiredRefreshedContracts) == 0 {
			fmt.Println("  No expired refreshed contracts.")
		} else {
			writeContracts(rce.ExpiredRefreshedContracts)
		}
	}
}

// rentercontractsviewcmd is the handler for the command `siac renter contracts <id>`.
// It lists details of a specific contract.
func rentercontractsviewcmd(cid string) {
	rc, err := httpClient.RenterAllContractsGet()
	if err != nil {
		die("Could not get contract details: ", err)
	}

	contracts := append(rc.ActiveContracts, rc.PassiveContracts...)
	contracts = append(contracts, rc.RefreshedContracts...)
	contracts = append(contracts, rc.DisabledContracts...)
	contracts = append(contracts, rc.ExpiredContracts...)
	contracts = append(contracts, rc.ExpiredRefreshedContracts...)

	err = printContractInfo(cid, contracts)
	if err != nil {
		die(err)
	}
}

// renterfilesdownload downloads the dir at the given path from the Sia network
// to the local specified destination.
func renterdirdownload(path, destination string) {
	destination = abs(destination)
	// Parse SiaPath.
	siaPath, err := modules.NewSiaPath(path)
	if err != nil {
		die("Couldn't parse SiaPath:", err)
	}
	// If root is not set we need to rebase.
	if !renterDownloadRoot {
		siaPath, err = siaPath.Rebase(modules.RootSiaPath(), modules.UserFolder)
		if err != nil {
			die("Couldn't rebase SiaPath:", err)
		}
	}
	// Download dir.
	start := time.Now()
	tfs, skipped, totalSize, downloadErr := downloadDir(siaPath, destination)
	if renterDownloadAsync && downloadErr != nil {
		fmt.Println("At least one error occurred when initializing the download:", downloadErr)
	}
	// If the download is async, report success.
	if renterDownloadAsync {
		fmt.Printf("Queued Download '%s' to %s.\n", siaPath.String(), abs(destination))
		return
	}
	// If the download is blocking, display progress as the file downloads.
	failedDownloads := downloadProgress(tfs)
	// Print skipped files.
	for _, s := range skipped {
		fmt.Printf("Skipped file '%v' since it already exists\n", s)
	}
	// Handle potential errors.
	if len(failedDownloads) == 0 {
		fmt.Printf("\nDownloaded '%s' to '%s - %v in %v'.\n", path, abs(destination), modules.FilesizeUnits(totalSize), time.Since(start).Round(time.Millisecond))
		return
	}
	// Print errors.
	if downloadErr != nil {
		fmt.Println("At least one error occurred when initializing the download:", downloadErr)
	}
	for _, fd := range failedDownloads {
		fmt.Printf("Download of file '%v' to destination '%v' failed: %v\n", fd.SiaPath, fd.Destination, fd.Error)
	}
	os.Exit(1)
}

// renterdownloadcancelcmd is the handler for the command `siac renter download cancel [cancelID]`
// Cancels the ongoing download.
func renterdownloadcancelcmd(cancelID modules.DownloadID) {
	if err := httpClient.RenterCancelDownloadPost(cancelID); err != nil {
		die("Couldn't cancel download:", err)
	}
	fmt.Println("Download canceled successfully")
}

// renterfilesdeletecmd is the handler for the command `siac renter delete [path]`.
// Removes the specified path from the Sia network.
func renterfilesdeletecmd(cmd *cobra.Command, paths []string) {
	for _, path := range paths {
		// Parse SiaPath.
		siaPath, err := modules.NewSiaPath(path)
		if err != nil {
			die("Couldn't parse SiaPath:", err)
		}

		// Try to delete file.
		//
		// In the case where the path points to a dir, this will fail and we
		// silently move on to deleting it as a dir. This is more efficient than
		// querying the renter first to see if it is a file or a dir, as that is
		// guaranteed to always be two renter calls.
		var errFile error
		if renterDeleteRoot {
			errFile = httpClient.RenterFileDeleteRootPost(siaPath)
		} else {
			errFile = httpClient.RenterFileDeletePost(siaPath)
		}
		if errFile == nil {
			fmt.Printf("Deleted file '%v'\n", path)
			continue
		} else if !(strings.Contains(errFile.Error(), filesystem.ErrNotExist.Error()) || strings.Contains(errFile.Error(), filesystem.ErrDeleteFileIsDir.Error())) {
			die(fmt.Sprintf("Failed to delete file %v: %v", path, errFile))
		}
		// Try to delete dir.
		var errDir error
		if renterDeleteRoot {
			errDir = httpClient.RenterDirDeleteRootPost(siaPath)
		} else {
			errDir = httpClient.RenterDirDeletePost(siaPath)
		}
		if errDir == nil {
			fmt.Printf("Deleted directory '%v'\n", path)
			continue
		} else if !strings.Contains(errDir.Error(), filesystem.ErrNotExist.Error()) {
			die(fmt.Sprintf("Failed to delete directory %v: %v", path, errDir))
		}

		// Unknown file/dir.
		die(fmt.Sprintf("Unknown path '%v'", path))
	}
	return
}

// renterfilesdownload is the handler for the command `siac renter download
// [path] [destination]`. It determines whether a file or a folder is downloaded
// and calls the corresponding sub-handler.
func renterfilesdownloadcmd(path, destination string) {
	// Parse SiaPath.
	siaPath, err := modules.NewSiaPath(path)
	if err != nil {
		die("Couldn't parse SiaPath:", err)
	}
	// If root is not set we need to rebase.
	if !renterDownloadRoot {
		siaPath, err = siaPath.Rebase(modules.RootSiaPath(), modules.UserFolder)
		if err != nil {
			die("Couldn't rebase SiaPath:", err)
		}
	}
	_, err = httpClient.RenterFileRootGet(siaPath)
	if err == nil {
		renterFilesDownload(path, destination)
		return
	} else if !strings.Contains(err.Error(), filesystem.ErrNotExist.Error()) {
		die("Failed to download file:", err)
	}
	_, err = httpClient.RenterDirRootGet(siaPath)
	if err == nil {
		renterdirdownload(path, destination)
		return
	} else if !strings.Contains(err.Error(), filesystem.ErrNotExist.Error()) {
		die("Failed to download folder:", err)
	}
	die(fmt.Sprintf("Unknown path '%v'", path))
}

// rentertriggercontractrecoveryrescancmd starts a new scan for recoverable
// contracts on the blockchain.
func rentertriggercontractrecoveryrescancmd() {
	crpg, err := httpClient.RenterContractRecoveryProgressGet()
	if err != nil {
		die("Failed to get recovery status", err)
	}
	if crpg.ScanInProgress {
		fmt.Println("Scan already in progress")
		fmt.Println("Scanned height:\t", crpg.ScannedHeight)
		return
	}
	if err := httpClient.RenterInitContractRecoveryScanPost(); err != nil {
		die("Failed to trigger recovery scan", err)
	}
	fmt.Println("Successfully triggered contract recovery scan.")
}

// rentercontractrecoveryscanprogresscmd returns the current progress of a
// potentially ongoing recovery scan.
func rentercontractrecoveryscanprogresscmd() {
	crpg, err := httpClient.RenterContractRecoveryProgressGet()
	if err != nil {
		die("Failed to get recovery status", err)
	}
	if crpg.ScanInProgress {
		fmt.Println("Scan in progress")
		fmt.Println("Scanned height:\t", crpg.ScannedHeight)
	} else {
		fmt.Println("No scan in progress")
	}
}

// renterfileslistcmd is the handler for the command `siac renter ls`. Lists
// files known to the renter on the network.
func renterfileslistcmd(cmd *cobra.Command, args []string) {
	var path string
	switch len(args) {
	case 0:
		path = "."
	case 1:
		path = args[0]
	default:
		_ = cmd.UsageFunc()(cmd)
		os.Exit(exitCodeUsage)
	}
	// Parse the input siapath.
	var sp modules.SiaPath
	var err error
	if path == "." || path == "" || path == "/" {
		sp = modules.RootSiaPath()
	} else {
		sp, err = modules.NewSiaPath(path)
		if err != nil {
			die("could not parse siapath:", err)
		}
	}

	// Check for file first
	if !sp.IsRoot() {
		var rf api.RenterFile
		if renterListRoot {
			rf, err = httpClient.RenterFileRootGet(sp)
		} else {
			rf, err = httpClient.RenterFileGet(sp)
		}
		if err == nil {
			json, err := json.MarshalIndent(rf.File, "", "  ")
			if err != nil {
				log.Fatal(err)
			}

			fmt.Println()
			fmt.Println(string(json))
			fmt.Println()
			return
		} else if !strings.Contains(err.Error(), filesystem.ErrNotExist.Error()) {
			die(fmt.Sprintf("Error getting file %v: %v", path, err))
		}
	}

	// Get dirs with their corresponding files.
	dirs := getDir(sp, renterListRoot, renterListRecursive)

	// Sort the directories and the files.
	sort.Sort(byDirectoryInfo(dirs))
	for i := 0; i < len(dirs); i++ {
		sort.Sort(bySiaPathDir(dirs[i].subDirs))
		sort.Sort(bySiaPathFile(dirs[i].files))
	}

	// Get the total number of listings (subdirs and files).
	root := dirs[0] // Root directory we are querying.
	totalStored := root.dir.AggregateSize
	var numFilesDirs uint64
	if renterListRecursive {
		numFilesDirs = root.dir.AggregateNumFiles + root.dir.AggregateNumSubDirs
	} else {
		numFilesDirs = root.dir.NumFiles + root.dir.NumSubDirs
	}

	// Print totals for both verbose and not verbose output.
	totalStoredStr := modules.FilesizeUnits(totalStored)
	fmt.Printf("\nListing %v files/dirs:\t%9s\n\n", numFilesDirs, totalStoredStr)

	// Handle the non verbose output.
	if !verbose {
		for _, dir := range dirs {
			fmt.Printf("%v/\n", dir.dir.SiaPath)
			w := tabwriter.NewWriter(os.Stdout, 0, 0, 2, ' ', 0)
			for _, subDir := range dir.subDirs {
				name := subDir.SiaPath.Name() + "/"
				size := modules.FilesizeUnits(subDir.AggregateSize)
				fmt.Fprintf(w, "  %v\t%9v\n", name, size)
			}

			for _, file := range dir.files {
				name := file.SiaPath.Name()
				size := modules.FilesizeUnits(file.Filesize)
				fmt.Fprintf(w, "  %v\t%9v\n", name, size)
			}
			if err := w.Flush(); err != nil {
				die("failed to flush writer:", err)
			}
			fmt.Println()
		}
		return
	}

	// Handle the verbose output.
	for _, dir := range dirs {
		fmt.Println(dir.dir.SiaPath.String() + "/")
		w := tabwriter.NewWriter(os.Stdout, 0, 0, 2, ' ', 0)
		fmt.Fprintf(w, "  Name\tFile size\tAvailable\t Uploaded\tProgress\tRedundancy\t Health\tStuck\tRenewing\tOn Disk\tRecoverable\n")
		for _, subDir := range dir.subDirs {
			name := subDir.SiaPath.Name() + "/"
			size := modules.FilesizeUnits(subDir.AggregateSize)
			redundancyStr := fmt.Sprintf("%.2f", subDir.AggregateMinRedundancy)
			if subDir.AggregateMinRedundancy == -1 {
				redundancyStr = "-"
			}
			healthStr := fmt.Sprintf("%.2f%%", subDir.AggregateMaxHealthPercentage)
			stuckStr := yesNo(subDir.AggregateNumStuckChunks > 0)
			fmt.Fprintf(w, "  %v\t%9v\t%9s\t%9s\t%8s\t%10s\t%7s\t%5s\t%8s\t%7s\t%11s\n", name, size, "-", "-", "-", redundancyStr, healthStr, stuckStr, "-", "-", "-")
		}

		for _, file := range dir.files {
			name := file.SiaPath.Name()
			size := modules.FilesizeUnits(file.Filesize)
			availStr := yesNo(file.Available)
			bytesUploaded := modules.FilesizeUnits(file.UploadedBytes)
			uploadStr := fmt.Sprintf("%.2f%%", file.UploadProgress)
			if file.UploadProgress == -1 {
				uploadStr = "-"
			}
			redundancyStr := fmt.Sprintf("%.2f", file.Redundancy)
			if file.Redundancy == -1 {
				redundancyStr = "-"
			}
			healthStr := fmt.Sprintf("%.2f%%", file.MaxHealthPercent)
			stuckStr := yesNo(file.Stuck)
			renewStr := yesNo(file.Renewing)
			onDiskStr := yesNo(file.OnDisk)
			recoverStr := yesNo(file.Recoverable)
			fmt.Fprintf(w, "  %v\t%9v\t%9s\t%9s\t%8s\t%10s\t%7s\t%5s\t%8s\t%7s\t%11s\n", name, size, availStr, bytesUploaded, uploadStr, redundancyStr, healthStr, stuckStr, renewStr, onDiskStr, recoverStr)
		}
		if err := w.Flush(); err != nil {
			die("failed to flush writer:", err)
		}
		fmt.Println()
	}
}

// renterfilesrenamecmd is the handler for the command `siac renter rename [path] [newpath]`.
// Renames a file on the Sia network.
func renterfilesrenamecmd(path, newpath string) {
	// Parse SiaPath.
	siaPath, err1 := modules.NewSiaPath(path)
	newSiaPath, err2 := modules.NewSiaPath(newpath)
	if err := errors.Compose(err1, err2); err != nil {
		die("Couldn't parse SiaPath:", err)
	}
	err := httpClient.RenterRenamePost(siaPath, newSiaPath, renterRenameRoot)
	if err != nil {
		die("Could not rename file:", err)
	}
	fmt.Printf("Renamed %s to %s\n", path, newpath)
}

// renterfusecmd displays the list of directories that are currently mounted via
// fuse.
func renterfusecmd() {
	// Get the list of mountpoints.
	fuseInfo, err := httpClient.RenterFuse()
	if err != nil {
		die("Unable to fetch fuse information:", err)
	}
	mountPoints := fuseInfo.MountPoints

	// Special message if nothing is mounted.
	if len(mountPoints) == 0 {
		fmt.Println("Nothing mounted.")
		return
	}

	// Sort the mountpoints.
	sort.Slice(mountPoints, func(i, j int) bool {
		return strings.Compare(mountPoints[i].MountPoint, mountPoints[j].MountPoint) < 0
	})

	// Print out the sorted set of mountpoints.
	fmt.Println("Mounted folders:")
	w := tabwriter.NewWriter(os.Stdout, 0, 0, 2, ' ', 0)
	fmt.Fprintf(w, "\t%s\t%s\n", "Mount Point", "SiaPath")
	for _, mp := range mountPoints {
		siaPathStr := mp.SiaPath.String()
		if siaPathStr == "" {
			siaPathStr = "{root}"
		}

		fmt.Fprintf(w, "\t%s\t%s\n", mp.MountPoint, siaPathStr)
	}
	if err := w.Flush(); err != nil {
		die("failed to flush writer:", err)
	}
	fmt.Println()
}

// renterfusemountcmd is the handler for the command `siac renter fuse mount [path] [siapath]`.
func renterfusemountcmd(path, siaPathStr string) {
	// TODO: Once read-write is supported on the backend, the 'true' flag can be
	// set to 'false' - siac will support mounting read-write by default. Need
	// to update the help string of the command to indicate that mounting will
	// mount in read-write mode.
	path = abs(path)
	var siaPath modules.SiaPath
	var err error
	if siaPathStr == "" || siaPathStr == "/" {
		siaPath = modules.RootSiaPath()
	} else {
		siaPath, err = modules.NewSiaPath(siaPathStr)
		if err != nil {
			die("Unable to parse the siapath that should be mounted:", err)
		}
	}
	opts := modules.MountOptions{
		ReadOnly:   true,
		AllowOther: renterFuseMountAllowOther,
	}
	err = httpClient.RenterFuseMount(path, siaPath, opts)
	if err != nil {
		die("Unable to mount the directory:", err)
	}
	fmt.Printf("mounted %s to %s\n", siaPathStr, path)
}

// renterfuseunmountcmd is the handler for the command `siac renter fuse unmount [path]`.
func renterfuseunmountcmd(path string) {
	path = abs(path)
	err := httpClient.RenterFuseUnmount(path)
	if err != nil {
		s := fmt.Sprintf("Unable to unmount %s:", path)
		die(s, err)
	}
	fmt.Printf("Unmounted %s successfully\n", path)
}

//rentersetlocalpathcmd is the handler for the command `siac renter setlocalpath [siapath] [newlocalpath]`
//Changes the trackingpath of the file
//through API Endpoint
func rentersetlocalpathcmd(siapath, newlocalpath string) {
	//Parse Siapath
	siaPath, err := modules.NewSiaPath(siapath)
	if err != nil {
		die("Couldn't parse Siapath:", err)
	}
	err = httpClient.RenterSetRepairPathPost(siaPath, newlocalpath)
	if err != nil {
		die("Could not Change the path of the file:", err)
	}
	fmt.Printf("Updated %s localpath to %s\n", siapath, newlocalpath)
}

// renterfilesunstuckcmd is the handler for the command `siac renter
// unstuckall`. Sets all files to unstuck.
func renterfilesunstuckcmd() {
	// Get all dirs and their files recursively.
	dirs := getDir(modules.RootSiaPath(), true, true)

	// Count all files.
	totalFiles := 0
	for _, d := range dirs {
		totalFiles += len(d.files)
	}

	// Declare a worker function to mark files as not stuck.
	var atomicFilesDone uint64
	toUnstuck := make(chan modules.SiaPath)
	worker := func() {
		for siaPath := range toUnstuck {
			err := httpClient.RenterSetFileStuckPost(siaPath, true, false)
			if err != nil {
				die(fmt.Sprintf("Couldn't set %v to unstuck: %v", siaPath, err))
			}
			atomic.AddUint64(&atomicFilesDone, 1)
		}
	}
	// Spin up some workers.
	var wg sync.WaitGroup
	for i := 0; i < 20; i++ {
		wg.Add(1)
		go func() {
			defer wg.Done()
			worker()
		}()
	}
	// Pass the files on to the workers.
	lastStatusUpdate := time.Now()
	for _, d := range dirs {
		for _, f := range d.files {
			if !f.Stuck && f.NumStuckChunks == 0 {
				// Nothing to do. Count as set for progress.
				atomic.AddUint64(&atomicFilesDone, 1)
				continue
			}
			toUnstuck <- f.SiaPath
			if time.Since(lastStatusUpdate) > time.Second {
				fmt.Printf("\r%v of %v files set to 'unstuck'",
					atomic.LoadUint64(&atomicFilesDone), totalFiles)
				lastStatusUpdate = time.Now()
			}
		}
	}
	close(toUnstuck)
	wg.Wait()
	fmt.Println("\nSet all files to 'unstuck'")
}

// renterfilesuploadcmd is the handler for the command `siac renter upload
// [source] [path]`. Uploads the [source] file to [path] on the Sia network.
// If [source] is a directory, all files inside it will be uploaded and named
// relative to [path].
func renterfilesuploadcmd(source, path string) {
	stat, err := os.Stat(source)
	if err != nil {
		die("Could not stat file or folder:", err)
	}

	// Check for and parse any redundancy settings
	numDataPieces, numParityPieces, err := api.ParseDataAndParityPieces(dataPieces, parityPieces)
	if err != nil {
		die("Could not parse data and parity pieces:", err)
	}

	if stat.IsDir() {
		// folder
		var files []string
		err := filepath.Walk(source, func(path string, info os.FileInfo, err error) error {
			if err != nil {
				fmt.Println("Warning: skipping file:", err)
				return nil
			}
			if info.IsDir() {
				return nil
			}
			files = append(files, path)
			return nil
		})
		if err != nil {
			die("Could not read folder:", err)
		} else if len(files) == 0 {
			die("Nothing to upload.")
		}
		failed := 0
		for _, file := range files {
			fpath, _ := filepath.Rel(source, file)
			fpath = filepath.Join(path, fpath)
			fpath = filepath.ToSlash(fpath)
			// Parse SiaPath.
			fSiaPath, err := modules.NewSiaPath(fpath)
			if err != nil {
				die("Couldn't parse SiaPath:", err)
			}
			err = httpClient.RenterUploadPost(abs(file), fSiaPath, uint64(numDataPieces), uint64(numParityPieces))
			if err != nil {
				failed++
				fmt.Printf("Could not upload file %s :%v\n", file, err)
			}
		}
		fmt.Printf("\nUploaded %d of %d files into '%s'.\n", len(files)-failed, len(files), path)
	} else {
		// single file
		// Parse SiaPath.
		siaPath, err := modules.NewSiaPath(path)
		if err != nil {
			die("Couldn't parse SiaPath:", err)
		}
		err = httpClient.RenterUploadPost(abs(source), siaPath, uint64(numDataPieces), uint64(numParityPieces))
		if err != nil {
			die("Could not upload file:", err)
		}
		fmt.Printf("Uploaded '%s' as '%s'.\n", abs(source), path)
	}
}

// renterfilesuploadpausecmd is the handler for the command `siac renter upload
// pause`.  It pauses all renter uploads for the duration (in minutes)
// passed in.
func renterfilesuploadpausecmd(dur string) {
	pauseDuration, err := time.ParseDuration(dur)
	if err != nil {
		die("Couldn't parse duration:", err)
	}
	err = httpClient.RenterUploadsPausePost(pauseDuration)
	if err != nil {
		die("Could not pause renter uploads:", err)
	}
	fmt.Println("Renter uploads have been paused for", dur)
}

// renterfilesuploadresumecmd is the handler for the command `siac renter upload
// resume`.  It resumes all renter uploads that have been paused.
func renterfilesuploadresumecmd() {
	err := httpClient.RenterUploadsResumePost()
	if err != nil {
		die("Could not resume renter uploads:", err)
	}
	fmt.Println("Renter uploads have been resumed")
}

// renterpricescmd is the handler for the command `siac renter prices`, which
// displays the prices of various storage operations. The user can submit an
// allowance to have the estimate reflect those settings or the user can submit
// nothing
func renterpricescmd(cmd *cobra.Command, args []string) {
	allowance := modules.Allowance{}

	if len(args) != 0 && len(args) != 4 {
		_ = cmd.UsageFunc()(cmd)
		os.Exit(exitCodeUsage)
	}
	if len(args) > 0 {
		hastings, err := parseCurrency(args[0])
		if err != nil {
			die("Could not parse amount:", err)
		}
		blocks, err := parsePeriod(args[1])
		if err != nil {
			die("Could not parse period:", err)
		}
		_, err = fmt.Sscan(hastings, &allowance.Funds)
		if err != nil {
			die("Could not set allowance funds:", err)
		}

		_, err = fmt.Sscan(blocks, &allowance.Period)
		if err != nil {
			die("Could not set allowance period:", err)
		}
		hosts, err := strconv.Atoi(args[2])
		if err != nil {
			die("Could not parse host count")
		}
		allowance.Hosts = uint64(hosts)
		renewWindow, err := parsePeriod(args[3])
		if err != nil {
			die("Could not parse renew window")
		}
		_, err = fmt.Sscan(renewWindow, &allowance.RenewWindow)
		if err != nil {
			die("Could not set allowance renew window:", err)
		}
	}

	rpg, err := httpClient.RenterPricesGet(allowance)
	if err != nil {
		die("Could not read the renter prices:", err)
	}
	periodFactor := uint64(rpg.Allowance.Period / types.BlocksPerMonth)

	// Display Estimate
	rate, err := types.ParseExchangeRate(build.ExchangeRate())
	if err != nil {
		fmt.Printf("Warning: ignoring exchange rate - %s\n", err)
	}

	fmt.Println("Renter Prices (estimated):")
	w := tabwriter.NewWriter(os.Stdout, 0, 0, 2, ' ', 0)
	fmt.Fprintln(w, "\tFees for Creating a Set of Contracts:\t", currencyUnitsWithExchangeRate(rpg.FormContracts, rate))
	fmt.Fprintln(w, "\tDownload 1 TB:\t", currencyUnitsWithExchangeRate(rpg.DownloadTerabyte, rate))
	fmt.Fprintln(w, "\tStore 1 TB for 1 Month:\t", currencyUnitsWithExchangeRate(rpg.StorageTerabyteMonth, rate))
	fmt.Fprintln(w, "\tStore 1 TB for Allowance Period:\t", currencyUnitsWithExchangeRate(rpg.StorageTerabyteMonth.Mul64(periodFactor), rate))
	fmt.Fprintln(w, "\tUpload 1 TB:\t", currencyUnitsWithExchangeRate(rpg.UploadTerabyte, rate))
	if err := w.Flush(); err != nil {
		die("failed to flush writer:", err)
	}

	// Display allowance used for estimate
	fmt.Println("\nAllowance used for estimate:")
	fmt.Fprintln(w, "\tFunds:\t", currencyUnitsWithExchangeRate(rpg.Allowance.Funds, rate))
	fmt.Fprintln(w, "\tPeriod:\t", rpg.Allowance.Period)
	fmt.Fprintln(w, "\tHosts:\t", rpg.Allowance.Hosts)
	fmt.Fprintln(w, "\tRenew Window:\t", rpg.Allowance.RenewWindow)
	if err := w.Flush(); err != nil {
		die("failed to flush writer:", err)
	}
}

// renterratelimitcmd is the handler for the command `siac renter ratelimit`
// which sets the maxuploadspeed and maxdownloadspeed in bytes-per-second for
// the renter module
func renterratelimitcmd(downloadSpeedStr, uploadSpeedStr string) {
	downloadSpeedInt, err := parseRatelimit(downloadSpeedStr)
	if err != nil {
		die(errors.AddContext(err, "unable to parse download speed"))
	}
	uploadSpeedInt, err := parseRatelimit(uploadSpeedStr)
	if err != nil {
		die(errors.AddContext(err, "unable to parse upload speed"))
	}

	err = httpClient.RenterRateLimitPost(downloadSpeedInt, uploadSpeedInt)
	if err != nil {
		die(errors.AddContext(err, "Could not set renter ratelimit speed"))
	}
	fmt.Println("Set renter maxdownloadspeed to ", downloadSpeedInt, " and maxuploadspeed to ", uploadSpeedInt)
}

// renterworkerscmd is the handler for the command `siac renter workers`.
// It lists the Renter's workers.
func renterworkerscmd() {
	rw, err := httpClient.RenterWorkersGet()
	if err != nil {
		die("Could not get contracts:", err)
	}

	// Sort workers by public key.
	sort.Slice(rw.Workers, func(i, j int) bool {
		return rw.Workers[i].HostPubKey.String() < rw.Workers[j].HostPubKey.String()
	})

	// Print Worker Pool Summary
	fmt.Println("Worker Pool Summary")
	w := tabwriter.NewWriter(os.Stdout, 2, 0, 2, ' ', 0)
	fmt.Fprintf(w, "  Total Workers:\t%v\n", rw.NumWorkers)
	fmt.Fprintf(w, "  Workers On Download Cooldown:\t%v\n", rw.TotalDownloadCoolDown)
	fmt.Fprintf(w, "  Workers On Upload Cooldown:\t%v\n", rw.TotalUploadCoolDown)
	fmt.Fprintf(w, "  Workers On Maintenance Cooldown:\t%v\n", rw.TotalMaintenanceCoolDown)
	if err := w.Flush(); err != nil {
		die("failed to flush writer:", err)
	}

	// Split Workers into GoodForUpload and !GoodForUpload
	var goodForUpload, notGoodForUpload []modules.WorkerStatus
	for _, worker := range rw.Workers {
		if worker.ContractUtility.GoodForUpload {
			goodForUpload = append(goodForUpload, worker)
			continue
		}
		notGoodForUpload = append(notGoodForUpload, worker)
	}

	// List out GoorForUpload workers
	fmt.Println("GoodForUpload Workers:")
	if len(goodForUpload) == 0 {
		fmt.Println("  No GoodForUpload workers.")
	} else {
		writeWorkers(goodForUpload)
	}

	// List out !GoorForUpload workers
	fmt.Println("\nNot GoodForUpload Workers:")
	if len(notGoodForUpload) == 0 {
		fmt.Println("  All workers are GoodForUpload.")
	} else {
		writeWorkers(notGoodForUpload)
	}
}

// renterworkerseacmd is the handler for the command `siac renter workers ea`.
// It lists the status of the account of every worker.
func renterworkerseacmd() {
	rw, err := httpClient.RenterWorkersGet()
	if err != nil {
		die("Could not get worker statuses:", err)
	}

	// Sort workers by public key.
	sort.Slice(rw.Workers, func(i, j int) bool {
		return rw.Workers[i].HostPubKey.String() < rw.Workers[j].HostPubKey.String()
	})

	// collect some overal account stats
	var nfw uint64
	for _, worker := range rw.Workers {
		if worker.AccountStatus.AvailableBalance.IsZero() {
			nfw++
		}
	}
	fmt.Println("Worker Accounts Summary")

	w := tabwriter.NewWriter(os.Stdout, 2, 0, 2, ' ', 0)
	defer func() {
		err := w.Flush()
		if err != nil {
			die("Could not flush tabwriter:", err)
		}
	}()

	// print summary
	fmt.Fprintf(w, "Total Workers: \t%v\n", rw.NumWorkers)
	fmt.Fprintf(w, "Non Funded Workers: \t%v\n", nfw)

	// print header
	hostInfo := "Host PubKey"
	accountInfo := "\tAvailBal\tNegBal\tTargetBal"
	errorInfo := "\tSucceededAt\tErrorAt\tError"
	header := hostInfo + accountInfo + errorInfo
	fmt.Fprintln(w, "\nWorker Accounts Detail  \n\n"+header)

	// print rows
	for _, worker := range rw.Workers {
		as := worker.AccountStatus

		// Host Info
		fmt.Fprintf(w, "%v", worker.HostPubKey.String())

		// Account Info
		fmt.Fprintf(w, "\t%s\t%s\t%s",
			as.AvailableBalance.HumanString(),
			as.NegativeBalance.HumanString(),
			worker.AccountBalanceTarget.HumanString())

		// Error Info
		fmt.Fprintf(w, "\t%v\t%v\t%v\n",
			sanitizeTime(as.RecentSuccessTime, as.RecentSuccessTime != time.Time{}),
			sanitizeTime(as.RecentErrTime, as.RecentErr != ""),
			sanitizeErr(as.RecentErr))
	}
}

// renterworkersdownloadscmd is the handler for the command `siac renter workers
// dj`.  It lists the status of the download jobs of every worker.
func renterworkersdownloadscmd() {
	rw, err := httpClient.RenterWorkersGet()
	if err != nil {
		die("Could not get worker statuses:", err)
	}

	// Sort workers by public key.
	sort.Slice(rw.Workers, func(i, j int) bool {
		return rw.Workers[i].HostPubKey.String() < rw.Workers[j].HostPubKey.String()
	})

	// Create tab writer
	w := tabwriter.NewWriter(os.Stdout, 2, 0, 2, ' ', 0)
	defer func() {
		err := w.Flush()
		if err != nil {
			die("Could not flush tabwriter:", err)
		}
	}()
	// Write Download Info
	writeWorkerDownloadUploadInfo(true, w, rw)
}

// renterworkersptcmd is the handler for the command `siac renter workers pt`.
// It lists the status of the price table of every worker.
func renterworkersptcmd() {
	rw, err := httpClient.RenterWorkersGet()
	if err != nil {
		die("Could not get worker statuses:", err)
	}

	// Sort workers by public key.
	sort.Slice(rw.Workers, func(i, j int) bool {
		return rw.Workers[i].HostPubKey.String() < rw.Workers[j].HostPubKey.String()
	})

	// collect some overal account stats
	var workersWithoutPTs uint64
	for _, worker := range rw.Workers {
		if !worker.PriceTableStatus.Active {
			workersWithoutPTs++
		}
	}
	fmt.Println("Worker Price Tables Summary")

	w := tabwriter.NewWriter(os.Stdout, 2, 0, 2, ' ', 0)
	defer func() {
		err := w.Flush()
		if err != nil {
			die("Could not flush tabwriter:", err)
		}
	}()

	// print summary
	fmt.Fprintf(w, "Total Workers: \t%v\n", rw.NumWorkers)
	fmt.Fprintf(w, "Workers Without Price Table: \t%v\n", workersWithoutPTs)

	// print header
	hostInfo := "Host PubKey"
	priceTableInfo := "\tActive\tExpiry\tUpdate"
	queueInfo := "\tErrorAt\tError"
	header := hostInfo + priceTableInfo + queueInfo
	fmt.Fprintln(w, "\nWorker Price Tables Detail  \n\n"+header)

	// print rows
	for _, worker := range rw.Workers {
		pts := worker.PriceTableStatus

		// Host Info
		fmt.Fprintf(w, "%v", worker.HostPubKey.String())

		// Price Table Info
		fmt.Fprintf(w, "\t%t\t%s\t%s",
			pts.Active,
			sanitizeTime(pts.ExpiryTime, pts.Active),
			sanitizeTime(pts.UpdateTime, pts.Active))

		// Error Info
		fmt.Fprintf(w, "\t%v\t%v\n",
			sanitizeTime(pts.RecentErrTime, pts.RecentErr != ""),
			sanitizeErr(pts.RecentErr))
	}
}

// renterworkersrjcmd is the handler for the command `siac renter workers rj`.
// It lists the status of the read job queue for every worker.
func renterworkersrjcmd() {
	rw, err := httpClient.RenterWorkersGet()
	if err != nil {
		die("Could not get worker statuses:", err)
	}

	// Sort workers by public key.
	sort.Slice(rw.Workers, func(i, j int) bool {
		return rw.Workers[i].HostPubKey.String() < rw.Workers[j].HostPubKey.String()
	})

	w := tabwriter.NewWriter(os.Stdout, 2, 0, 2, ' ', 0)
	defer func() {
		err := w.Flush()
		if err != nil {
			die("Could not flush tabwriter:", err)
		}
	}()

	// print header
	hostInfo := "Host PubKey"
	queueInfo := "\tJobs\tAvgJobTime64k (ms)\tAvgJobTime1m (ms)\tAvgJobTime4m (ms)\tConsecFail\tErrorAt\tError"
	header := hostInfo + queueInfo
	fmt.Fprintln(w, "\nWorker Read Jobs  \n\n"+header)

	// print rows
	for _, worker := range rw.Workers {
		rjs := worker.ReadJobsStatus

		// Host Info
		fmt.Fprintf(w, "%v", worker.HostPubKey.String())

		// ReadJobs Info
		fmt.Fprintf(w, "\t%v\t%v\t%v\t%v\t%v\t%v\t%v\n",
			rjs.JobQueueSize,
			rjs.AvgJobTime64k,
			rjs.AvgJobTime1m,
			rjs.AvgJobTime4m,
			rjs.ConsecutiveFailures,
			sanitizeTime(rjs.RecentErrTime, rjs.RecentErr != ""),
			sanitizeErr(rjs.RecentErr))
	}
}

// renterworkershsjcmd is the handler for the command `siac renter workers hs`.
// It lists the status of the has sector job queue for every worker.
func renterworkershsjcmd() {
	rw, err := httpClient.RenterWorkersGet()
	if err != nil {
		die("Could not get worker statuses:", err)
	}

	// Sort workers by public key.
	sort.Slice(rw.Workers, func(i, j int) bool {
		return rw.Workers[i].HostPubKey.String() < rw.Workers[j].HostPubKey.String()
	})

	w := tabwriter.NewWriter(os.Stdout, 2, 0, 2, ' ', 0)
	defer func() {
		err := w.Flush()
		if err != nil {
			die("Could not flush tabwriter:", err)
		}
	}()

	// print header
	hostInfo := "Host PubKey"
	queueInfo := "\tJobs\tAvgJobTime (ms)\tConsecFail\tErrorAt\tError"
	header := hostInfo + queueInfo
	fmt.Fprintln(w, "\nWorker Has Sector Jobs  \n\n"+header)

	// print rows
	for _, worker := range rw.Workers {
		hsjs := worker.HasSectorJobsStatus

		// Host Info
		fmt.Fprintf(w, "%v", worker.HostPubKey.String())

		// HasSector Jobs Info
		fmt.Fprintf(w, "\t%v\t%v\t%v\t%v\t%v\n",
			hsjs.JobQueueSize,
			hsjs.AvgJobTime,
			hsjs.ConsecutiveFailures,
			sanitizeTime(hsjs.RecentErrTime, hsjs.RecentErr != ""),
			sanitizeErr(hsjs.RecentErr))
	}
}

// renterworkersuploadscmd is the handler for the command `siac renter workers
// uj`.  It lists the status of the upload jobs of every worker.
func renterworkersuploadscmd() {
	rw, err := httpClient.RenterWorkersGet()
	if err != nil {
		die("Could not get worker statuses:", err)
	}

	// Sort workers by public key.
	sort.Slice(rw.Workers, func(i, j int) bool {
		return rw.Workers[i].HostPubKey.String() < rw.Workers[j].HostPubKey.String()
	})

	// Create tab writer
	w := tabwriter.NewWriter(os.Stdout, 2, 0, 2, ' ', 0)
	defer func() {
		err := w.Flush()
		if err != nil {
			die("Could not flush tabwriter:", err)
		}
	}()
	// Write Upload Info
	writeWorkerDownloadUploadInfo(false, w, rw)
}

// writeWorkers is a helper function to display workers
func writeWorkers(workers []modules.WorkerStatus) {
	fmt.Println("  Number of Workers:", len(workers))
	w := tabwriter.NewWriter(os.Stdout, 2, 0, 2, ' ', 0)
	contractHeader := "Worker Contract\t \t \t "
	contractInfo := "Host PubKey\tContract ID\tGood For Renew\tGood For Upload"
	downloadHeader := "\tWorker Downloads\t "
	downloadInfo := "\tOn Cooldown\tQueue"
	uploadHeader := "\tWorker Uploads\t "
	uploadInfo := "\tOn Cooldown\tQueue"
	maintenanceHeader := "\tWorker Maintenance\t \t "
	maintenanceInfo := "\tOn Cooldown\tCooldown Time\tLast Error"
	jobHeader := "\tWorker Jobs\t \t "
	jobInfo := "\tHas Sector\tRead Sector\tSnapshot UL\tSnapshot DL"
	fmt.Fprintln(w, "\n  "+contractHeader+downloadHeader+uploadHeader+maintenanceHeader+jobHeader)
	fmt.Fprintln(w, "  "+contractInfo+downloadInfo+uploadInfo+maintenanceInfo+jobInfo)

	for _, worker := range workers {
		// Contract Info
		fmt.Fprintf(w, "  %v\t%v\t%v\t%v",
			worker.HostPubKey.String(),
			worker.ContractID,
			worker.ContractUtility.GoodForRenew,
			worker.ContractUtility.GoodForUpload)

		// Download Info
		fmt.Fprintf(w, "\t%v\t%v",
			worker.DownloadOnCoolDown,
			worker.DownloadQueueSize)

		// Upload Info
		fmt.Fprintf(w, "\t%v\t%v",
			worker.UploadOnCoolDown,
			worker.UploadQueueSize)

		// Maintenance Info
		fmt.Fprintf(w, "\t%t\t%v\t%v",
			worker.MaintenanceOnCooldown,
			worker.MaintenanceCoolDownTime,
			sanitizeErr(worker.MaintenanceCoolDownError))

		// Job Info
		fmt.Fprintf(w, "\t%v\t%v\t%v\t%v\n",
			worker.HasSectorJobsStatus.JobQueueSize,
			worker.ReadJobsStatus.JobQueueSize,
			worker.DownloadSnapshotJobQueueSize,
			worker.UploadSnapshotJobQueueSize)
	}
	if err := w.Flush(); err != nil {
		die("failed to flush writer:", err)
	}
}<|MERGE_RESOLUTION|>--- conflicted
+++ resolved
@@ -344,18 +344,6 @@
 	}
 )
 
-<<<<<<< HEAD
-// abs returns the absolute representation of a path.
-// TODO: bad things can happen if you run siac from a non-existent directory.
-// Implement some checks to catch this problem.
-func abs(path string) string {
-	abspath, err := filepath.Abs(path)
-	if err != nil {
-		return path
-	}
-	return abspath
-}
-
 // rentercleancmd cleans any lost files from the renter.
 func rentercleancmd() {
 	// Print initial warning
@@ -382,8 +370,6 @@
 	fmt.Println("Successfully cleaned lost files!")
 }
 
-=======
->>>>>>> a9692f4a
 // rentercmd displays the renter's financial metrics and high level renter info
 func rentercmd() {
 	// For UX formating
@@ -476,134 +462,6 @@
 	renterFileHealthSummary(dirs)
 }
 
-<<<<<<< HEAD
-// renterFileHealthSummary prints out a summary of the status of all the files
-// in the renter to track the progress of the files
-func renterFileHealthSummary(dirs []directoryInfo) {
-	percentages, numStuck, err := fileHealthBreakdown(dirs, false)
-	if err != nil {
-		die(err)
-	}
-
-	percentages = parsePercentages(percentages)
-
-	fmt.Println("File Health Summary")
-	w := tabwriter.NewWriter(os.Stdout, 2, 0, 2, ' ', 0)
-	fmt.Fprintf(w, "  %% At 100%%\t%v%%\n", percentages[0])
-	fmt.Fprintf(w, "  %% Between 75%% - 100%%\t%v%%\n", percentages[1])
-	fmt.Fprintf(w, "  %% Between 50%% - 75%%\t%v%%\n", percentages[2])
-	fmt.Fprintf(w, "  %% Between 25%% - 50%%\t%v%%\n", percentages[3])
-	fmt.Fprintf(w, "  %% Between 0%% - 25%%\t%v%%\n", percentages[4])
-	fmt.Fprintf(w, "  %% Unrecoverable\t%v%%\n", percentages[5])
-	fmt.Fprintf(w, "  Number of Stuck Files\t%v\n", numStuck)
-	if err := w.Flush(); err != nil {
-		die("failed to flush writer:", err)
-	}
-}
-
-// fileHealthBreakdown returns a percentage breakdown of the renter's files'
-// healths and the number of stuck files
-func fileHealthBreakdown(dirs []directoryInfo, printLostFiles bool) ([]float64, int, error) {
-	// Check for nil input
-	if len(dirs) == 0 {
-		return nil, 0, errors.New("No Directories Found")
-	}
-
-	// Note: we are manually counting the number of files here since the
-	// aggregate fields in the directory could be incorrect due to delays in the
-	// health loop. This is OK since we have to iterate over all the files
-	// anyways.
-	var total, fullHealth, greater75, greater50, greater25, greater0, unrecoverable float64
-	var numStuck int
-	for _, dir := range dirs {
-		for _, file := range dir.files {
-			total++
-			if file.Stuck {
-				numStuck++
-			}
-			switch {
-			case file.MaxHealthPercent == 100:
-				fullHealth++
-			case file.MaxHealthPercent > 75:
-				greater75++
-			case file.MaxHealthPercent > 50:
-				greater50++
-			case file.MaxHealthPercent > 25:
-				greater25++
-			case file.MaxHealthPercent > 0 || file.OnDisk:
-				greater0++
-			default:
-				unrecoverable++
-				if printLostFiles {
-					fmt.Println(file.SiaPath)
-				}
-			}
-		}
-	}
-
-	// Print out total lost files
-	if printLostFiles {
-		fmt.Println()
-		fmt.Println(unrecoverable, "lost files found.")
-	}
-
-	// Check for no files uploaded
-	if total == 0 {
-		return nil, 0, errors.New("No Files Uploaded")
-	}
-
-	fullHealth = 100 * fullHealth / total
-	greater75 = 100 * greater75 / total
-	greater50 = 100 * greater50 / total
-	greater25 = 100 * greater25 / total
-	greater0 = 100 * greater0 / total
-	unrecoverable = 100 * unrecoverable / total
-
-	return []float64{fullHealth, greater75, greater50, greater25, greater0, unrecoverable}, numStuck, nil
-}
-
-// renterFilesAndContractSummary prints out a summary of what the renter is
-// storing
-func renterFilesAndContractSummary() error {
-	rf, err := httpClient.RenterDirRootGet(modules.RootSiaPath())
-	if errors.Contains(err, api.ErrAPICallNotRecognized) {
-		// Assume module is not loaded if status command is not recognized.
-		fmt.Printf("\n  Status: %s\n\n", moduleNotReadyStatus)
-		return nil
-	} else if err != nil {
-		return errors.AddContext(err, "unable to get root dir with RenterDirRootGet")
-	}
-
-	rc, err := httpClient.RenterDisabledContractsGet()
-	if err != nil {
-		return err
-	}
-	redundancyStr := fmt.Sprintf("%.2f", rf.Directories[0].AggregateMinRedundancy)
-	if rf.Directories[0].AggregateMinRedundancy == -1 {
-		redundancyStr = "-"
-	}
-	// Active Contracts are all good data
-	activeSize, _, _, _ := contractStats(rc.ActiveContracts)
-	// Passive Contracts are all good data
-	passiveSize, _, _, _ := contractStats(rc.PassiveContracts)
-
-	fmt.Printf(`
-  Files:               %v
-  Total Stored:        %v
-  Total Contract Data: %v
-  Min Redundancy:      %v
-  Active Contracts:    %v
-  Passive Contracts:   %v
-  Disabled Contracts:  %v
-`, rf.Directories[0].AggregateNumFiles, modules.FilesizeUnits(rf.Directories[0].AggregateSize),
-		modules.FilesizeUnits(activeSize+passiveSize), redundancyStr, len(rc.ActiveContracts),
-		len(rc.PassiveContracts), len(rc.DisabledContracts))
-
-	return nil
-}
-
-=======
->>>>>>> a9692f4a
 // renteruploadscmd is the handler for the command `siac renter uploads`.
 // Lists files currently uploading.
 func renteruploadscmd() {
