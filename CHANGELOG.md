Version Scheme
--------------
Sia uses the following versioning scheme, vX.X.X
 - First Digit signifies a major (compatibility breaking) release
 - Second Digit signifies a major (non compatibility breaking) release
 - Third Digit signifies a minor or patch release

Version History
---------------

Latest:
### v1.4.4
**Key Updates**
<<<<<<< HEAD
 - Add ability to blacklist skylinks by merkleroot
=======
 - Add `--root` parameter to `siac renter delete` that allows passing absolute
   instead of relative file paths.

**Bugs Fixed**

**Other**
>>>>>>> 4944023c

### v1.4.3
**Key Updates**
 - Add `data-pieces` and `parity-pieces` flags to `siac renter upload`
 - Integrate SiaMux
 - Initialize defaults for the host's ephemeral account settings
 - Add SIA_DATA_DIR environment variable for setting the data directory for
   siad/siac
 - Made build process deterministic. Moved related scripts into `release-scripts`
 
**Bugs Fixed**
 - HostDB Data race fixed and documentation updated to explain the data race
   concern
 - `Name` and `Dir` methods of the Siapath used the `filepath` package when they
   should have used the `strings` package to avoid OS path separator bugs
 - Fixed panic where the Host's contractmanager `AddSectorBatch` allowed for
   writing to a file after the contractmanager had shutdown
 - Fixed panic where the watchdog would try to write to the contractor's log
   after the contractor had shutdown

**Other**
 - Upgrade host metadata to v1.4.3

### v1.4.2.1
**Key Updates**
 - Wallet can generate an address before it finishes scanning the blockchain
 - FUSE folders can now be mounted with 'AllowOther' as an option
 - Added alerts for when contracts can't be renewed or refreshed
 - Smarter fund allocation when initially forming contracts
 - Decrease memory usage and cpu usage when uploading and downloading
 - When repairing files from disk, an integrity check is performed to ensure
   that corrupted / altered data is not used to perform repairs

**Bugs Fixed**
 - Repair operations would sometimes perform useless and redundant repairs
 - Siafiles were not pruning hosts correctly
 - Unable to upload a new file if 'force' is set and no file exists to delete
 - Siac would not always delete a file or folder correctly
 - Divide by zero error when setting the allowance with an empty period
 - Host would sometimes deadlock upon shutdown due to thread group misuse
 - Crash preventing host from starting up correctly after an unclean shutdown
   while resizing a storage folder

Dec 2019:

### v1.4.2.0
**Key Updates**
 - Allowance in Backups
 - Wallet Password Reset
 - Bad Contract Utility Add
 - FUSE
 - Renter Watchdog
 - Contract Churn Limiter
 - Serving Downloads from Disk
 - Verify Wallet Password Endpoint
 - Siafilesystem
 - Sia node scanner
 - Gateway blacklisting
 - Contract Extortion Checker
 - Instant Boot
 - Alert System
 - Remove siafile chunks from memory
 - Additional price change protection for the Renter
 - siac Alerts command
 - Critical alerts displayed on every siac call
 - Single File Get in siac
 - Gateway bandwidth monitoring
 - Ability to pause uploads/repairs

**Bugs Fixed**
 - Missing return statements in API (http: superfluous response.WriteHeader call)
 - Stuck Loop fixes (chunks not being added due to directory siapath never being set)
 - Rapid Cycle repair loop on start up
 - Wallet Init with force flag when no wallet exists previous would error

**Other**
 - Module READMEs
 - staticcheck and gosec added
 - Security.md file created
 - Community images added for Built On Sia
 - JSON tag code analyzer 
 - ResponseWriter code analyzer
 - boltdb added to gitlab.com/NebulousLabs

Sep 2019:

v1.4.1.2 (hotfix)
- Fix memory leak
- Add /tpool/transactions endpoint
- Second fix to transaction propagation bug

Aug 2019:

v1.4.1.1 (hotfix)
- Fix download corruption bug
- Fix transaction propagation bug

Jul 2019:

v1.4.1 (minor release)
- Support upload streaming
- Enable seed-based snapshot backups

Apr 2019:

v1.4.0 (minor release)
- Support "snapshot" backups
- Switch to new renter-host protocol
- Further scalability improvements

Oct 2018:

v1.3.7 (patch release)
- Adjust difficulty for ASIC hardfork

v1.3.6 (patch release)
- Enable ASIC hardfork

v1.3.5 (patch release)
- Add offline signing functionality
- Overhaul hostdb weighting
- Add siac utils

Sep 2018:

v1.3.4 (patch release)
- Fix contract spending metrics
- Add /renter/contract/cancel endpoint
- Move project to GitLab

May 2018:

v1.3.3 (patch release)
- Add Streaming API endpoints
- Faster contract formation
- Improved wallet scaling

March 2018:

v1.3.2 (patch release)
- Improve renter throughput and stability
- Reduce host I/O when idle
- Add /tpool/confirmed endpoint

December 2017:

v1.3.1 (patch release)
- Add new efficient, reliable contract format
- Faster and smoother file repairs
- Fix difficulty adjustment hardfork

July 2017:

v1.3.0 (minor release)
- Add remote file repair
- Add wallet 'lookahead'
- Introduce difficulty hardfork

May 2017:

v1.2.2 (patch release)
- Faster + smaller wallet database
- Gracefully handle missing storage folders
- >2500 lines of new testing + bug fixes

April 2017:

v1.2.1 (patch release)
- Faster host upgrading
- Fix wallet bugs
- Add siac command to cancel allowance

v1.2.0 (minor release)
- Host overhaul
- Wallet overhaul
- Tons of bug fixes and efficiency improvements

March 2017:

v1.1.2 (patch release)
- Add async download endpoint
- Fix host storage proof bug

February 2017:

v1.1.1 (patch release)
- Renter now performs much better at scale
- Myriad HostDB improvements
- Add siac command to support storage leaderboard

January 2017:

v1.1.0 (minor release)
- Greatly improved upload/download speeds
- Wallet now regularly "defragments"
- Better contract metrics

December 2016:

v1.0.4 (LTS release)

October 2016:

v1.0.3 (patch release)
- Greatly improved renter stability
- Smarter HostDB
- Numerous minor bug fixes

July 2016:

v1.0.1 (patch release)
- Restricted API address to localhost
- Fixed renter/host desynchronization
- Fixed host silently refusing new contracts

June 2016:

v1.0.0 (major release)
- Finalized API routes
- Add optional API authentication
- Improve automatic contract management

May 2016:

v0.6.0 (minor release)
- Switched to long-form renter contracts
- Added support for multiple hosting folders
- Hosts are now identified by their public key

January 2016:

v0.5.2 (patch release)
- Faster initial blockchain download
- Introduced headers-only broadcasting

v0.5.1 (patch release)
- Fixed bug severely impacting performance
- Restored (but deprecated) some siac commands
- Added modules flag, allowing modules to be disabled

v0.5.0 (minor release)
- Major API changes to most modules
- Automatic contract renewal
- Data on inactive hosts is reuploaded
- Support for folder structure
- Smarter host

October 2015:

v0.4.8 (patch release)
- Restored compatibility with v0.4.6

v0.4.7 (patch release)
- Dropped support for v0.3.3.x

v0.4.6 (patch release)
- Removed over-aggressive consistency check

v0.4.5 (patch release)
- Fixed last prominent bug in block database
- Closed some dangling resource handles

v0.4.4 (patch release)
- Uploading is much more reliable
- Price estimations are more accurate
- Bumped filesize limit to 20 GB

v0.4.3 (patch release)
- Block database is now faster and more stable
- Wallet no longer freezes when unlocked during IBD
- Optimized block encoding/decoding

September 2015:

v0.4.2 (patch release)
- HostDB is now smarter
- Tweaked renter contract creation

v0.4.1 (patch release)
- Added support for loading v0.3.3.x wallets
- Better pruning of dead nodes
- Improve database consistency

August 2015:

v0.4.0: Second stable currency release.
- Wallets are encrypted and generated from seed phrases
- Files are erasure-coded and transferred in parallel
- The blockchain is now fully on-disk
- Added UPnP support

June 2015:

v0.3.3.3 (patch release)
- Host announcements can be "forced"
- Wallets can be merged
- Unresponsive addresses are pruned from the node list

v0.3.3.2 (patch release)
- Siafunds can be loaded and sent
- Added block explorer
- Patched two critical security vulnerabilities

v0.3.3.1 (hotfix)
- Mining API sends headers instead of entire blocks
- Slashed default hosting price

v0.3.3: First stable currency release.
- Set release target
- Added progress bars to uploads
- Rigorous testing of consensus code

May 2015:

v0.3.2: Fourth open beta release.
- Switched encryption from block cipher to stream cipher
- Updates are now signed
- Added API calls to support external miners

v0.3.1: Third open beta release.
- Blocks are now stored on-disk in a database
- Files can be shared via .sia files or ASCII-encoded data
- RPCs are now multiplexed over one physical connection

March 2015:

v0.3.0: Second open beta release.

Jan 2015:

v0.2.0: First open beta release.

Dec 2014:

v0.1.0: Closed beta release.<|MERGE_RESOLUTION|>--- conflicted
+++ resolved
@@ -11,16 +11,31 @@
 Latest:
 ### v1.4.4
 **Key Updates**
-<<<<<<< HEAD
  - Add ability to blacklist skylinks by merkleroot
-=======
  - Add `--root` parameter to `siac renter delete` that allows passing absolute
    instead of relative file paths.
+ - 
+ -
+ -
+ -
+ -
+ -
 
 **Bugs Fixed**
+ - 
+ -
+ -
+ -
+ -
+ -
 
 **Other**
->>>>>>> 4944023c
+ - 
+ -
+ -
+ -
+ -
+ -
 
 ### v1.4.3
 **Key Updates**
