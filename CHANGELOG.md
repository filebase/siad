Version Scheme
--------------
Sia uses the following versioning scheme, vX.X.X
 - First Digit signifies a major (compatibility breaking) release
 - Second Digit signifies a major (non compatibility breaking) release
 - Third Digit signifies a minor or patch release

Version History
---------------

Latest:

### v1.4.4
**Key Updates**
 - Add a delay when modifying large contracts on hosts to prevent hosts from
   becoming unresponsive due to massive disk i/o.
 - Add `--root` parameter to `siac renter delete` that allows passing absolute
   instead of relative file paths.
<<<<<<< HEAD
 - Alerts returned by /daemon/alerts route are sorted by severity
 - 
 - 
 - Add ability to blacklist skylinks by merkleroot
 - Uploading resumes more quickly after restart
=======
 - Add ability to blacklist skylinks by merkleroot.
 - Uploading resumes more quickly after restart.
 - Add `HEAD` request for skylink
>>>>>>> 149a4edc
 - Add ability to pack many files into the same or adjacent sectors while
    producing unique skylinks for each file.
 - Fix default expected upload/download values displaying 0 when setting an
   initial allowance.
 - `siac skynet upload` now supports uploading directories. All files are
   uploaded individually and result in separate skylinks.
 - No user-agent needed for Skylink downloads.
 - Add `go get` command to `make dependencies`.
 - Add flags for tag and targz for skyfile streaming.
 - Add new endpoint `/skynet/stats` that provides statistical information about
   skynet, how many files were uploaded and the combined size of said files.
 - The `siac renter setallowance` UX is considerably improved.
 - Add XChaCha20 CipherKey.
 - Add Skykey Manager.
 - Add `siac skynet unpin` subcommand.
 - Extend `siac renter -v` to show breakdown of file health.
 - Add Skynet-Disable-Force header to allow disabling the force update feature
   on Skynet uploads
 - Add bandwidth usage to `siac gateway`

**Bugs Fixed**
 - Fixed bug in startup where an error being returned by the renter's blocking
   startup process was being missed
 - Fix repair bug where unused hosts were not being properly updated for a
   siafile
 - Fix threadgroup violation in the watchdog that allowed writing to the log
   file after a shutdown
 - Fix bug where `siac renter -v` wasn't working due to the wrong flag being
   used.
 - Fixed bug in siafile snapshot code where the `hostKey()` method was not used
   to safely acquire the host pubkey.
 - Fixed `siac skynet ls` not working when files were passed as input. It is now
   able to access specific files in the Skynet folder.
 - Fixed a deadlock when performing a Skynet download with no workers
 - Fix a parsing bug for malformed skylinks
 - fix siac update for new release verification
 - Fix parameter delimiter for skylinks
 - Fixed race condition in host's `RPCLoopLock`
 - Fixed a bug which caused a call to `build.Critical` in the case that a
   contract in the renew set was marked `!GoodForRenew` while the contractor
   lock was not held

**Other**
 - Split out renter siatests into 2 groups for faster pipelines.
 - Add README to the `siatest` package 
 - Bump golangci-lint version to v1.23.8
 - Add timeout parameter to Skylink route - Add `go get` command to `make
   dependencies`.
 - Update repair loop to use `uniqueRefreshPaths` to reduce unnecessary bubble
   calls
 - Add Skynet-Disable-Force header to allow disabling the force update feature
   on Skynet uploads
 - Create generator for Changelog to improve changelog update process
 
### v1.4.3
**Key Updates**
 - Introduced Skynet with initial feature set for portals, web portals, skyfiles,
   skylinks, uploads, downloads, and pinning
 - Add `data-pieces` and `parity-pieces` flags to `siac renter upload`
 - Integrate SiaMux
 - Initialize defaults for the host's ephemeral account settings
 - Add SIA_DATA_DIR environment variable for setting the data directory for
   siad/siac
 - Made build process deterministic. Moved related scripts into `release-scripts`
 - Add directory support to Skylinks.
 - Enabled Lockcheck code anaylzer
 - Added Bandwidth monitoring to the host module
 
**Bugs Fixed**
 - HostDB Data race fixed and documentation updated to explain the data race
   concern
 - `Name` and `Dir` methods of the Siapath used the `filepath` package when they
   should have used the `strings` package to avoid OS path separator bugs
 - Fixed panic where the Host's contractmanager `AddSectorBatch` allowed for
   writing to a file after the contractmanager had shutdown
 - Fixed panic where the watchdog would try to write to the contractor's log
   after the contractor had shutdown

**Other**
 - Upgrade host metadata to v1.4.3
 - Removed stubs from testing

### v1.4.2.1
**Key Updates**
 - Wallet can generate an address before it finishes scanning the blockchain
 - FUSE folders can now be mounted with 'AllowOther' as an option
 - Added alerts for when contracts can't be renewed or refreshed
 - Smarter fund allocation when initially forming contracts
 - Decrease memory usage and cpu usage when uploading and downloading
 - When repairing files from disk, an integrity check is performed to ensure
   that corrupted / altered data is not used to perform repairs

**Bugs Fixed**
 - Repair operations would sometimes perform useless and redundant repairs
 - Siafiles were not pruning hosts correctly
 - Unable to upload a new file if 'force' is set and no file exists to delete
 - Siac would not always delete a file or folder correctly
 - Divide by zero error when setting the allowance with an empty period
 - Host would sometimes deadlock upon shutdown due to thread group misuse
 - Crash preventing host from starting up correctly after an unclean shutdown
   while resizing a storage folder

Dec 2019:

### v1.4.2.0
**Key Updates**
 - Allowance in Backups
 - Wallet Password Reset
 - Bad Contract Utility Add
 - FUSE
 - Renter Watchdog
 - Contract Churn Limiter
 - Serving Downloads from Disk
 - Verify Wallet Password Endpoint
 - Siafilesystem
 - Sia node scanner
 - Gateway blacklisting
 - Contract Extortion Checker
 - Instant Boot
 - Alert System
 - Remove siafile chunks from memory
 - Additional price change protection for the Renter
 - siac Alerts command
 - Critical alerts displayed on every siac call
 - Single File Get in siac
 - Gateway bandwidth monitoring
 - Ability to pause uploads/repairs

**Bugs Fixed**
 - Missing return statements in API (http: superfluous response.WriteHeader call)
 - Stuck Loop fixes (chunks not being added due to directory siapath never being set)
 - Rapid Cycle repair loop on start up
 - Wallet Init with force flag when no wallet exists previous would error

**Other**
 - Module READMEs
 - staticcheck and gosec added
 - Security.md file created
 - Community images added for Built On Sia
 - JSON tag code analyzer 
 - ResponseWriter code analyzer
 - boltdb added to gitlab.com/NebulousLabs

Sep 2019:

v1.4.1.2 (hotfix)
- Fix memory leak
- Add /tpool/transactions endpoint
- Second fix to transaction propagation bug

Aug 2019:

v1.4.1.1 (hotfix)
- Fix download corruption bug
- Fix transaction propagation bug

Jul 2019:

v1.4.1 (minor release)
- Support upload streaming
- Enable seed-based snapshot backups

Apr 2019:

v1.4.0 (minor release)
- Support "snapshot" backups
- Switch to new renter-host protocol
- Further scalability improvements

Oct 2018:

v1.3.7 (patch release)
- Adjust difficulty for ASIC hardfork

v1.3.6 (patch release)
- Enable ASIC hardfork

v1.3.5 (patch release)
- Add offline signing functionality
- Overhaul hostdb weighting
- Add siac utils

Sep 2018:

v1.3.4 (patch release)
- Fix contract spending metrics
- Add /renter/contract/cancel endpoint
- Move project to GitLab

May 2018:

v1.3.3 (patch release)
- Add Streaming API endpoints
- Faster contract formation
- Improved wallet scaling

March 2018:

v1.3.2 (patch release)
- Improve renter throughput and stability
- Reduce host I/O when idle
- Add /tpool/confirmed endpoint

December 2017:

v1.3.1 (patch release)
- Add new efficient, reliable contract format
- Faster and smoother file repairs
- Fix difficulty adjustment hardfork

July 2017:

v1.3.0 (minor release)
- Add remote file repair
- Add wallet 'lookahead'
- Introduce difficulty hardfork

May 2017:

v1.2.2 (patch release)
- Faster + smaller wallet database
- Gracefully handle missing storage folders
- >2500 lines of new testing + bug fixes

April 2017:

v1.2.1 (patch release)
- Faster host upgrading
- Fix wallet bugs
- Add siac command to cancel allowance

v1.2.0 (minor release)
- Host overhaul
- Wallet overhaul
- Tons of bug fixes and efficiency improvements

March 2017:

v1.1.2 (patch release)
- Add async download endpoint
- Fix host storage proof bug

February 2017:

v1.1.1 (patch release)
- Renter now performs much better at scale
- Myriad HostDB improvements
- Add siac command to support storage leaderboard

January 2017:

v1.1.0 (minor release)
- Greatly improved upload/download speeds
- Wallet now regularly "defragments"
- Better contract metrics

December 2016:

v1.0.4 (LTS release)

October 2016:

v1.0.3 (patch release)
- Greatly improved renter stability
- Smarter HostDB
- Numerous minor bug fixes

July 2016:

v1.0.1 (patch release)
- Restricted API address to localhost
- Fixed renter/host desynchronization
- Fixed host silently refusing new contracts

June 2016:

v1.0.0 (major release)
- Finalized API routes
- Add optional API authentication
- Improve automatic contract management

May 2016:

v0.6.0 (minor release)
- Switched to long-form renter contracts
- Added support for multiple hosting folders
- Hosts are now identified by their public key

January 2016:

v0.5.2 (patch release)
- Faster initial blockchain download
- Introduced headers-only broadcasting

v0.5.1 (patch release)
- Fixed bug severely impacting performance
- Restored (but deprecated) some siac commands
- Added modules flag, allowing modules to be disabled

v0.5.0 (minor release)
- Major API changes to most modules
- Automatic contract renewal
- Data on inactive hosts is reuploaded
- Support for folder structure
- Smarter host

October 2015:

v0.4.8 (patch release)
- Restored compatibility with v0.4.6

v0.4.7 (patch release)
- Dropped support for v0.3.3.x

v0.4.6 (patch release)
- Removed over-aggressive consistency check

v0.4.5 (patch release)
- Fixed last prominent bug in block database
- Closed some dangling resource handles

v0.4.4 (patch release)
- Uploading is much more reliable
- Price estimations are more accurate
- Bumped filesize limit to 20 GB

v0.4.3 (patch release)
- Block database is now faster and more stable
- Wallet no longer freezes when unlocked during IBD
- Optimized block encoding/decoding

September 2015:

v0.4.2 (patch release)
- HostDB is now smarter
- Tweaked renter contract creation

v0.4.1 (patch release)
- Added support for loading v0.3.3.x wallets
- Better pruning of dead nodes
- Improve database consistency

August 2015:

v0.4.0: Second stable currency release.
- Wallets are encrypted and generated from seed phrases
- Files are erasure-coded and transferred in parallel
- The blockchain is now fully on-disk
- Added UPnP support

June 2015:

v0.3.3.3 (patch release)
- Host announcements can be "forced"
- Wallets can be merged
- Unresponsive addresses are pruned from the node list

v0.3.3.2 (patch release)
- Siafunds can be loaded and sent
- Added block explorer
- Patched two critical security vulnerabilities

v0.3.3.1 (hotfix)
- Mining API sends headers instead of entire blocks
- Slashed default hosting price

v0.3.3: First stable currency release.
- Set release target
- Added progress bars to uploads
- Rigorous testing of consensus code

May 2015:

v0.3.2: Fourth open beta release.
- Switched encryption from block cipher to stream cipher
- Updates are now signed
- Added API calls to support external miners

v0.3.1: Third open beta release.
- Blocks are now stored on-disk in a database
- Files can be shared via .sia files or ASCII-encoded data
- RPCs are now multiplexed over one physical connection

March 2015:

v0.3.0: Second open beta release.

Jan 2015:

v0.2.0: First open beta release.

Dec 2014:

v0.1.0: Closed beta release.<|MERGE_RESOLUTION|>--- conflicted
+++ resolved
@@ -16,17 +16,9 @@
    becoming unresponsive due to massive disk i/o.
  - Add `--root` parameter to `siac renter delete` that allows passing absolute
    instead of relative file paths.
-<<<<<<< HEAD
- - Alerts returned by /daemon/alerts route are sorted by severity
- - 
- - 
- - Add ability to blacklist skylinks by merkleroot
- - Uploading resumes more quickly after restart
-=======
  - Add ability to blacklist skylinks by merkleroot.
  - Uploading resumes more quickly after restart.
  - Add `HEAD` request for skylink
->>>>>>> 149a4edc
  - Add ability to pack many files into the same or adjacent sectors while
     producing unique skylinks for each file.
  - Fix default expected upload/download values displaying 0 when setting an
