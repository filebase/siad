Version Scheme
--------------
Sia uses the following versioning scheme, vX.X.X
 - First Digit signifies a major (compatibility breaking) release
 - Second Digit signifies a major (non compatibility breaking) release
 - Third Digit signifies a minor or patch release

Version History
---------------

Latest:
### v1.4.4
**Key Updates**
 - Add ability to blacklist skylinks by merkleroot
 - Add `--root` parameter to `siac renter delete` that allows passing absolute
   instead of relative file paths.
 -
 -
 -
 -
 -
 -
 - No user-agent needed for Skylink downloads
 -
 -
 -
 -
 -
 -
 -
 -
 - 
 - 
 - Add XChaCha20 CipherKey.
 - Add `siac skynet unpin` subcommand.
 -
 -
 - Extend `siac renter -v` to show breakdown of file health.
 -
 -

**Bugs Fixed**
 - 
 -
 -
 -
 -
 -
 - Fixed `siac skynet ls` not working when files were passed as input. It is now
   able to access specific files in the Skynet folder.
 -
 -
 - Fix bug where `siac renter -v` wasn't working due to the wrong flag being
   used.
 -
 -

**Other**
 - 
 -
 -
 -
 -
 -
 -


### v1.4.3
**Key Updates**
 - Introduced Skynet with initial feature set for portals, web portals, skyfiles,
   skylinks, uploads, downloads, and pinning
 - Add `data-pieces` and `parity-pieces` flags to `siac renter upload`
 - Integrate SiaMux
 - Initialize defaults for the host's ephemeral account settings
 - Add SIA_DATA_DIR environment variable for setting the data directory for
   siad/siac
 - Made build process deterministic. Moved related scripts into `release-scripts`
<<<<<<< HEAD
 - Add directory support to Skylinks.
=======
 - Enabled Lockcheck code anaylzer
 - Added Bandwidth monitoring to the host module
>>>>>>> 5316f66a
 
**Bugs Fixed**
 - HostDB Data race fixed and documentation updated to explain the data race
   concern
 - `Name` and `Dir` methods of the Siapath used the `filepath` package when they
   should have used the `strings` package to avoid OS path separator bugs
 - Fixed panic where the Host's contractmanager `AddSectorBatch` allowed for
   writing to a file after the contractmanager had shutdown
 - Fixed panic where the watchdog would try to write to the contractor's log
   after the contractor had shutdown

**Other**
 - Upgrade host metadata to v1.4.3
 - Removed stubs from testing
 - Add Skynet-Disable-Force header to allow disabling the force update feature
   on Skynet uploads

### v1.4.2.1
**Key Updates**
 - Wallet can generate an address before it finishes scanning the blockchain
 - FUSE folders can now be mounted with 'AllowOther' as an option
 - Added alerts for when contracts can't be renewed or refreshed
 - Smarter fund allocation when initially forming contracts
 - Decrease memory usage and cpu usage when uploading and downloading
 - When repairing files from disk, an integrity check is performed to ensure
   that corrupted / altered data is not used to perform repairs

**Bugs Fixed**
 - Repair operations would sometimes perform useless and redundant repairs
 - Siafiles were not pruning hosts correctly
 - Unable to upload a new file if 'force' is set and no file exists to delete
 - Siac would not always delete a file or folder correctly
 - Divide by zero error when setting the allowance with an empty period
 - Host would sometimes deadlock upon shutdown due to thread group misuse
 - Crash preventing host from starting up correctly after an unclean shutdown
   while resizing a storage folder

Dec 2019:

### v1.4.2.0
**Key Updates**
 - Allowance in Backups
 - Wallet Password Reset
 - Bad Contract Utility Add
 - FUSE
 - Renter Watchdog
 - Contract Churn Limiter
 - Serving Downloads from Disk
 - Verify Wallet Password Endpoint
 - Siafilesystem
 - Sia node scanner
 - Gateway blacklisting
 - Contract Extortion Checker
 - Instant Boot
 - Alert System
 - Remove siafile chunks from memory
 - Additional price change protection for the Renter
 - siac Alerts command
 - Critical alerts displayed on every siac call
 - Single File Get in siac
 - Gateway bandwidth monitoring
 - Ability to pause uploads/repairs

**Bugs Fixed**
 - Missing return statements in API (http: superfluous response.WriteHeader call)
 - Stuck Loop fixes (chunks not being added due to directory siapath never being set)
 - Rapid Cycle repair loop on start up
 - Wallet Init with force flag when no wallet exists previous would error

**Other**
 - Module READMEs
 - staticcheck and gosec added
 - Security.md file created
 - Community images added for Built On Sia
 - JSON tag code analyzer 
 - ResponseWriter code analyzer
 - boltdb added to gitlab.com/NebulousLabs

Sep 2019:

v1.4.1.2 (hotfix)
- Fix memory leak
- Add /tpool/transactions endpoint
- Second fix to transaction propagation bug

Aug 2019:

v1.4.1.1 (hotfix)
- Fix download corruption bug
- Fix transaction propagation bug

Jul 2019:

v1.4.1 (minor release)
- Support upload streaming
- Enable seed-based snapshot backups

Apr 2019:

v1.4.0 (minor release)
- Support "snapshot" backups
- Switch to new renter-host protocol
- Further scalability improvements

Oct 2018:

v1.3.7 (patch release)
- Adjust difficulty for ASIC hardfork

v1.3.6 (patch release)
- Enable ASIC hardfork

v1.3.5 (patch release)
- Add offline signing functionality
- Overhaul hostdb weighting
- Add siac utils

Sep 2018:

v1.3.4 (patch release)
- Fix contract spending metrics
- Add /renter/contract/cancel endpoint
- Move project to GitLab

May 2018:

v1.3.3 (patch release)
- Add Streaming API endpoints
- Faster contract formation
- Improved wallet scaling

March 2018:

v1.3.2 (patch release)
- Improve renter throughput and stability
- Reduce host I/O when idle
- Add /tpool/confirmed endpoint

December 2017:

v1.3.1 (patch release)
- Add new efficient, reliable contract format
- Faster and smoother file repairs
- Fix difficulty adjustment hardfork

July 2017:

v1.3.0 (minor release)
- Add remote file repair
- Add wallet 'lookahead'
- Introduce difficulty hardfork

May 2017:

v1.2.2 (patch release)
- Faster + smaller wallet database
- Gracefully handle missing storage folders
- >2500 lines of new testing + bug fixes

April 2017:

v1.2.1 (patch release)
- Faster host upgrading
- Fix wallet bugs
- Add siac command to cancel allowance

v1.2.0 (minor release)
- Host overhaul
- Wallet overhaul
- Tons of bug fixes and efficiency improvements

March 2017:

v1.1.2 (patch release)
- Add async download endpoint
- Fix host storage proof bug

February 2017:

v1.1.1 (patch release)
- Renter now performs much better at scale
- Myriad HostDB improvements
- Add siac command to support storage leaderboard

January 2017:

v1.1.0 (minor release)
- Greatly improved upload/download speeds
- Wallet now regularly "defragments"
- Better contract metrics

December 2016:

v1.0.4 (LTS release)

October 2016:

v1.0.3 (patch release)
- Greatly improved renter stability
- Smarter HostDB
- Numerous minor bug fixes

July 2016:

v1.0.1 (patch release)
- Restricted API address to localhost
- Fixed renter/host desynchronization
- Fixed host silently refusing new contracts

June 2016:

v1.0.0 (major release)
- Finalized API routes
- Add optional API authentication
- Improve automatic contract management

May 2016:

v0.6.0 (minor release)
- Switched to long-form renter contracts
- Added support for multiple hosting folders
- Hosts are now identified by their public key

January 2016:

v0.5.2 (patch release)
- Faster initial blockchain download
- Introduced headers-only broadcasting

v0.5.1 (patch release)
- Fixed bug severely impacting performance
- Restored (but deprecated) some siac commands
- Added modules flag, allowing modules to be disabled

v0.5.0 (minor release)
- Major API changes to most modules
- Automatic contract renewal
- Data on inactive hosts is reuploaded
- Support for folder structure
- Smarter host

October 2015:

v0.4.8 (patch release)
- Restored compatibility with v0.4.6

v0.4.7 (patch release)
- Dropped support for v0.3.3.x

v0.4.6 (patch release)
- Removed over-aggressive consistency check

v0.4.5 (patch release)
- Fixed last prominent bug in block database
- Closed some dangling resource handles

v0.4.4 (patch release)
- Uploading is much more reliable
- Price estimations are more accurate
- Bumped filesize limit to 20 GB

v0.4.3 (patch release)
- Block database is now faster and more stable
- Wallet no longer freezes when unlocked during IBD
- Optimized block encoding/decoding

September 2015:

v0.4.2 (patch release)
- HostDB is now smarter
- Tweaked renter contract creation

v0.4.1 (patch release)
- Added support for loading v0.3.3.x wallets
- Better pruning of dead nodes
- Improve database consistency

August 2015:

v0.4.0: Second stable currency release.
- Wallets are encrypted and generated from seed phrases
- Files are erasure-coded and transferred in parallel
- The blockchain is now fully on-disk
- Added UPnP support

June 2015:

v0.3.3.3 (patch release)
- Host announcements can be "forced"
- Wallets can be merged
- Unresponsive addresses are pruned from the node list

v0.3.3.2 (patch release)
- Siafunds can be loaded and sent
- Added block explorer
- Patched two critical security vulnerabilities

v0.3.3.1 (hotfix)
- Mining API sends headers instead of entire blocks
- Slashed default hosting price

v0.3.3: First stable currency release.
- Set release target
- Added progress bars to uploads
- Rigorous testing of consensus code

May 2015:

v0.3.2: Fourth open beta release.
- Switched encryption from block cipher to stream cipher
- Updates are now signed
- Added API calls to support external miners

v0.3.1: Third open beta release.
- Blocks are now stored on-disk in a database
- Files can be shared via .sia files or ASCII-encoded data
- RPCs are now multiplexed over one physical connection

March 2015:

v0.3.0: Second open beta release.

Jan 2015:

v0.2.0: First open beta release.

Dec 2014:

v0.1.0: Closed beta release.<|MERGE_RESOLUTION|>--- conflicted
+++ resolved
@@ -75,12 +75,9 @@
  - Add SIA_DATA_DIR environment variable for setting the data directory for
    siad/siac
  - Made build process deterministic. Moved related scripts into `release-scripts`
-<<<<<<< HEAD
  - Add directory support to Skylinks.
-=======
  - Enabled Lockcheck code anaylzer
  - Added Bandwidth monitoring to the host module
->>>>>>> 5316f66a
  
 **Bugs Fixed**
  - HostDB Data race fixed and documentation updated to explain the data race
