--- conflicted
+++ resolved
@@ -36,6 +36,7 @@
 	"io"
 	"time"
 
+	"gitlab.com/NebulousLabs/Sia/build"
 	"gitlab.com/NebulousLabs/Sia/fixtures"
 	"gitlab.com/NebulousLabs/Sia/skynet"
 
@@ -246,11 +247,7 @@
 	}
 	headerSize := uint64(skynet.SkyfileLayoutSize + len(metadataBytes) + len(fanoutBytes))
 	if headerSize > modules.SectorSize {
-<<<<<<< HEAD
-		return modules.Skylink{}, errors.AddContext(ErrMetadataTooBig, fmt.Sprintf("skyfile does not fit in leading chunk - metadata size plus fanout size must be less than %v bytes, metadata size is %v bytes and fanout size is %v bytes", modules.SectorSize-SkyfileLayoutSize, len(metadataBytes), len(fanoutBytes)))
-=======
-		return modules.Skylink{}, fmt.Errorf("skyfile does not fit in leading chunk - metadata size plus fanout size must be less than %v bytes, metadata size is %v bytes and fanout size is %v bytes", modules.SectorSize-skynet.SkyfileLayoutSize, len(metadataBytes), len(fanoutBytes))
->>>>>>> 9e580784
+		return modules.Skylink{}, errors.AddContext(ErrMetadataTooBig, fmt.Sprintf("skyfile does not fit in leading chunk - metadata size plus fanout size must be less than %v bytes, metadata size is %v bytes and fanout size is %v bytes", modules.SectorSize-skynet.SkyfileLayoutSize, len(metadataBytes), len(fanoutBytes)))
 	}
 
 	// Assemble the first chunk of the skyfile.
@@ -264,26 +261,16 @@
 		CipherType:         masterKey.Type(),
 	}
 	// If we're uploading in plaintext, we put the key in the baseSector
-<<<<<<< HEAD
 	if !encryptionEnabled(sup) {
-		copy(ll.keyData[:], masterKey.Key())
-=======
-	if !encryptionEnabled(lup) {
 		copy(sl.KeyData[:], masterKey.Key())
->>>>>>> 9e580784
 	}
 
 	// Create the base sector.
 	baseSector, fetchSize := skyfileBuildBaseSector(sl.Encode(), fanoutBytes, metadataBytes, nil)
 
 	// Encrypt the base sector if necessary.
-<<<<<<< HEAD
 	if encryptionEnabled(sup) {
-		err = encryptBaseSectorWithSkykey(baseSector, ll, sup.FileSpecificSkykey)
-=======
-	if encryptionEnabled(lup) {
-		err = encryptBaseSectorWithSkykey(baseSector, sl, lup.FileSpecificSkykey)
->>>>>>> 9e580784
+		err = encryptBaseSectorWithSkykey(baseSector, sl, sup.FileSpecificSkykey)
 		if err != nil {
 			return modules.Skylink{}, errors.AddContext(err, "Failed to encrypt base sector for upload")
 		}
@@ -594,26 +581,11 @@
 // managedUploadSkyfileSmallFile uploads a file that fits entirely in the
 // leading chunk of a skyfile to the Sia network and returns the skylink that
 // can be used to access the file.
-<<<<<<< HEAD
 func (r *Renter) managedUploadSkyfileSmallFile(sup modules.SkyfileUploadParameters, metadataBytes, fileBytes []byte) (modules.Skylink, error) {
-	ll := skyfileLayout{
-		version:      SkyfileVersion,
-		filesize:     uint64(len(fileBytes)),
-		metadataSize: uint64(len(metadataBytes)),
-=======
-func (r *Renter) managedUploadSkyfileSmallFile(lup modules.SkyfileUploadParameters, fileBytes []byte) (modules.Skylink, error) {
-	// Complete the metadata by setting the length and marshal it.
-	lup.FileMetadata.Length = uint64(len(fileBytes))
-	metadataBytes, err := skyfileMetadataBytes(lup.FileMetadata)
-	if err != nil {
-		return modules.Skylink{}, errors.AddContext(err, "unable to retrieve skyfile metadata bytes")
-	}
-
 	sl := skynet.SkyfileLayout{
 		Version:      skynet.SkyfileVersion,
 		Filesize:     uint64(len(fileBytes)),
 		MetadataSize: uint64(len(metadataBytes)),
->>>>>>> 9e580784
 		// No fanout is set yet.
 		// If encryption is set in the upload params, this will be overwritten.
 		CipherType: crypto.TypePlain,
@@ -623,13 +595,8 @@
 	// errors are caught before a large block of memory is allocated.
 	baseSector, fetchSize := skyfileBuildBaseSector(sl.Encode(), nil, metadataBytes, fileBytes) // 'nil' because there is no fanout
 
-<<<<<<< HEAD
 	if encryptionEnabled(sup) {
-		err := encryptBaseSectorWithSkykey(baseSector, ll, sup.FileSpecificSkykey)
-=======
-	if encryptionEnabled(lup) {
-		err := encryptBaseSectorWithSkykey(baseSector, sl, lup.FileSpecificSkykey)
->>>>>>> 9e580784
+		err := encryptBaseSectorWithSkykey(baseSector, sl, sup.FileSpecificSkykey)
 		if err != nil {
 			return modules.Skylink{}, errors.AddContext(err, "Failed to encrypt base sector for upload")
 		}
@@ -934,7 +901,6 @@
 			return modules.Skylink{}, errors.Compose(ErrInvalidMetadata, err)
 		}
 
-<<<<<<< HEAD
 		// marshal the skyfile metadata into bytes
 		metadataBytes, err := skyfileMetadataBytes(metadata)
 		if err != nil {
@@ -942,7 +908,7 @@
 		}
 
 		// verify if it fits in a single chunk
-		headerSize := uint64(SkyfileLayoutSize + len(metadataBytes))
+		headerSize := uint64(skynet.SkyfileLayoutSize + len(metadataBytes))
 		if uint64(n)+headerSize <= modules.SectorSize {
 			skylink, err = r.managedUploadSkyfileSmallFile(sup, metadataBytes, buf)
 			if err != nil {
@@ -950,18 +916,6 @@
 			}
 			largeFile = false
 		}
-=======
-	// Read data from the lup reader. If the file data provided fits entirely
-	// into the leading chunk, this method will use that data to upload a
-	// skyfile directly. If the file data provided does not fit entirely into
-	// the leading chunk, a separate method will be called to upload the file
-	// separately using upload streaming, and then the siafile conversion
-	// function will be used to generate the final skylink.
-	headerSize := uint64(skynet.SkyfileLayoutSize + len(dummyMDBytes))
-	fileBytes, fileReader, largeFile, err := uploadSkyfileReadLeadingChunk(lup.Reader, headerSize)
-	if err != nil {
-		return modules.Skylink{}, errors.AddContext(err, "unable to retrieve leading chunk file bytes")
->>>>>>> 9e580784
 	}
 
 	// if we have not yet reached the EOF, or if the data combined with header
