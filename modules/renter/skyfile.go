package renter

// skyfile.go provides the tools for creating and uploading skyfiles, and then
// receiving the associated skylinks to recover the files. The skyfile is the
// fundamental data structure underpinning Skynet.
//
// The primary trick of the skyfile is that the initial data is stored entirely
// in a single sector which is put on the Sia network using 1-of-N redundancy.
// Every replica has an identical Merkle root, meaning that someone attempting
// to fetch the file only needs the Merkle root and then some way to ask hosts
// on the network whether they have access to the Merkle root.
//
// That single sector then contains all of the other information that is
// necessary to recover the rest of the file. If the file is small enough, the
// entire file will be stored within the single sector. If the file is larger,
// the Merkle roots that are needed to download the remaining data get encoded
// into something called a 'fanout'. While the base chunk is required to use
// 1-of-N redundancy, the fanout chunks can use more sophisticated redundancy.
//
// The 1-of-N redundancy requirement really stems from the fact that Skylinks
// are only 34 bytes of raw data, meaning that there's only enough room in a
// Skylink to encode a single root. The fanout however has much more data to
// work with, meaning there is space to describe much fancier redundancy schemes
// and data fetching patterns.
//
// Skyfiles also contain some metadata which gets encoded as json. The
// intention is to allow uploaders to put any arbitrary metadata fields into
// their file and know that users will be able to see that metadata after
// downloading. A couple of fields such as the mode of the file are supported at
// the base level by Sia.

import (
	"bytes"
	"encoding/binary"
	"encoding/json"
	"fmt"
	"io"

	"gitlab.com/NebulousLabs/Sia/build"
	"gitlab.com/NebulousLabs/Sia/crypto"
	"gitlab.com/NebulousLabs/Sia/modules"
	"gitlab.com/NebulousLabs/Sia/modules/renter/filesystem"
	"gitlab.com/NebulousLabs/Sia/modules/renter/siafile"
	"gitlab.com/NebulousLabs/errors"
)

const (
	// SkyfileLayoutSize describes the amount of space within the first sector
	// of a skyfile used to describe the rest of the skyfile.
	SkyfileLayoutSize = 99

	// SkyfileDefaultBaseChunkRedundancy establishes the default redundancy for
	// the base chunk of a skyfile.
	SkyfileDefaultBaseChunkRedundancy = 10

	// SkyfileVersion establishes the current version for creating skyfiles.
	// The skyfile versions are different from the siafile versions.
	SkyfileVersion = 1
)

var (
	// ErrSkylinkBlacklisted is the error returned when a blacklisted skylink is
	// attempted to be downloaded
	ErrSkylinkBlacklisted = errors.New("skylink is blacklisted")
)

// skyfileLayout explains the layout information that is used for storing data
// inside of the skyfile. The skyfileLayout always appears as the first bytes
// of the leading chunk.
type skyfileLayout struct {
	version            uint8
	filesize           uint64
	metadataSize       uint64
	fanoutSize         uint64
	fanoutDataPieces   uint8
	fanoutParityPieces uint8
	cipherType         crypto.CipherType
	cipherKey          [64]byte // cipherKey is incompatible with ciphers that need keys larger than 64 bytes
}

// encode will return a []byte that has compactly encoded all of the layout
// data.
func (ll *skyfileLayout) encode() []byte {
	b := make([]byte, SkyfileLayoutSize)
	offset := 0
	b[offset] = ll.version
	offset += 1
	binary.LittleEndian.PutUint64(b[offset:], ll.filesize)
	offset += 8
	binary.LittleEndian.PutUint64(b[offset:], ll.metadataSize)
	offset += 8
	binary.LittleEndian.PutUint64(b[offset:], ll.fanoutSize)
	offset += 8
	b[offset] = ll.fanoutDataPieces
	offset += 1
	b[offset] = ll.fanoutParityPieces
	offset += 1
	copy(b[offset:], ll.cipherType[:])
	offset += len(ll.cipherType)
	copy(b[offset:], ll.cipherKey[:])
	offset += len(ll.cipherKey)

	// Sanity check. If this check fails, encode() does not match the
	// SkyfileLayoutSize.
	if offset != SkyfileLayoutSize {
		build.Critical("layout size does not match the amount of data encoded")
	}
	return b
}

// decode will take a []byte and load the layout from that []byte.
func (ll *skyfileLayout) decode(b []byte) {
	offset := 0
	ll.version = b[offset]
	offset += 1
	ll.filesize = binary.LittleEndian.Uint64(b[offset:])
	offset += 8
	ll.metadataSize = binary.LittleEndian.Uint64(b[offset:])
	offset += 8
	ll.fanoutSize = binary.LittleEndian.Uint64(b[offset:])
	offset += 8
	ll.fanoutDataPieces = b[offset]
	offset += 1
	ll.fanoutParityPieces = b[offset]
	offset += 1
	copy(ll.cipherType[:], b[offset:])
	offset += len(ll.cipherType)
	copy(ll.cipherKey[:], b[offset:])
	offset += len(ll.cipherKey)

	// Sanity check. If this check fails, decode() does not match the
	// SkyfileLayoutSize.
	if offset != SkyfileLayoutSize {
		build.Critical("layout size does not match the amount of data decoded")
	}
}

// skyfileBuildBaseSector will take all of the elements of the base sector and
// copy them into a freshly created base sector.
func skyfileBuildBaseSector(layoutBytes, fanoutBytes, metadataBytes, fileBytes []byte) ([]byte, uint64) {
	baseSector := make([]byte, modules.SectorSize)
	offset := 0
	copy(baseSector[offset:], layoutBytes)
	offset += len(layoutBytes)
	copy(baseSector[offset:], fanoutBytes)
	offset += len(fanoutBytes)
	copy(baseSector[offset:], metadataBytes)
	offset += len(metadataBytes)
	copy(baseSector[offset:], fileBytes)
	offset += len(fileBytes)
	return baseSector, uint64(offset)
}

// skyfileEstablishDefaults will set any zero values in the lup to be equal to
// the desired defaults.
func skyfileEstablishDefaults(lup *modules.SkyfileUploadParameters) error {
	if lup.BaseChunkRedundancy == 0 {
		lup.BaseChunkRedundancy = SkyfileDefaultBaseChunkRedundancy
	}
	return nil
}

// skyfileMetadataBytes will return the marshalled/encoded bytes for the
// skyfile metadata.
func skyfileMetadataBytes(lm modules.SkyfileMetadata) ([]byte, error) {
	// Compose the metadata into the leading chunk.
	metadataBytes, err := json.Marshal(lm)
	if err != nil {
		return nil, errors.AddContext(err, "unable to marshal the link file metadata")
	}
	return metadataBytes, nil
}

// fileUploadParamsFromLUP will derive the FileUploadParams to use when
// uploading the base chunk siafile of a skyfile using the skyfile's upload
// parameters.
func fileUploadParamsFromLUP(lup modules.SkyfileUploadParameters) (modules.FileUploadParams, error) {
	// Create parameters to upload the file with 1-of-N erasure coding and no
	// encryption. This should cause all of the pieces to have the same Merkle
	// root, which is critical to making the file discoverable to viewnodes and
	// also resiliant to host failures.
	ec, err := siafile.NewRSSubCode(1, int(lup.BaseChunkRedundancy)-1, crypto.SegmentSize)
	if err != nil {
		return modules.FileUploadParams{}, errors.AddContext(err, "unable to create erasure coder")
	}
	return modules.FileUploadParams{
		SiaPath:             lup.SiaPath,
		ErasureCode:         ec,
		Force:               lup.Force,
		DisablePartialChunk: true,  // must be set to true - partial chunks change, content addressed files must not change.
		Repair:              false, // indicates whether this is a repair operation

		CipherType: crypto.TypePlain,
	}, nil
}

// streamerFromReader wraps a bytes.Reader to give it a Close() method, which
// allows it to satisfy the modules.Streamer interface.
type streamerFromReader struct {
	*bytes.Reader
}

// Close is a no-op because a bytes.Reader doesn't need to be closed.
func (sfr *streamerFromReader) Close() error {
	return nil
}

// streamerFromSlice returns a modules.Streamer given a slice. This is
// non-trivial because a bytes.Reader does not implement Close.
func streamerFromSlice(b []byte) modules.Streamer {
	reader := bytes.NewReader(b)
	return &streamerFromReader{
		Reader: reader,
	}
}

// CreateSkylinkFromSiafile creates a skyfile from a siafile. This requires
// uploading a new skyfile which contains fanout information pointing to the
// siafile data. The SiaPath provided in 'lup' indicates where the new base
// sector skyfile will be placed, and the siaPath provided as its own input is
// the siaPath of the file that is being used to create the skyfile.
func (r *Renter) CreateSkylinkFromSiafile(lup modules.SkyfileUploadParameters, siaPath modules.SiaPath) (modules.Skylink, error) {
	// Set reasonable default values for any lup fields that are blank.
	err := skyfileEstablishDefaults(&lup)
	if err != nil {
		return modules.Skylink{}, errors.AddContext(err, "skyfile upload parameters are incorrect")
	}

	// Grab the filenode for the provided siapath.
	fileNode, err := r.staticFileSystem.OpenSiaFile(siaPath)
	if err != nil {
		return modules.Skylink{}, errors.AddContext(err, "unable to open siafile")
	}
	defer fileNode.Close()
	return r.managedCreateSkylinkFromFileNode(lup, nil, fileNode, siaPath.Name())
}

// managedCreateSkylinkFromFileNode creates a skylink from a file node.
//
// The name needs to be passed in explicitly because a file node does not track
// its own name, which allows the file to be renamed concurrently without
// causing any race conditions.
func (r *Renter) managedCreateSkylinkFromFileNode(lup modules.SkyfileUploadParameters, metadataBytes []byte, fileNode *filesystem.FileNode, filename string) (modules.Skylink, error) {
	// Check that the encryption key and erasure code is compatible with the
	// skyfile format. This is intentionally done before any heavy computation
	// to catch early errors.
	var ll skyfileLayout
	masterKey := fileNode.MasterKey()
	if len(masterKey.Key()) > len(ll.cipherKey) {
		return modules.Skylink{}, errors.New("cipher key is not supported by the skyfile format")
	}
	ec := fileNode.ErasureCode()
	if ec.Type() != siafile.ECReedSolomonSubShards64 {
		return modules.Skylink{}, errors.New("siafile has unsupported erasure code type")
	}
	// Deny the conversion of siafiles that are not 1 data piece. Not because we
	// cannot download them, but because it is currently inefficient to download
	// them.
	if ec.MinPieces() != 1 {
		return modules.Skylink{}, errors.New("skylinks currently only support 1-of-N redundancy, other redundancies will be supported in a later version")
	}

	// Create the metadata for this siafile.
	if metadataBytes == nil {
		fm := modules.SkyfileMetadata{
			Filename: filename,
			Mode:     fileNode.Mode(),
		}
		var err error
		metadataBytes, err = skyfileMetadataBytes(fm)
		if err != nil {
			return modules.Skylink{}, errors.AddContext(err, "error retrieving skyfile metadata bytes")
		}
	}

	// Create the fanout for the siafile.
	fanoutBytes, err := skyfileEncodeFanout(fileNode)
	if err != nil {
		return modules.Skylink{}, errors.AddContext(err, "unable to encode the fanout of the siafile")
	}
	headerSize := uint64(SkyfileLayoutSize + len(metadataBytes) + len(fanoutBytes))
	if headerSize > modules.SectorSize {
		return modules.Skylink{}, fmt.Errorf("skyfile does not fit in leading chunk - metadata size plus fanout size must be less than %v bytes, metadata size is %v bytes and fanout size is %v bytes", modules.SectorSize-SkyfileLayoutSize, len(metadataBytes), len(fanoutBytes))
	}

	// Assemble the first chunk of the skyfile.
	ll = skyfileLayout{
		version:            SkyfileVersion,
		filesize:           fileNode.Size(),
		metadataSize:       uint64(len(metadataBytes)),
		fanoutSize:         uint64(len(fanoutBytes)),
		fanoutDataPieces:   uint8(ec.MinPieces()),
		fanoutParityPieces: uint8(ec.NumPieces() - ec.MinPieces()),
		cipherType:         masterKey.Type(),
	}
	copy(ll.cipherKey[:], masterKey.Key())

	// Create the base sector.
	baseSector, fetchSize := skyfileBuildBaseSector(ll.encode(), fanoutBytes, metadataBytes, nil)
	baseSectorReader := bytes.NewReader(baseSector)
	fileUploadParams, err := fileUploadParamsFromLUP(lup)
	if err != nil {
		return modules.Skylink{}, errors.AddContext(err, "unable to build the file upload parameters")
	}

	// Perform the full upload.
	newFileNode, err := r.callUploadStreamFromReader(fileUploadParams, baseSectorReader, false)
	if err != nil {
		return modules.Skylink{}, errors.AddContext(err, "skyfile base chunk upload failed")
	}
	defer newFileNode.Close()

	// Create the skylink.
	baseSectorRoot := crypto.MerkleRoot(baseSector)
	skylink, err := modules.NewSkylinkV1(baseSectorRoot, 0, fetchSize)
	if err != nil {
		return modules.Skylink{}, errors.AddContext(err, "unable to build skylink")
	}

	// Check if skylink is blacklisted
	if r.staticSkynetBlacklist.Blacklisted(skylink) {
		// Skylink is blacklisted, return error and try and delete file
		return modules.Skylink{}, errors.Compose(ErrSkylinkBlacklisted, r.DeleteFile(lup.SiaPath))
	}

	// Add the skylink to the siafiles.
	err1 := fileNode.AddSkylink(skylink)
	err2 := newFileNode.AddSkylink(skylink)
	err = errors.Compose(err1, err2)
	return skylink, errors.AddContext(err, "unable to add skylink to the sianodes")
}

<<<<<<< HEAD
// DownloadSkylink will take a link and turn it into the metadata and data of a
// download.
func (r *Renter) DownloadSkylink(link modules.Skylink) (modules.SkyfileMetadata, modules.Streamer, error) {
	// Check if link is blacklisted
	if r.staticSkynetBlacklist.Blacklisted(link) {
		return modules.SkyfileMetadata{}, nil, ErrSkylinkBlacklisted
	}

	// Pull the offset and fetchSize out of the skyfile.
	offset, fetchSize, err := link.OffsetAndFetchSize()
	if err != nil {
		return modules.SkyfileMetadata{}, nil, errors.AddContext(err, "unable to parse skylink")
	}

	// Fetch the leading chunk.
	baseSector, err := r.DownloadByRoot(link.MerkleRoot(), offset, fetchSize)
	if err != nil {
		return modules.SkyfileMetadata{}, nil, errors.AddContext(err, "unable to fetch base sector of skylink")
	}
	if len(baseSector) < SkyfileLayoutSize {
		return modules.SkyfileMetadata{}, nil, errors.New("download did not fetch enough data, layout cannot be decoded")
	}

	// Parse out the skyfileLayout.
	var ll skyfileLayout
	ll.decode(baseSector)
	offset += SkyfileLayoutSize

	// Parse out the fanout.
	fanoutBytes := baseSector[offset : offset+ll.fanoutSize]
	offset += ll.fanoutSize

	// Parse out the skyfile metadata.
	var lfm modules.SkyfileMetadata
	metadataSize := uint64(ll.metadataSize)
	err = json.Unmarshal(baseSector[offset:offset+metadataSize], &lfm)
	if err != nil {
		return modules.SkyfileMetadata{}, nil, errors.AddContext(err, "unable to parse link file metadata")
	}
	offset += metadataSize

	// If there is no fanout, all of the data will be contained in the base
	// sector, return a streamer using the data from the base sector.
	if ll.fanoutSize == 0 {
		streamer := streamerFromSlice(baseSector[offset : offset+ll.filesize])
		return lfm, streamer, nil
	}
	if offset+metadataSize+ll.fanoutSize > modules.SectorSize {
		return modules.SkyfileMetadata{}, nil, errors.New("fanout is more than one sector, that is unsupported in this version")
	}

	// There is a fanout, create a fanout streamer and return that.
	fs, err := r.newFanoutStreamer(link, ll, fanoutBytes)
	if err != nil {
		return modules.SkyfileMetadata{}, nil, errors.AddContext(err, "unable to create fanout fetcher")
	}
	return lfm, fs, nil
}

// UpdateSkynetBlacklist updates the list of skylinks that are blacklisted
func (r *Renter) UpdateSkynetBlacklist(additions, removals []modules.Skylink) error {
	err := r.tg.Add()
	if err != nil {
		return err
	}
	defer r.tg.Done()

	return r.staticSkynetBlacklist.UpdateSkynetBlacklist(additions, removals)
}

=======
>>>>>>> 7b0310ca
// uploadSkyfileReadLeadingChunk will read the leading chunk of a skyfile. If
// entire file is small enough to fit inside of the leading chunk, the return
// value will be:
//
//   (fileBytes, nil, false, nil)
//
// And if the entire file is too large to fit inside of the leading chunk, the
// return value will be:
//
//   (nil, fileReader, true, nil)
//
// where the fileReader contains all of the data for the file, including the
// data that uploadSkyfileReadLeadingChunk had to read to figure out whether
// the file was too large to fit into the leading chunk.
func uploadSkyfileReadLeadingChunk(lup modules.SkyfileUploadParameters, headerSize uint64) ([]byte, io.Reader, bool, error) {
	// Read data from the reader to fill out the remainder of the first sector.
	fileBytes := make([]byte, modules.SectorSize-headerSize, modules.SectorSize-headerSize+1) // +1 capacity for the peek byte
	size, err := io.ReadFull(lup.Reader, fileBytes)
	if err == io.EOF || err == io.ErrUnexpectedEOF {
		err = nil
	}
	if err != nil {
		return nil, nil, false, errors.AddContext(err, "unable to read the file data")
	}
	// Set fileBytes to the right size.
	fileBytes = fileBytes[:size]

	// See whether there is more data in the reader. If there is no more data in
	// the reader, a small file will be signaled and the data that has been read
	// will be returned.
	peek := make([]byte, 1)
	n, peekErr := io.ReadFull(lup.Reader, peek)
	if peekErr == io.EOF || peekErr == io.ErrUnexpectedEOF {
		peekErr = nil
	}
	if peekErr != nil {
		return nil, nil, false, errors.AddContext(err, "too much data provided, cannot create skyfile")
	}
	if n == 0 {
		// There is no more data, return the data that was read from the reader
		// and signal a small file.
		return fileBytes, nil, false, nil
	}

	// There is more data. Create a prepend reader using the data we've already
	// read plus the reader that we read from, effectively creating a new reader
	// that is identical to the one that was passed in if no data had been read.
	prependData := append(fileBytes, peek...)
	fullReader := io.MultiReader(bytes.NewReader(prependData), lup.Reader)
	return nil, fullReader, true, nil
}

// managedUploadSkyfileLargeFile will accept a fileReader containing all of the
// data to a large siafile and upload it to the Sia network using
// 'callUploadStreamFromReader'. The final skylink is created by calling
// 'CreateSkylinkFromSiafile' on the resulting siafile.
func (r *Renter) managedUploadSkyfileLargeFile(lup modules.SkyfileUploadParameters, metadataBytes []byte, fileReader io.Reader) (modules.Skylink, error) {
	// Create the erasure coder to use when uploading the file. When going
	// through the 'managedUploadSkyfile' command, a 1-of-N scheme is always
	// used, where the redundancy of the data as a whole matches the proposed
	// redundancy for the base chunk.
	ec, err := siafile.NewRSSubCode(1, int(lup.BaseChunkRedundancy)-1, crypto.SegmentSize)
	if err != nil {
		return modules.Skylink{}, errors.AddContext(err, "unable to create erasure coder for large file")
	}
	// Create the siapath for the skyfile extra data. This is going to be the
	// same as the skyfile upload siapath, except with a suffix.
	siaPath, err := modules.NewSiaPath(lup.SiaPath.String() + "-extended")
	if err != nil {
		return modules.Skylink{}, errors.AddContext(err, "unable to create SiaPath for large skyfile extended data")
	}
	fup := modules.FileUploadParams{
		SiaPath:             siaPath,
		ErasureCode:         ec,
		Force:               lup.Force,
		DisablePartialChunk: true,  // must be set to true - partial chunks change, content addressed files must not change.
		Repair:              false, // indicates whether this is a repair operation

		CipherType: crypto.TypePlain,
	}

	// Upload the file using a streamer.
	fileNode, err := r.callUploadStreamFromReader(fup, fileReader, false)
	if err != nil {
		return modules.Skylink{}, errors.AddContext(err, "unable to upload large skyfile")
	}
	defer fileNode.Close()

	// Convert the new siafile we just uploaded into a skyfile using the
	// convert function.
	return r.managedCreateSkylinkFromFileNode(lup, metadataBytes, fileNode, siaPath.Name())
}

// managedUploadBaseSector will take the raw baseSector bytes and upload them,
// returning the resulting merkle root, and the fileNode of the siafile that is
// tracking the base sector.
func (r *Renter) managedUploadBaseSector(lup modules.SkyfileUploadParameters, baseSector []byte, skylink modules.Skylink) error {
	fileUploadParams, err := fileUploadParamsFromLUP(lup)
	if err != nil {
		return errors.AddContext(err, "failed to create siafile upload parameters")
	}

	// Perform the actual upload. This will require turning the base sector into
	// a reader.
	baseSectorReader := bytes.NewReader(baseSector)
	fileNode, err := r.callUploadStreamFromReader(fileUploadParams, baseSectorReader, false)
	if err != nil {
		return errors.AddContext(err, "failed to stream upload small skyfile")
	}
	defer fileNode.Close()

	// Add the skylink to the Siafile.
	err = fileNode.AddSkylink(skylink)
	return errors.AddContext(err, "unable to add skylink to siafile")
}

// managedUploadSkyfileSmallFile uploads a file that fits entirely in the
// leading chunk of a skyfile to the Sia network and returns the skylink that
// can be used to access the file.
func (r *Renter) managedUploadSkyfileSmallFile(lup modules.SkyfileUploadParameters, metadataBytes []byte, fileBytes []byte) (modules.Skylink, error) {
	ll := skyfileLayout{
		version:      SkyfileVersion,
		filesize:     uint64(len(fileBytes)),
		metadataSize: uint64(len(metadataBytes)),
		// No fanout, no encryption.
	}

	// Create the base sector. This is done as late as possible so that any
	// errors are caught before a large block of memory is allocated.
	baseSector, fetchSize := skyfileBuildBaseSector(ll.encode(), nil, metadataBytes, fileBytes) // 'nil' because there is no fanout

	// Create the skylink.
	baseSectorRoot := crypto.MerkleRoot(baseSector) // Should be identical to the sector roots for each sector in the siafile.
	skylink, err := modules.NewSkylinkV1(baseSectorRoot, 0, fetchSize)
	if err != nil {
		return modules.Skylink{}, errors.AddContext(err, "failed to build the skylink")
	}

	// Upload the base sector.
	err = r.managedUploadBaseSector(lup, baseSector, skylink)
	if err != nil {
		return modules.Skylink{}, errors.AddContext(err, "failed to upload base sector")
	}
	return skylink, nil
}

// DownloadSkylink will take a link and turn it into the metadata and data of a
// download.
func (r *Renter) DownloadSkylink(link modules.Skylink) (modules.SkyfileMetadata, modules.Streamer, error) {
	// Pull the offset and fetchSize out of the skylink.
	offset, fetchSize, err := link.OffsetAndFetchSize()
	if err != nil {
		return modules.SkyfileMetadata{}, nil, errors.AddContext(err, "unable to parse skylink")
	}

	// Fetch the leading chunk.
	baseSector, err := r.DownloadByRoot(link.MerkleRoot(), offset, fetchSize)
	if err != nil {
		return modules.SkyfileMetadata{}, nil, errors.AddContext(err, "unable to fetch base sector of skylink")
	}
	if len(baseSector) < SkyfileLayoutSize {
		return modules.SkyfileMetadata{}, nil, errors.New("download did not fetch enough data, layout cannot be decoded")
	}

	// Parse out the skyfileLayout.
	var ll skyfileLayout
	ll.decode(baseSector)
	offset += SkyfileLayoutSize

	// Parse out the fanout.
	fanoutBytes := baseSector[offset : offset+ll.fanoutSize]
	offset += ll.fanoutSize

	// Parse out the skyfile metadata.
	var lfm modules.SkyfileMetadata
	metadataSize := uint64(ll.metadataSize)
	err = json.Unmarshal(baseSector[offset:offset+metadataSize], &lfm)
	if err != nil {
		return modules.SkyfileMetadata{}, nil, errors.AddContext(err, "unable to parse link file metadata")
	}
	offset += metadataSize

	// If there is no fanout, all of the data will be contained in the base
	// sector, return a streamer using the data from the base sector.
	if ll.fanoutSize == 0 {
		streamer := streamerFromSlice(baseSector[offset : offset+ll.filesize])
		return lfm, streamer, nil
	}
	if offset+metadataSize+ll.fanoutSize > modules.SectorSize {
		return modules.SkyfileMetadata{}, nil, errors.New("fanout is more than one sector, that is unsupported in this version")
	}

	// There is a fanout, create a fanout streamer and return that.
	fs, err := r.newFanoutStreamer(link, ll, fanoutBytes)
	if err != nil {
		return modules.SkyfileMetadata{}, nil, errors.AddContext(err, "unable to create fanout fetcher")
	}
	return lfm, fs, nil
}

// PinSkylink wil fetch the file associated with the Skylink, and then pin all
// necessary content to maintain that Skylink.
func (r *Renter) PinSkylink(skylink modules.Skylink, lup modules.SkyfileUploadParameters) error {
	// Fetch the leading chunk.
	baseSector, err := r.DownloadByRoot(skylink.MerkleRoot(), 0, modules.SectorSize)
	if err != nil {
		return errors.AddContext(err, "unable to fetch base sector of skylink")
	}
	if uint64(len(baseSector)) != modules.SectorSize {
		return errors.New("download did not fetch enough data, file cannot be re-pinned")
	}
	var offset uint64

	// Parse out the skyfileLayout.
	var ll skyfileLayout
	ll.decode(baseSector)
	offset += SkyfileLayoutSize

	// Sanity check on the version.
	if ll.version != 1 {
		return errors.New("unsupported skyfile version")
	}

	// Parse out the fanout.
	fanoutBytes := baseSector[offset : offset+ll.fanoutSize]
	offset += ll.fanoutSize

	// Re-upload the baseSector.
	err = r.managedUploadBaseSector(lup, baseSector, skylink)
	if err != nil {
		return errors.AddContext(err, "unable to upload base sector")
	}

	// If there is no fanout, nothing more to do, the pin is complete.
	if ll.fanoutSize == 0 {
		return nil
	}

	// Create the erasure coder to use when uploading the file bulk. When going
	// through the 'managedUploadSkyfile' command, a 1-of-N scheme is always used,
	// where the redundancy of the data as a whole matches the proposed
	// redundancy for the base chunk.
	ec, err := siafile.NewRSSubCode(int(ll.fanoutDataPieces), int(ll.fanoutParityPieces), crypto.SegmentSize)
	if err != nil {
		return errors.AddContext(err, "unable to create erasure coder for large file")
	}
	// Create the siapath for the skyfile extra data. This is going to be the
	// same as the skyfile upload siapath, except with a suffix.
	siaPath, err := modules.NewSiaPath(lup.SiaPath.String() + "-extended")
	if err != nil {
		return errors.AddContext(err, "unable to create SiaPath for large skyfile extended data")
	}
	fup := modules.FileUploadParams{
		SiaPath:             siaPath,
		ErasureCode:         ec,
		Force:               lup.Force,
		DisablePartialChunk: true,  // must be set to true - partial chunks change, content addressed files must not change.
		Repair:              false, // indicates whether this is a repair operation

		CipherType: crypto.TypePlain,
	}

	streamer, err := r.newFanoutStreamer(skylink, ll, fanoutBytes)
	if err != nil {
		return errors.AddContext(err, "Failed to create fanout streamer for large skyfile pin")
	}
	fileNode, err := r.callUploadStreamFromReader(fup, streamer, false)
	if err != nil {
		return errors.AddContext(err, "unable to upload large skyfile")
	}
	err = fileNode.AddSkylink(skylink)
	if err != nil {
		return errors.AddContext(err, "unable to upload skyfile fanout")
	}
	return nil
}

// UploadSkyfile will upload the provided data with the provided metadata,
// returning a skylink which can be used by any viewnode to recover the full
// original file and metadata. The skylink will be unique to the combination of
// both the file data and metadata.
func (r *Renter) UploadSkyfile(lup modules.SkyfileUploadParameters) (modules.Skylink, error) {
	// Set reasonable default values for any lup fields that are blank.
	err := skyfileEstablishDefaults(&lup)
	if err != nil {
		return modules.Skylink{}, errors.AddContext(err, "skyfile upload parameters are incorrect")
	}
	// Additional input check - this check is unique to uploading a skyfile
	// from a streamer. The convert siafile function does not need to be passed
	// a reader.
	if lup.Reader == nil {
		return modules.Skylink{}, errors.New("need to provide a stream of upload data")
	}

	// Grab the metadata bytes.
	metadataBytes, err := skyfileMetadataBytes(lup.FileMetadata)
	if err != nil {
		return modules.Skylink{}, errors.AddContext(err, "unable to retrieve skyfile metadata bytes")
	}

	// Read data from the lup reader. If the file data provided fits entirely
	// into the leading chunk, this method will use that data to upload a
	// skyfile directly. If the file data provided does not fit entirely into
	// the leading chunk, a separate method will be called to upload the file
	// separately using upload streaming, and then the siafile conversion
	// function will be used to generate the final skylink.
	headerSize := uint64(SkyfileLayoutSize + len(metadataBytes))
	fileBytes, fileReader, largeFile, err := uploadSkyfileReadLeadingChunk(lup, headerSize)
	if err != nil {
		return modules.Skylink{}, errors.AddContext(err, "unable to retrieve leading chunk file bytes")
	}
	var skylink modules.Skylink
	if largeFile {
		skylink, err = r.managedUploadSkyfileLargeFile(lup, metadataBytes, fileReader)
	} else {
		skylink, err = r.managedUploadSkyfileSmallFile(lup, metadataBytes, fileBytes)
	}

	if err != nil {
		return modules.Skylink{}, errors.AddContext(err, "unable to upload skyfile")
	}

	// Check if skylink is blacklist
	if !r.staticSkynetBlacklist.Blacklisted(skylink) {
		return skylink, nil
	}

	// Skylink must have been blacklisted by another node, delete the file and
	// return an error
	err = r.DeleteFile(lup.SiaPath)
	return modules.Skylink{}, errors.Compose(ErrSkylinkBlacklisted, err)
}<|MERGE_RESOLUTION|>--- conflicted
+++ resolved
@@ -330,66 +330,6 @@
 	return skylink, errors.AddContext(err, "unable to add skylink to the sianodes")
 }
 
-<<<<<<< HEAD
-// DownloadSkylink will take a link and turn it into the metadata and data of a
-// download.
-func (r *Renter) DownloadSkylink(link modules.Skylink) (modules.SkyfileMetadata, modules.Streamer, error) {
-	// Check if link is blacklisted
-	if r.staticSkynetBlacklist.Blacklisted(link) {
-		return modules.SkyfileMetadata{}, nil, ErrSkylinkBlacklisted
-	}
-
-	// Pull the offset and fetchSize out of the skyfile.
-	offset, fetchSize, err := link.OffsetAndFetchSize()
-	if err != nil {
-		return modules.SkyfileMetadata{}, nil, errors.AddContext(err, "unable to parse skylink")
-	}
-
-	// Fetch the leading chunk.
-	baseSector, err := r.DownloadByRoot(link.MerkleRoot(), offset, fetchSize)
-	if err != nil {
-		return modules.SkyfileMetadata{}, nil, errors.AddContext(err, "unable to fetch base sector of skylink")
-	}
-	if len(baseSector) < SkyfileLayoutSize {
-		return modules.SkyfileMetadata{}, nil, errors.New("download did not fetch enough data, layout cannot be decoded")
-	}
-
-	// Parse out the skyfileLayout.
-	var ll skyfileLayout
-	ll.decode(baseSector)
-	offset += SkyfileLayoutSize
-
-	// Parse out the fanout.
-	fanoutBytes := baseSector[offset : offset+ll.fanoutSize]
-	offset += ll.fanoutSize
-
-	// Parse out the skyfile metadata.
-	var lfm modules.SkyfileMetadata
-	metadataSize := uint64(ll.metadataSize)
-	err = json.Unmarshal(baseSector[offset:offset+metadataSize], &lfm)
-	if err != nil {
-		return modules.SkyfileMetadata{}, nil, errors.AddContext(err, "unable to parse link file metadata")
-	}
-	offset += metadataSize
-
-	// If there is no fanout, all of the data will be contained in the base
-	// sector, return a streamer using the data from the base sector.
-	if ll.fanoutSize == 0 {
-		streamer := streamerFromSlice(baseSector[offset : offset+ll.filesize])
-		return lfm, streamer, nil
-	}
-	if offset+metadataSize+ll.fanoutSize > modules.SectorSize {
-		return modules.SkyfileMetadata{}, nil, errors.New("fanout is more than one sector, that is unsupported in this version")
-	}
-
-	// There is a fanout, create a fanout streamer and return that.
-	fs, err := r.newFanoutStreamer(link, ll, fanoutBytes)
-	if err != nil {
-		return modules.SkyfileMetadata{}, nil, errors.AddContext(err, "unable to create fanout fetcher")
-	}
-	return lfm, fs, nil
-}
-
 // UpdateSkynetBlacklist updates the list of skylinks that are blacklisted
 func (r *Renter) UpdateSkynetBlacklist(additions, removals []modules.Skylink) error {
 	err := r.tg.Add()
@@ -397,12 +337,9 @@
 		return err
 	}
 	defer r.tg.Done()
-
 	return r.staticSkynetBlacklist.UpdateSkynetBlacklist(additions, removals)
 }
 
-=======
->>>>>>> 7b0310ca
 // uploadSkyfileReadLeadingChunk will read the leading chunk of a skyfile. If
 // entire file is small enough to fit inside of the leading chunk, the return
 // value will be:
@@ -552,6 +489,11 @@
 // DownloadSkylink will take a link and turn it into the metadata and data of a
 // download.
 func (r *Renter) DownloadSkylink(link modules.Skylink) (modules.SkyfileMetadata, modules.Streamer, error) {
+	// Check if link is blacklisted
+	if r.staticSkynetBlacklist.Blacklisted(link) {
+		return modules.SkyfileMetadata{}, nil, ErrSkylinkBlacklisted
+	}
+
 	// Pull the offset and fetchSize out of the skylink.
 	offset, fetchSize, err := link.OffsetAndFetchSize()
 	if err != nil {
