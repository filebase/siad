package renter

import (
	"bytes"
	"context"
	"encoding/binary"
	"errors"
	"fmt"
	"io"
	"io/ioutil"
	"strings"
	"testing"
	"time"

	"gitlab.com/NebulousLabs/Sia/crypto"
	"gitlab.com/NebulousLabs/Sia/modules"
	"gitlab.com/NebulousLabs/Sia/persist"
	"gitlab.com/NebulousLabs/Sia/types"
	"gitlab.com/NebulousLabs/fastrand"
)

// TestProjectDownloadChunk_finalize is a unit test for the 'finalize' function
// on the pdc. It verifies whether the returned data is properly offset to
// include only the pieces requested by the user.
func TestProjectDownloadChunk_finalize(t *testing.T) {
	t.Parallel()

	// create data
	originalData := fastrand.Bytes(int(modules.SectorSize))
	sectorRoot := crypto.MerkleRoot(originalData)

	// create an EC and a passhtrough cipher key
	ec := modules.NewRSSubCodeDefault()
	ck, err := crypto.NewSiaKey(crypto.TypePlain, nil)
	if err != nil {
		t.Fatal(err)
	}

	// RS encode the data
	data := make([]byte, modules.SectorSize)
	copy(data, originalData)
	pieces, err := ec.Encode(data)
	if err != nil {
		t.Fatal(err)
	}

	// create PCWS manually
	pcws := &projectChunkWorkerSet{
		staticChunkIndex:   0,
		staticErasureCoder: ec,
		staticMasterKey:    ck,
		staticPieceRoots:   []crypto.Hash{sectorRoot},

		staticCtx:    context.Background(),
		staticRenter: new(Renter),
	}

	// download a random amount of data at random offset
	length := (fastrand.Uint64n(5) + 1) * crypto.SegmentSize
	offset := fastrand.Uint64n(modules.SectorSize - length)
	pieceOffset, pieceLength := getPieceOffsetAndLen(ec, offset, length)

	sliced := make([][]byte, len(pieces))
	for i, piece := range pieces {
		sliced[i] = make([]byte, pieceLength)
		copy(sliced[i], piece[pieceOffset:pieceOffset+pieceLength])
	}

	// create PDC manually
	responseChan := make(chan *downloadResponse, 1)
	pdc := &projectDownloadChunk{
		offsetInChunk: offset,
		lengthInChunk: length,

		pieceOffset: pieceOffset,
		pieceLength: pieceLength,

		dataPieces: sliced,

		downloadResponseChan: responseChan,
		workerSet:            pcws,
	}

	// call finalize
	pdc.finalize()

	// verify the download
	downloadResponse := <-responseChan
	if downloadResponse.err != nil {
		t.Fatal("unexpected error", downloadResponse.err)
	}
	if !bytes.Equal(downloadResponse.data, originalData[offset:offset+length]) {
		t.Log("offset", offset)
		t.Log("length", length)
		t.Log("bytes downloaded", len(downloadResponse.data))

		t.Log("actual:\n", downloadResponse.data)
		t.Log("expected:\n", originalData[offset:offset+length])
		t.Fatal("unexpected data")
	}
}

// TestProjectDownloadChunk_finished is a unit test for the 'finished' function
// on the pdc. It verifies whether the hopeful and completed pieces are properly
// counted and whether the return values are correct.
func TestProjectDownloadChunk_finished(t *testing.T) {
	// create an EC
	ec, err := modules.NewRSCode(3, 9)
	if err != nil {
		t.Fatal(err)
	}

	// create a passhtrough cipher key
	ck, err := crypto.NewSiaKey(crypto.TypePlain, nil)
	if err != nil {
		t.Fatal(err)
	}

	// create PCWS manually
	pcws := &projectChunkWorkerSet{
		staticChunkIndex:   0,
		staticErasureCoder: ec,
		staticMasterKey:    ck,
		staticPieceRoots:   []crypto.Hash{},

		staticCtx:    context.Background(),
		staticRenter: new(Renter),
	}

	// create PDC manually - only the essentials
	pdc := &projectDownloadChunk{workerSet: pcws}

	// mock unresolved state with hope of successful download
	pdc.availablePieces = make([][]*pieceDownload, 0)
	pdc.unresolvedWorkersRemaining = 4
	finished, err := pdc.finished()
	if err != nil {
		t.Fatal("unexpected error", err)
	}
	if finished {
		t.Fatal("unexpected")
	}

	// mock one completed piece - still unresolved and hopeful
	pdc.unresolvedWorkersRemaining = 3
	pdc.availablePieces = append(pdc.availablePieces, []*pieceDownload{{completed: true}})
	finished, err = pdc.finished()
	if err != nil {
		t.Fatal("unexpected error", err)
	}
	if finished {
		t.Fatal("unexpected")
	}

	// mock resolved state - not hopeful and not finished
	pdc.unresolvedWorkersRemaining = 0
	finished, err = pdc.finished()
	if err != errNotEnoughPieces {
		t.Fatal("unexpected error", err)
	}
	if finished {
		t.Fatal("unexpected")
	}

	// mock resolves state - add 3 pieces in limbo -> hopeful again
	pdc.availablePieces = append(pdc.availablePieces, []*pieceDownload{{}})
	pdc.availablePieces = append(pdc.availablePieces, []*pieceDownload{{}})
	pdc.availablePieces = append(pdc.availablePieces, []*pieceDownload{{}})
	finished, err = pdc.finished()
	if err != nil {
		t.Fatal("unexpected error", err)
	}
	if finished {
		t.Fatal("unexpected")
	}

	// mock two failures -> hope gone again
	pdc.availablePieces[1][0].completed = true
	pdc.availablePieces[1][0].downloadErr = errors.New("failed")
	pdc.availablePieces[2][0].completed = true
	pdc.availablePieces[2][0].downloadErr = errors.New("failed")
	finished, err = pdc.finished()
	if err != errNotEnoughPieces {
		t.Fatal("unexpected error", err)
	}
	if finished {
		t.Fatal("unexpected")
	}

	// undo one failure and add 2 completed -> finished
	pdc.availablePieces[2][0].downloadErr = nil
	pdc.availablePieces[2][0].completed = true
	pdc.availablePieces[3][0].completed = true
	finished, err = pdc.finished()
	if err != nil {
		t.Fatal("unexpected error", err)
	}
	if !finished {
		t.Fatal("unexpected")
	}
}

// TestProjectDownloadChunk_handleJobResponse is a unit test that verifies the
// functionality of the 'handleJobResponse' function on the ProjectDownloadChunk
func TestProjectDownloadChunk_handleJobResponse(t *testing.T) {
	t.Parallel()

	ec := modules.NewRSSubCodeDefault()
	ptck, err := crypto.NewSiaKey(crypto.TypePlain, nil)
	if err != nil {
		t.Fatal(err)
	}

	data := fastrand.Bytes(int(modules.SectorSize))
	pieces, err := ec.Encode(data)
	if err != nil {
		t.Fatal(err)
	}

	w := new(worker)
	w.staticHostPubKeyStr = "w"

	empty := crypto.Hash{}
	pcws := new(projectChunkWorkerSet)
	pcws.staticMasterKey = ptck
	pcws.staticErasureCoder = ec
	pcws.staticPieceRoots = []crypto.Hash{
		empty,
		empty,
		empty,
		crypto.MerkleRoot(pieces[3]),
		empty,
	}

	renter := new(Renter)
	logger, err := persist.NewLogger(ioutil.Discard)
	if err != nil {
		t.Fatal("unexpected")
	}
	renter.log = logger
	pcws.staticRenter = renter

	pdc := new(projectDownloadChunk)
	pdc.workerSet = pcws
	pdc.workerSet.staticChunkIndex = 0
	pdc.dataPieces = make([][]byte, ec.NumPieces())
	pdc.availablePieces = [][]*pieceDownload{
		{{launched: true, worker: w}},
		{{launched: true, worker: w}},
		{{launched: true, worker: w}},
		{{launched: true, worker: w}},
		{{launched: true, worker: w}},
	}

	lwi := launchedWorkerInfo{}
	pdc.launchedWorkers = []*launchedWorkerInfo{&lwi}

	// verify the pdc after a successful read response for piece at index 3
	success := &jobReadResponse{
		staticData: pieces[3],
		staticErr:  nil,
		staticMetadata: jobReadSectorMetadata{
			staticLaunchedWorkerIndex: 0,
			staticPieceRootIndex:      3,
			staticSectorRoot:          crypto.MerkleRoot(pieces[3]),
			staticWorker:              w,
		},
	}
	pdc.handleJobReadResponse(success)
	if !pdc.availablePieces[3][0].completed {
		t.Fatal("unexpected")
	}
	if pdc.availablePieces[3][0].downloadErr != nil {
		t.Fatal("unexpected")
	}
	if !bytes.Equal(pdc.dataPieces[3], pieces[3]) {
		t.Fatal("unexpected")
	}
	if success.staticData != nil {
		t.Fatal("unexpected") // verify we unset the data
	}

	// verify the pdc after a failed read
	pdc.handleJobReadResponse(&jobReadResponse{
		staticData: nil,
		staticErr:  errors.New("read failed"),
		staticMetadata: jobReadSectorMetadata{
			staticPieceRootIndex: 0,
			staticSectorRoot:     empty,
			staticWorker:         w,
		},
	})
	if !pdc.availablePieces[0][0].completed {
		t.Fatal("unexpected")
	}
	if pdc.availablePieces[0][0].downloadErr == nil {
		t.Fatal("unexpected")
	}
	if pdc.dataPieces[0] != nil {
		t.Fatal("unexpected")
	}

	// rig the availablepieces in a way that it has a duplicate piece, we added
	// a build.Critical to guard against this developer error that we want to
	// test
	pdc.availablePieces[3] = append(
		pdc.availablePieces[3],
		&pieceDownload{launched: true, worker: w},
	)
	defer func() {
		if r := recover(); r == nil {
			t.Fatal("Expected build.Critical", r)
		}
	}()
	pdc.handleJobReadResponse(success)
}

// TestProjectDownloadChunk_launchWorker is a unit test for the 'launchWorker'
// function on the pdc.
func TestProjectDownloadChunk_launchWorker(t *testing.T) {
	t.Parallel()

	ec := modules.NewRSCodeDefault()
	spk := types.SiaPublicKey{
		Algorithm: types.SignatureEd25519,
		Key:       fastrand.Bytes(crypto.PublicKeySize),
	}

	// mock a worker, ensure the readqueue returns a non zero time estimate
	worker := mockWorker(100 * time.Millisecond)
	worker.staticHostPubKeyStr = spk.String()

	// mock a pcws
	pcws := new(projectChunkWorkerSet)
	pcws.staticPieceRoots = make([]crypto.Hash, ec.NumPieces())

	// mock a pdc, ensure available pieces is not nil
	pdc := new(projectDownloadChunk)
	pdc.workerSet = pcws
	pdc.pieceLength = 1 << 16 // 64kb
	pdc.availablePieces = make([][]*pieceDownload, ec.NumPieces())
	for pieceIndex := range pdc.availablePieces {
		pdc.availablePieces[pieceIndex] = append(pdc.availablePieces[pieceIndex], &pieceDownload{
			worker: worker,
		})
	}

	// launch a worker and expect it to have enqueued a job and expect the
	// complete time to be somewhere in the future
	expectedCompleteTime, added := pdc.launchWorker(worker, 0)
	if !added {
		t.Fatal("unexpected")
	}
	if expectedCompleteTime.Before(time.Now()) {
		t.Fatal("unexpected")
	}

	// verify one worker was launched without failure
	numLWF := 0 // launchedWithoutFail
	for _, pieces := range pdc.availablePieces {
		launchedWithoutFail := false
		for _, pieceDownload := range pieces {
			if pieceDownload.launched && pieceDownload.downloadErr == nil {
				launchedWithoutFail = true
			}
		}
		if launchedWithoutFail {
			numLWF++
		}
	}
	if numLWF != 1 {
		t.Fatal("unexpected", numLWF)
	}

	// launch the worker again but kill the queue, expect it to have not added
	// the job to the queue and updated the pieceDownload's status to failed
	worker.staticJobReadQueue.killed = true
	_, added = pdc.launchWorker(worker, 0)
	if added {
		t.Fatal("unexpected")
	}
	numFailed := 0
	for _, pieces := range pdc.availablePieces {
		for _, pieceDownload := range pieces {
			if pieceDownload.downloadErr != nil {
				numFailed++
			}
		}
	}
	if numFailed != 1 {
		t.Fatal("unexpected", numFailed)
	}
}

// TestGetPieceOffsetAndLen is a unit test that probes the helper function
// getPieceOffsetAndLength
func TestGetPieceOffsetAndLen(t *testing.T) {
	randOff := fastrand.Uint64n(modules.SectorSize)
	randLen := fastrand.Uint64n(modules.SectorSize)

	// verify an EC that does not support partials, defaults to a segemnt size
	// that is equal to the sectorsize
	ec := modules.NewRSCodeDefault()
	pieceOff, pieceLen := getPieceOffsetAndLen(ec, randOff, randLen)
	if pieceOff != 0 || pieceLen%modules.SectorSize != 0 {
		t.Fatal("unexpected", pieceOff, pieceLen)
	}

	// verify an EC that does support partials using the appropriate segment
	// size and the offset are as we expect them to be
	ec = modules.NewRSSubCodeDefault()
	pieceOff, pieceLen = getPieceOffsetAndLen(ec, randOff, randLen)
	if pieceOff%crypto.SegmentSize != 0 || pieceLen%crypto.SegmentSize != 0 {
		t.Fatal("unexpected", pieceOff, pieceLen)
	}

	// verify an EC with minPieces different from 1 that supports partials
	// encoding ensures we are reading enough data
	dataPieces := 2
	segmentSize := crypto.SegmentSize
	chunkSegmentSize := uint64(dataPieces * segmentSize)
	ec, err := modules.NewRSSubCode(2, 5, uint64(segmentSize))
	if err != nil {
		t.Fatal(err)
	}
	pieceOff, pieceLen = getPieceOffsetAndLen(ec, randOff, randLen)
	if ((pieceOff+pieceLen)*uint64(ec.MinPieces()))%chunkSegmentSize != 0 {
		t.Fatal("unexpected", pieceOff, pieceLen)
	}

	// verify an EC that returns a segment size of 0 is considered invalid
	ec = &mockErasureCoder{}
	defer func() {
		if r := recover(); r == nil || !strings.Contains(fmt.Sprintf("%v", r), "pcws has a bad erasure coder") {
			t.Fatal("Expected build.Critical", r)
		}
	}()
	getPieceOffsetAndLen(ec, 0, 0)
}

// TestGetPieceOffsetAndLenWithRecover is a unit test that isolates both
// 'getPieceOffsetAndLen' in combination with the Recover function on the EC and
// asserts we can properly encode and then recover at random offset and length
func TestGetPieceOffsetAndLenWithRecover(t *testing.T) {
	t.Parallel()

	// create data
	cntr := 0
	originalData := make([]byte, modules.SectorSize)
	for i := 0; i < int(modules.SectorSize); i += 2 {
		binary.BigEndian.PutUint16(originalData[i:], uint16(cntr))
		cntr += 1
	}

	// RS encode the data
	data := make([]byte, modules.SectorSize)
	copy(data, originalData)
	ec := modules.NewRSSubCodeDefault()
	pieces, err := ec.Encode(data)
	if err != nil {
		t.Fatal(err)
	}

	// Declare helper for testing.
	run := func(offset, length uint64) {
		pieceOffset, pieceLength := getPieceOffsetAndLen(ec, offset, length)
		skipLength := offset % (crypto.SegmentSize * uint64(ec.MinPieces()))

		sliced := make([][]byte, len(pieces))
		for i, piece := range pieces {
			sliced[i] = make([]byte, pieceLength)
			copy(sliced[i], piece[pieceOffset:pieceOffset+pieceLength])
		}

		buf := bytes.NewBuffer(nil)
		skipWriter := &skipWriter{
			writer: buf,
			skip:   int(skipLength),
		}
		err = ec.Recover(sliced, length+uint64(skipLength), skipWriter)
		if err != nil {
			t.Fatal(err)
		}
		actual := buf.Bytes()

		expected := originalData[offset : offset+length]
		if !bytes.Equal(actual, expected) {
			t.Log("Input       :", offset, length, pieceOffset, pieceLength)
			t.Log("original    :", originalData[:crypto.SegmentSize*8])
			t.Log("expected    :", expected)
			t.Log("expected len:", len(expected))
			t.Log("actual      :", actual)
			t.Log("actual   len:", len(actual))
			t.Fatal("unexpected")
		}
	}

	// Test some cases manually.
	run(0, crypto.SegmentSize)
	run(crypto.SegmentSize, crypto.SegmentSize)
	run(2*crypto.SegmentSize, crypto.SegmentSize)
	run(crypto.SegmentSize, 2*crypto.SegmentSize)
	run(1, crypto.SegmentSize)
	run(0, crypto.SegmentSize-1)
	run(0, crypto.SegmentSize+1)
	run(crypto.SegmentSize-1, crypto.SegmentSize+1)

	// Test random inputs.
	for rounds := 0; rounds < 100; rounds++ {
		// random length and offset
		length := (fastrand.Uint64n(5*crypto.SegmentSize) + 1)
		offset := fastrand.Uint64n(modules.SectorSize - length)
		run(offset, length)
	}
}

// mockWorker is a helper function that returns a worker with a pricetable
// and an initialised read queue that returns a non zero value for read
<<<<<<< HEAD
// estimates depending on the given jobTime parameter.
=======
// estimates depending on the given jobTime value.
>>>>>>> cc23675f
func mockWorker(jobTime time.Duration) *worker {
	worker := new(worker)
	worker.newPriceTable()
	worker.staticPriceTable().staticPriceTable = newDefaultPriceTable()
	worker.initJobReadQueue()
	worker.staticJobReadQueue.weightedJobTime64k = float64(jobTime)
	return worker
}

// mockErasureCoder implements the erasure coder interface, but is an invalid
// erasure coder that returns a 0 segmentsize. It is used to test the critical
// that is thrown when an invalid EC is passed to 'getPieceOffsetAndLen'
type mockErasureCoder struct{}

func (mec *mockErasureCoder) NumPieces() int                       { return 10 }
func (mec *mockErasureCoder) MinPieces() int                       { return 1 }
func (mec *mockErasureCoder) Encode(data []byte) ([][]byte, error) { return nil, nil }
func (mec *mockErasureCoder) Identifier() modules.ErasureCoderIdentifier {
	return modules.ErasureCoderIdentifier("mock")
}
func (mec *mockErasureCoder) EncodeShards(data [][]byte) ([][]byte, error)         { return nil, nil }
func (mec *mockErasureCoder) Reconstruct(pieces [][]byte) error                    { return nil }
func (mec *mockErasureCoder) Recover(pieces [][]byte, n uint64, w io.Writer) error { return nil }
func (mec *mockErasureCoder) SupportsPartialEncoding() (uint64, bool)              { return 0, true }
func (mec *mockErasureCoder) Type() modules.ErasureCoderType {
	return modules.ErasureCoderType{9, 9, 9, 9}
}<|MERGE_RESOLUTION|>--- conflicted
+++ resolved
@@ -516,11 +516,7 @@
 
 // mockWorker is a helper function that returns a worker with a pricetable
 // and an initialised read queue that returns a non zero value for read
-<<<<<<< HEAD
-// estimates depending on the given jobTime parameter.
-=======
 // estimates depending on the given jobTime value.
->>>>>>> cc23675f
 func mockWorker(jobTime time.Duration) *worker {
 	worker := new(worker)
 	worker.newPriceTable()
