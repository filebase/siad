--- conflicted
+++ resolved
@@ -105,11 +105,7 @@
 
 		// Read the output data.
 		outputLen := responses[i].OutputLength
-<<<<<<< HEAD
-		responses[i].Output = make([]byte, outputLen, outputLen)
-=======
 		responses[i].Output = make([]byte, outputLen)
->>>>>>> f1a26c59
 		_, err = io.ReadFull(stream, responses[i].Output)
 		if err != nil {
 			return
