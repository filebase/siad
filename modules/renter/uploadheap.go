package renter

import (
	"container/heap"
	"io/ioutil"
	"os"
	"path/filepath"
	"strings"
	"sync"
	"time"

	"gitlab.com/NebulousLabs/Sia/modules"
	"gitlab.com/NebulousLabs/Sia/modules/renter/siafile"
	"gitlab.com/NebulousLabs/errors"
	"gitlab.com/NebulousLabs/fastrand"

	"gitlab.com/NebulousLabs/Sia/build"
)

// repairTarget is a helper type for telling the repair heap what type of
// files/chunks to target for repair
type repairTarget int

// targetStuckChunks tells the repair loop to target stuck chunks for repair and
// targetUnstuckChunks tells the repair loop to target unstuck chunks for repair
const (
	targetError repairTarget = iota
	targetStuckChunks
	targetUnstuckChunks
)

// uploadChunkHeap is a bunch of priority-sorted chunks that need to be either
// uploaded or repaired.
type uploadChunkHeap []*unfinishedUploadChunk

// Implementation of heap.Interface for uploadChunkHeap.
func (uch uploadChunkHeap) Len() int { return len(uch) }
func (uch uploadChunkHeap) Less(i, j int) bool {
	// If the chunks have the same stuck status, check which chunk has the lower
	// completion percentage.
	if uch[i].stuck == uch[j].stuck {
		return float64(uch[i].piecesCompleted)/float64(uch[i].piecesNeeded) < float64(uch[j].piecesCompleted)/float64(uch[j].piecesNeeded)
	}
	// If chunk i is stuck, return true to prioritize it.
	if uch[i].stuck {
		return true
	}
	// Chunk j is stuck, return false to prioritize it.
	return false
}
func (uch uploadChunkHeap) Swap(i, j int)       { uch[i], uch[j] = uch[j], uch[i] }
func (uch *uploadChunkHeap) Push(x interface{}) { *uch = append(*uch, x.(*unfinishedUploadChunk)) }
func (uch *uploadChunkHeap) Pop() interface{} {
	old := *uch
	n := len(old)
	x := old[n-1]
	*uch = old[0 : n-1]
	return x
}

// uploadHeap contains a priority-sorted heap of all the chunks being uploaded
// to the renter, along with some metadata.
type uploadHeap struct {
	heap uploadChunkHeap

	// heapChunks is a map containing all the chunks that are currently in the
	// heap. Chunks are added and removed from the map when chunks are pushed
	// and popped off the heap
	//
	// repairingChunks is a map containing all the chunks are that currently
	// assigned to workers and are being repaired/worked on.
	repairingChunks   map[uploadChunkID]struct{}
	stuckHeapChunks   map[uploadChunkID]struct{}
	unstuckHeapChunks map[uploadChunkID]struct{}

	// Control channels
	newUploads        chan struct{}
	repairNeeded      chan struct{}
	stuckChunkFound   chan struct{}
	stuckChunkSuccess chan modules.SiaPath

	mu sync.Mutex
}

// managedLen will return the length of the heap
func (uh *uploadHeap) managedLen() int {
	uh.mu.Lock()
	uhLen := uh.heap.Len()
	uh.mu.Unlock()
	return uhLen
}

// managedPush will try and add a chunk to the upload heap. If the chunk is
// added it will return true otherwise it will return false
func (uh *uploadHeap) managedPush(uuc *unfinishedUploadChunk) bool {
	var added bool
	// Grab chunk stuck status
	uuc.mu.Lock()
	chunkStuck := uuc.stuck
	uuc.mu.Unlock()

	// Check if chunk is in any of the heap maps
	uh.mu.Lock()
	_, existsUnstuckHeap := uh.unstuckHeapChunks[uuc.id]
	_, existsRepairing := uh.repairingChunks[uuc.id]
	_, existsStuckHeap := uh.stuckHeapChunks[uuc.id]

	// Check if the chunk can be added to the heap
	canAddStuckChunk := chunkStuck && !existsStuckHeap && !existsRepairing && len(uh.stuckHeapChunks) < maxStuckChunksInHeap
	canAddUnstuckChunk := !chunkStuck && !existsUnstuckHeap && !existsRepairing
	if canAddStuckChunk {
		uh.stuckHeapChunks[uuc.id] = struct{}{}
		heap.Push(&uh.heap, uuc)
		added = true
	} else if canAddUnstuckChunk {
		uh.unstuckHeapChunks[uuc.id] = struct{}{}
		heap.Push(&uh.heap, uuc)
		added = true
	}
	uh.mu.Unlock()
	return added
}

// managedPop will pull a chunk off of the upload heap and return it.
func (uh *uploadHeap) managedPop() (uc *unfinishedUploadChunk) {
	uh.mu.Lock()
	if len(uh.heap) > 0 {
		uc = heap.Pop(&uh.heap).(*unfinishedUploadChunk)
		delete(uh.unstuckHeapChunks, uc.id)
		delete(uh.stuckHeapChunks, uc.id)
	}
	uh.mu.Unlock()
	return uc
}

// buildUnfinishedChunks will pull all of the unfinished chunks out of a file.
//
// NOTE: each unfinishedUploadChunk needs its own SiaFileSetEntry. This is due
// to the SiaFiles being removed from memory. Since the renter does not keep the
// SiaFiles in memory the unfinishedUploadChunks need to close the SiaFile when
// they are done and so cannot share a SiaFileSetEntry as the first chunk to
// finish would then close the Entry and consequentially impact the remaining
// chunks.
//
// TODO / NOTE: This code can be substantially simplified once the files store
// the HostPubKey instead of the FileContractID, and can be simplified even
// further once the layout is per-chunk instead of per-filecontract.
func (r *Renter) buildUnfinishedChunks(entry *siafile.SiaFileSetEntry, hosts map[string]struct{}, target repairTarget, offline, goodForRenew map[string]bool) []*unfinishedUploadChunk {
	// If we don't have enough workers for the file, don't repair it right now.
	minPieces := entry.ErasureCode().MinPieces()
	if len(r.workerPool) < minPieces {
		// There are not enough workers for the chunk to reach minimum
		// redundancy. Check if the allowance has enough hosts for the chunk to
		// reach minimum redundancy
		r.log.Debugln("Not building any chunks from file as there are not enough workers")
		allowance := r.hostContractor.Allowance()
		// Only perform this check when we are looking for unstuck chunks. This
		// will prevent log spam from repeatedly logging to the user the issue
		// with the file after marking the chunks as stuck
		if allowance.Hosts < uint64(minPieces) && target == targetUnstuckChunks {
			// There are not enough hosts in the allowance for the file to reach
			// minimum redundancy. Mark all unhealthy chunks as stuck
			r.log.Printf("WARN: allownace had insufficient hosts for chunk to reach minimum redundancy, have %v need %v for file %v", allowance.Hosts, minPieces, entry.SiaFilePath())
			if err := entry.MarkAllUnhealthyChunksAsStuck(offline, goodForRenew); err != nil {
				r.log.Println("WARN: unable to mark all chunks as stuck:", err)
			}
		}
		return nil
	}

	// Assemble chunk indexes, stuck Loop should only be adding stuck chunks and
	// the repair loop should only be adding unstuck chunks
	var chunkIndexes []uint64
	for i := uint64(0); i < entry.NumChunks(); i++ {
		if (target == targetStuckChunks) == entry.StuckChunkByIndex(i) {
			chunkIndexes = append(chunkIndexes, i)
		}
	}

	// Sanity check that we have chunk indices to go through
	if len(chunkIndexes) == 0 {
		r.log.Println("WARN: no chunk indices gathered, can't add chunks to heap")
		return nil
	}

	// Assemble the set of chunks.
	//
	// TODO / NOTE: Future files may have a different method for determining the
	// number of chunks. Changes will be made due to things like sparse files,
	// and the fact that chunks are going to be different sizes.
	newUnfinishedChunks := make([]*unfinishedUploadChunk, len(chunkIndexes))
	for i, index := range chunkIndexes {
		// Sanity check: fileUID should not be the empty value.
		if entry.UID() == "" {
			build.Critical("empty string for file UID")
		}

		// Create unfinishedUploadChunk
		newUnfinishedChunks[i] = &unfinishedUploadChunk{
			fileEntry: entry.CopyEntry(),

			id: uploadChunkID{
				fileUID: entry.UID(),
				index:   uint64(index),
			},

			index:  uint64(index),
			length: entry.ChunkSize(),
			offset: int64(uint64(index) * entry.ChunkSize()),

			// memoryNeeded has to also include the logical data, and also
			// include the overhead for encryption.
			//
			// TODO / NOTE: If we adjust the file to have a flexible encryption
			// scheme, we'll need to adjust the overhead stuff too.
			//
			// TODO: Currently we request memory for all of the pieces as well
			// as the minimum pieces, but we perhaps don't need to request all
			// of that.
			memoryNeeded:  entry.PieceSize()*uint64(entry.ErasureCode().NumPieces()+entry.ErasureCode().MinPieces()) + uint64(entry.ErasureCode().NumPieces())*entry.MasterKey().Type().Overhead(),
			minimumPieces: entry.ErasureCode().MinPieces(),
			piecesNeeded:  entry.ErasureCode().NumPieces(),
			stuck:         entry.StuckChunkByIndex(uint64(index)),

			physicalChunkData: make([][]byte, entry.ErasureCode().NumPieces()),

			pieceUsage:  make([]bool, entry.ErasureCode().NumPieces()),
			unusedHosts: make(map[string]struct{}),
		}
		// Every chunk can have a different set of unused hosts.
		for host := range hosts {
			newUnfinishedChunks[i].unusedHosts[host] = struct{}{}
		}
	}

	// Iterate through the pieces of all chunks of the file and mark which
	// hosts are already in use for a particular chunk. As you delete hosts
	// from the 'unusedHosts' map, also increment the 'piecesCompleted' value.
	for i, index := range chunkIndexes {
		pieces, err := entry.Pieces(uint64(index))
		if err != nil {
			r.log.Println("failed to get pieces for building incomplete chunks")
			for _, uc := range newUnfinishedChunks {
				if err := uc.fileEntry.Close(); err != nil {
					r.log.Println("failed to close file:", err)
				}
			}
			return nil
		}
		for pieceIndex, pieceSet := range pieces {
			for _, piece := range pieceSet {
				// Get the contract for the piece.
				contractUtility, exists := r.hostContractor.ContractUtility(piece.HostPubKey)
				if !exists {
					// File contract does not seem to be part of the host anymore.
					continue
				}
				if !contractUtility.GoodForRenew {
					// We are no longer renewing with this contract, so it does not
					// count for redundancy.
					continue
				}

				// Mark the chunk set based on the pieces in this contract.
				_, exists = newUnfinishedChunks[i].unusedHosts[piece.HostPubKey.String()]
				redundantPiece := newUnfinishedChunks[i].pieceUsage[pieceIndex]
				if exists && !redundantPiece {
					newUnfinishedChunks[i].pieceUsage[pieceIndex] = true
					newUnfinishedChunks[i].piecesCompleted++
					delete(newUnfinishedChunks[i].unusedHosts, piece.HostPubKey.String())
				} else if exists {
					// This host has a piece, but it is the same piece another
					// host has. We should still remove the host from the
					// unusedHosts since one host having multiple pieces of a
					// chunk might lead to unexpected issues. e.g. if a host
					// has multiple pieces and another host with redundant
					// pieces goes offline, we end up with false redundancy
					// reporting.
					delete(newUnfinishedChunks[i].unusedHosts, piece.HostPubKey.String())
				}
			}
		}
	}

	// Iterate through the set of newUnfinishedChunks and remove any that are
	// completed or are not downloadable.
	incompleteChunks := newUnfinishedChunks[:0]
	for _, chunk := range newUnfinishedChunks {
		// Check the chunk status. A chunk is repairable if it can be fully
		// downloaded, or if the source file is available on disk. We also check
		// if the chunk needs repair, which is only true if more than a certain
		// amount of redundancy is missing. We only repair above a certain
		// threshold of missing redundancy to minimize the amount of repair work
		// that gets triggered by host churn.
		chunkHealth := chunk.fileEntry.ChunkHealth(int(chunk.index), offline, goodForRenew)
		_, err := os.Stat(chunk.fileEntry.LocalPath())
		// While a file could be on disk as long as !os.IsNotExist(err), for the
		// purposes of repairing a file is only considered on disk if it can be
		// accessed without error. If there is an error accessing the file then
		// it is likely that we can not read the file in which case it can not
		// be used for repair.
		onDisk := err == nil
		repairable := chunkHealth <= 1 || onDisk
		needsRepair := chunkHealth >= siafile.RemoteRepairDownloadThreshold

		// Add chunk to list of incompleteChunks if it is incomplete and
		// repairable or if we are targetting stuck chunks
		if needsRepair && (repairable || target == targetStuckChunks) {
			incompleteChunks = append(incompleteChunks, chunk)
			continue
		}

		// If a chunk is not able to be repaired, mark it as stuck.
		if !repairable {
			r.log.Println("Marking chunk", chunk.id, "as stuck due to not being downloadable")
			err = r.managedSetStuckAndClose(chunk, true)
			if err != nil {
				r.log.Debugln("WARN: unable to set chunk stuck status and close:", err)
			}
			continue
		}

		// Close entry of completed chunk
		err = r.managedSetStuckAndClose(chunk, false)
		if err != nil {
			r.log.Debugln("WARN: unable to set chunk stuck status and close:", err)
		}
	}
	return incompleteChunks
}

// managedAddChunksToHeap will add chunks to the upload heap from a directory
// that is in need of repair. It does this by finding the worst health directory
// and adding the chunks from that directory to the upload heap. If the worst
// health directory found is sufficiently healthy then no chunks will be added
// to the heap
func (r *Renter) managedAddChunksToHeap(hosts map[string]struct{}) (modules.SiaPath, float64, error) {
	// Find the lowest health directory to queue for repairs.
	dirSiaPath, dirHealth, err := r.managedWorstHealthDirectory()
	if err != nil {
		r.log.Println("WARN: error getting worst health directory:", err)
		return modules.SiaPath{}, 0, err
	}

	// If the lowest health directory is healthy then return
	if dirHealth < siafile.RemoteRepairDownloadThreshold {
		return dirSiaPath, dirHealth, nil
	}

	// Build a min-heap of chunks organized by upload progress.
	r.managedBuildChunkHeap(dirSiaPath, hosts, targetUnstuckChunks)
	heapLen := r.uploadHeap.managedLen()
	if heapLen == 0 {
		r.log.Debugf("No chunks added to the heap for repair from `%v` even through health was %v", dirSiaPath, dirHealth)
		return dirSiaPath, dirHealth, nil
	}
	r.log.Println("Repairing", heapLen, "chunks from", dirSiaPath)

	return dirSiaPath, dirHealth, nil
}

// managedBuildAndPushRandomChunk randomly selects a file and builds the
// unfinished chunks, then randomly adds chunksToAdd chunks to the upload heap
func (r *Renter) managedBuildAndPushRandomChunk(files []*siafile.SiaFileSetEntry, chunksToAdd int, hosts map[string]struct{}, target repairTarget, offline, goodForRenew map[string]bool) {
	// Sanity check that there are files
	if len(files) == 0 {
		return
	}

	// Create random indices for files
	p := fastrand.Perm(len(files))
	for i := 0; i < chunksToAdd && i < len(files); i++ {
		// Grab random file
		file := files[p[i]]

		// Build the unfinished stuck chunks from the file
		id := r.mu.Lock()
		unfinishedUploadChunks := r.buildUnfinishedChunks(file, hosts, target, offline, goodForRenew)
		r.mu.Unlock(id)

		// Sanity check that there are stuck chunks
		if len(unfinishedUploadChunks) == 0 {
			continue
		}

		// Add random stuck chunks to the upload heap and set its stuckRepair field
		// to true
		randChunkIndex := fastrand.Intn(len(unfinishedUploadChunks))
		randChunk := unfinishedUploadChunks[randChunkIndex]
		randChunk.stuckRepair = true
		if !r.uploadHeap.managedPush(randChunk) {
			// Chunk wasn't added to the heap. Close the file
			r.log.Debugln("WARN: stuck chunk", randChunk.id, "wasn't added to heap")
			err := randChunk.fileEntry.Close()
			if err != nil {
				r.log.Println("WARN: unable to close file:", err)
			}
		}
		unfinishedUploadChunks = append(unfinishedUploadChunks[:randChunkIndex], unfinishedUploadChunks[randChunkIndex+1:]...)
		// Close the unused unfinishedUploadChunks
		for _, chunk := range unfinishedUploadChunks {
			err := chunk.fileEntry.Close()
			if err != nil {
				r.log.Println("WARN: unable to close file:", err)
			}
		}
	}
	return
}

// managedBuildAndPushChunks builds the unfinished upload chunks and adds them
// to the upload heap
func (r *Renter) managedBuildAndPushChunks(files []*siafile.SiaFileSetEntry, hosts map[string]struct{}, target repairTarget, offline, goodForRenew map[string]bool) {
	// Loop through the whole set of files and get a list of chunks to add to
	// the heap.
	for _, file := range files {
		id := r.mu.Lock()
		unfinishedUploadChunks := r.buildUnfinishedChunks(file, hosts, target, offline, goodForRenew)
		r.mu.Unlock(id)
		if len(unfinishedUploadChunks) == 0 {
			continue
		}
		for i := 0; i < len(unfinishedUploadChunks); i++ {
			if !r.uploadHeap.managedPush(unfinishedUploadChunks[i]) {
				// Chunk wasn't added to the heap. Close the file.
				err := unfinishedUploadChunks[i].fileEntry.Close()
				if err != nil {
					r.log.Println("WARN: unable to close file:", err)
				}
			}
		}
	}
}

// managedBuildChunkHeap will iterate through all of the files in the renter and
// construct a chunk heap.
func (r *Renter) managedBuildChunkHeap(dirSiaPath modules.SiaPath, hosts map[string]struct{}, target repairTarget) {
	// Get Directory files
	var files []*siafile.SiaFileSetEntry
	var err error
	fileinfos, err := ioutil.ReadDir(dirSiaPath.SiaDirSysPath(r.staticFilesDir))
	if err != nil {
		return
	}
	for _, fi := range fileinfos {
		// skip sub directories and non siafiles
		ext := filepath.Ext(fi.Name())
		if fi.IsDir() || ext != modules.SiaFileExtension {
			continue
		}

		// Open SiaFile
		siaPath, err := dirSiaPath.Join(strings.TrimSuffix(fi.Name(), ext))
		if err != nil {
			return
		}
		file, err := r.staticFileSet.Open(siaPath)
		if err != nil {
			r.log.Println("WARN: could not open siafile:", err)
			continue
		}

		// For stuck chunk repairs, check to see if file has stuck chunks
		if target == targetStuckChunks && file.NumStuckChunks() == 0 {
			// Close unneeded files
			err := file.Close()
			if err != nil {
				r.log.Println("WARN: Could not close file:", err)
			}
			continue
		}

		// For normal repairs, ignore files that have been recently repaired
		if target == targetUnstuckChunks && time.Since(file.RecentRepairTime()) < fileRepairInterval {
			// Close unneeded files
			err := file.Close()
			if err != nil {
				r.log.Println("WARN: Could not close file:", err)
			}
			continue
		}
		// For normal repairs, ignore files that don't have any unstuck chunks
		if target == targetUnstuckChunks && file.NumChunks() == file.NumStuckChunks() {
			err := file.Close()
			if err != nil {
				r.log.Println("WARN: Could not close file:", err)
			}
			continue
		}

		files = append(files, file)
	}

	// Check if any files were selected from directory
	if len(files) == 0 {
		r.log.Debugln("No files pulled from `", dirSiaPath, "` to build the repair heap")
		return
	}

	// Build the unfinished upload chunks and add them to the upload heap
	offline, goodForRenew, _ := r.managedContractUtilityMaps()
	switch target {
	case targetStuckChunks:
		r.log.Debugln("Adding stuck chunk to heap")
		r.managedBuildAndPushRandomChunk(files, maxStuckChunksInHeap, hosts, target, offline, goodForRenew)
	case targetUnstuckChunks:
		r.log.Debugln("Adding chunks to heap")
		r.managedBuildAndPushChunks(files, hosts, target, offline, goodForRenew)
	default:
		r.log.Println("WARN: repair target not recognized", target)
	}

	// Close all files
	for _, file := range files {
		err := file.Close()
		if err != nil {
			r.log.Println("WARN: Could not close file:", err)
		}
	}
}

// managedPrepareNextChunk takes the next chunk from the chunk heap and prepares
// it for upload. Preparation includes blocking until enough memory is
// available, fetching the logical data for the chunk (either from the disk or
// from the network), erasure coding the logical data into the physical data,
// and then finally passing the work onto the workers.
func (r *Renter) managedPrepareNextChunk(uuc *unfinishedUploadChunk, hosts map[string]struct{}) error {
	// Grab the next chunk, loop until we have enough memory, update the amount
	// of memory available, and then spin up a thread to asynchronously handle
	// the rest of the chunk tasks.
	if !r.memoryManager.Request(uuc.memoryNeeded, memoryPriorityLow) {
		return errors.New("couldn't request memory")
	}
	// Fetch the chunk in a separate goroutine, as it can take a long time and
	// does not need to bottleneck the repair loop.
	go r.threadedFetchAndRepairChunk(uuc)
	return nil
}

// managedRefreshHostsAndWorkers will reset the set of hosts and the set of
// workers for the renter.
func (r *Renter) managedRefreshHostsAndWorkers() map[string]struct{} {
	// Grab the current set of contracts and use them to build a list of hosts
	// that are currently active. The hosts are assembled into a map where the
	// key is the String() representation of the host's SiaPublicKey.
	//
	// TODO / NOTE: This code can be removed once files store the HostPubKey
	// of the hosts they are using, instead of just the FileContractID.
	currentContracts := r.hostContractor.Contracts()
	hosts := make(map[string]struct{})
	for _, contract := range currentContracts {
		hosts[contract.HostPublicKey.String()] = struct{}{}
	}
	// Refresh the worker pool as well.
	r.managedUpdateWorkerPool()
	return hosts
}

// managedRepairLoop works through the uploadheap repairing chunks. The repair
// loop will continue until the renter stops, there are no more chunks, or the
// number of chunks in the uploadheap has dropped below the minUploadHeapSize
func (r *Renter) managedRepairLoop(hosts map[string]struct{}) error {
	// smallRepair indicates whether or not the repair loop is starting off
	// below minUploadHeapSize. This is the case with small file uploads, small
	// file repairs, or repairs on mostly healthy file systems. In these cases
	// we want to just drain the heap
	smallRepair := r.uploadHeap.managedLen() < minUploadHeapSize

	// Work through the heap repairing chunks until heap is empty for
	// smallRepairs or heap drops below minUploadHeapSize for larger repairs
	for r.uploadHeap.managedLen() >= minUploadHeapSize || smallRepair {
		select {
		case <-r.tg.StopChan():
			// Return if the renter has shut down.
<<<<<<< HEAD
			r.log.Println("Repair loop interrupted because renter is shutting down")
			return
		case <-rebuildHeapSignal:
			r.log.Println("Repair loop interrupted because signal was received to rebuild the repair heap")
			// Return if workers/heap need to be refreshed.
			return
=======
			return errors.New("repair loop ended early due to renter shutdown")
>>>>>>> e55fed22
		default:
		}

		// Return if the renter is not online.
		if !r.g.Online() {
			return errors.New("repair loop returned early due to the renter been offline")
		}

		// Check if there is work by trying to pop of the next chunk from
		// the heap.
		nextChunk := r.uploadHeap.managedPop()
		if nextChunk == nil {
			// The heap is empty so return
			return nil
		}
		r.log.Debugln("Sending next chunk to the workers", nextChunk.id)

		// Make sure we have enough workers for this chunk to reach minimum
		// redundancy.
		id := r.mu.RLock()
		availableWorkers := len(r.workerPool)
		r.mu.RUnlock(id)
		if availableWorkers < nextChunk.minimumPieces {
<<<<<<< HEAD
			// Not enough available workers, mark as stuck and close
			r.log.Debugln("Setting chunk as stuck because there are not enough good workers", nextChunk.id)
			err := r.managedSetStuckAndClose(nextChunk, true)
=======
			// There are not enough available workers for the chunk to reach
			// minimum redundancy. Check if the allowance has enough hosts for
			// the chunk to reach minimum redundancy
			allowance := r.hostContractor.Allowance()
			// Only perform this check on chunks that are not stuck to prevent
			// log spam
			if allowance.Hosts < uint64(nextChunk.minimumPieces) && !nextChunk.stuck {
				// There are not enough hosts in the allowance for this chunk to
				// reach minimum redundancy. Log an error, set the chunk as stuck,
				// and close the file
				r.log.Printf("WARN: allownace had insufficient hosts for chunk to reach minimum redundancy, have %v need %v for chunk %v", allowance.Hosts, nextChunk.minimumPieces, nextChunk.id)
				err := nextChunk.fileEntry.SetStuck(nextChunk.index, true)
				if err != nil {
					r.log.Debugln("WARN: unable to mark chunk as stuck:", err, nextChunk.id)
				}
			}
			// There are enough hosts set in the allowance so this is a
			// temporary issue with available workers, just ignore the chunk
			// for now and close the file
			err := nextChunk.fileEntry.Close()
>>>>>>> e55fed22
			if err != nil {
				r.log.Debugln("WARN: unable to close file:", err, nextChunk.fileEntry.SiaFilePath())
			}
			continue
		}

		// Perform the work. managedPrepareNextChunk will block until
		// enough memory is available to perform the work, slowing this
		// thread down to using only the resources that are available.
		err := r.managedPrepareNextChunk(nextChunk, hosts)
		if err != nil {
			// An error was return which means the renter was unable to allocate
			// memory for the repair. Since that is not an issue with the file
			// we will just close the chunk file entry instead of marking it as
			// stuck
			r.log.Debugln("WARN: unable to prepare next chunk without issues", err, nextChunk.id)
			err = nextChunk.fileEntry.Close()
			if err != nil {
				r.log.Debugln("WARN: unable to close file:", err, nextChunk.fileEntry.SiaFilePath())
			}
			continue
		}
	}
	return nil
}

// threadedUploadAndRepair is a background thread that maintains a queue of
// chunks to repair. This thread attempts to prioritize repairing files and
// chunks with the lowest health, and attempts to keep heavy throughput
// sustained for data upload as long as there is at least one chunk in need of
// upload or repair.
func (r *Renter) threadedUploadAndRepair() {
	err := r.tg.Add()
	if err != nil {
		return
	}
	defer r.tg.Done()

<<<<<<< HEAD
	if r.deps.Disrupt("InterruptRepairAndStuckLoops") {
		return
	}

	// Perpetual loop to scan for more files.
=======
	// Perpetual loop to scan for more files and add chunks to the uploadheap
>>>>>>> e55fed22
	for {
		// Return if the renter has shut down
		select {
		case <-r.tg.StopChan():
			return
		default:
		}

		// Wait until the renter is online to proceed. This function will return
		// 'false' if the renter has shut down before being online.
		if !r.managedBlockUntilOnline() {
			return
		}

		// Refresh the worker pool and get the set of hosts that are currently
		// useful for uploading.
		hosts := r.managedRefreshHostsAndWorkers()

		// Add chunks to heap
		dirSiaPath, dirHealth, err := r.managedAddChunksToHeap(hosts)
		if err != nil {
			// If there was an error adding chunks to the heap sleep for a
			// little bit and then try again
			r.log.Debugln("WARN: error adding chunks to the heap:", err)
			select {
			case <-time.After(uploadAndRepairErrorSleepDuration):
			case <-r.tg.StopChan():
				return
			}
			continue
		}
<<<<<<< HEAD
		if rootMetadata.Health < siafile.RemoteRepairDownloadThreshold {
			// Block until a signal is received that there is more work to do.
			// A signal will be sent if new data to upload is received, or if
			// the health loop discovers that some files are not in good health.
			r.log.Println("All files appear to be in good health. No repairs launched.")
=======

		// Check if the file system is healthy
		if dirHealth < siafile.RemoteRepairDownloadThreshold {
			// If the file system is healthy then block until there is a new
			// upload or there is a repair that is needed.
>>>>>>> e55fed22
			select {
			case <-r.uploadHeap.newUploads:
				// Since uploads are added directly to the heap then we want to
				// move straight to the repair instead of continuing to the next
				// iteration of the for loop. If we continue to the next
				// iteration of the repair loop the filesystem metadata might
				// not be updated yet and it might appear to be healthy and
				// therefore not begin the repair/upload.
			case <-r.uploadHeap.repairNeeded:
				// Since the repairNeeded channel is used by the stuck loop to
				// indicate that a stuck chunk has been added to the uploadheap,
				// we want to move straight to the repair instead of continuing
				// to the next iteration of the for loop. If we continue to the
				// next iteration of the repair loop we will end up back here as
				// stuck chunks are not considered in the Health of the
				// filesystem so the filesystem will still appear to be healthy.
			case <-r.tg.StopChan():
				return
			}
			// Make sure that the hosts and workers are updated before
			// continuing to the repair loop
			hosts = r.managedRefreshHostsAndWorkers()
		}

<<<<<<< HEAD
		// The necessary conditions for performing an upload and repair
		// iteration have been met - perform an upload and repair iteration.
		r.log.Debugln("Executing an upload and repair cycle")
		err = r.managedUploadAndRepair()
=======
		// The necessary conditions for performing an upload and repair have
		// been met - perform the upload and repair by having the repair loop
		// work through the chunks in the uploadheap
		err = r.managedRepairLoop(hosts)
>>>>>>> e55fed22
		if err != nil {
			// If there was an error with the repair loop sleep for a little bit
			// and then try again
			r.log.Println("WARN: there was an error in the repair loop:", err)
			select {
			case <-time.After(uploadAndRepairErrorSleepDuration):
			case <-r.tg.StopChan():
				return
			}
		}

		// Call managedBubbleMetadata to update the filesystem
		err = r.managedBubbleMetadata(dirSiaPath)
		if err != nil {
			// If there is an error with calling bubble log an error and then
			// continue. Since bubble is called from a variety of places it is
			// fine to just continue on without any special handling
			r.log.Debugf("WARN: error calling managedBubbleMetadata on %v, err: %v", dirSiaPath, err)
		}
	}
}<|MERGE_RESOLUTION|>--- conflicted
+++ resolved
@@ -572,16 +572,7 @@
 		select {
 		case <-r.tg.StopChan():
 			// Return if the renter has shut down.
-<<<<<<< HEAD
-			r.log.Println("Repair loop interrupted because renter is shutting down")
-			return
-		case <-rebuildHeapSignal:
-			r.log.Println("Repair loop interrupted because signal was received to rebuild the repair heap")
-			// Return if workers/heap need to be refreshed.
-			return
-=======
-			return errors.New("repair loop ended early due to renter shutdown")
->>>>>>> e55fed22
+			return errors.New("Repair loop interrupted because renter is shutting down")
 		default:
 		}
 
@@ -605,11 +596,6 @@
 		availableWorkers := len(r.workerPool)
 		r.mu.RUnlock(id)
 		if availableWorkers < nextChunk.minimumPieces {
-<<<<<<< HEAD
-			// Not enough available workers, mark as stuck and close
-			r.log.Debugln("Setting chunk as stuck because there are not enough good workers", nextChunk.id)
-			err := r.managedSetStuckAndClose(nextChunk, true)
-=======
 			// There are not enough available workers for the chunk to reach
 			// minimum redundancy. Check if the allowance has enough hosts for
 			// the chunk to reach minimum redundancy
@@ -630,7 +616,6 @@
 			// temporary issue with available workers, just ignore the chunk
 			// for now and close the file
 			err := nextChunk.fileEntry.Close()
->>>>>>> e55fed22
 			if err != nil {
 				r.log.Debugln("WARN: unable to close file:", err, nextChunk.fileEntry.SiaFilePath())
 			}
@@ -669,15 +654,11 @@
 	}
 	defer r.tg.Done()
 
-<<<<<<< HEAD
 	if r.deps.Disrupt("InterruptRepairAndStuckLoops") {
 		return
 	}
 
-	// Perpetual loop to scan for more files.
-=======
 	// Perpetual loop to scan for more files and add chunks to the uploadheap
->>>>>>> e55fed22
 	for {
 		// Return if the renter has shut down
 		select {
@@ -709,19 +690,11 @@
 			}
 			continue
 		}
-<<<<<<< HEAD
-		if rootMetadata.Health < siafile.RemoteRepairDownloadThreshold {
-			// Block until a signal is received that there is more work to do.
-			// A signal will be sent if new data to upload is received, or if
-			// the health loop discovers that some files are not in good health.
-			r.log.Println("All files appear to be in good health. No repairs launched.")
-=======
 
 		// Check if the file system is healthy
 		if dirHealth < siafile.RemoteRepairDownloadThreshold {
 			// If the file system is healthy then block until there is a new
 			// upload or there is a repair that is needed.
->>>>>>> e55fed22
 			select {
 			case <-r.uploadHeap.newUploads:
 				// Since uploads are added directly to the heap then we want to
@@ -746,17 +719,11 @@
 			hosts = r.managedRefreshHostsAndWorkers()
 		}
 
-<<<<<<< HEAD
-		// The necessary conditions for performing an upload and repair
-		// iteration have been met - perform an upload and repair iteration.
-		r.log.Debugln("Executing an upload and repair cycle")
-		err = r.managedUploadAndRepair()
-=======
 		// The necessary conditions for performing an upload and repair have
 		// been met - perform the upload and repair by having the repair loop
 		// work through the chunks in the uploadheap
+		r.log.Debugln("Executing an upload and repair cycle")
 		err = r.managedRepairLoop(hosts)
->>>>>>> e55fed22
 		if err != nil {
 			// If there was an error with the repair loop sleep for a little bit
 			// and then try again
