package renter

// The download code follows a hopefully clean/intuitive flow for getting super
// high and computationally efficient parallelism on downloads. When a download
// is requested, it gets split into its respective chunks (which are downloaded
// individually) and then put into the download heap. The primary purpose of the
// download heap is to keep downloads on standby until there is enough memory
// available to send the downloads off to the workers. The heap is sorted first
// by priority, but then a few other criteria as well.
//
// Some downloads, in particular downloads issued by the repair code, have
// already had their memory allocated. These downloads get to skip the heap and
// go straight for the workers.
//
// When a download is distributed to workers, it is given to every single worker
// without checking whether that worker is appropriate for the download. Each
// worker has their own queue, which is bottlenecked by the fact that a worker
// can only process one item at a time. When the worker gets to a download
// request, it determines whether it is suited for downloading that particular
// file. The criteria it uses include whether or not it has a piece of that
// chunk, how many other workers are currently downloading pieces or have
// completed pieces for that chunk, and finally things like worker latency and
// worker price.
//
// If the worker chooses to download a piece, it will register itself with that
// piece, so that other workers know how many workers are downloading each
// piece. This keeps everything cleanly coordinated and prevents too many
// workers from downloading a given piece, while at the same time you don't need
// a giant messy coordinator tracking everything. If a worker chooses not to
// download a piece, it will add itself to the list of standby workers, so that
// in the event of a failure, the worker can be returned to and used again as a
// backup worker. The worker may also decide that it is not suitable at all (for
// example, if the worker has recently had some consecutive failures, or if the
// worker doesn't have access to a piece of that chunk), in which case it will
// mark itself as unavailable to the chunk.
//
// As workers complete, they will release memory and check on the overall state
// of the chunk. If some workers fail, they will enlist the standby workers to
// pick up the slack.
//
// When the final required piece finishes downloading, the worker who completed
// the final piece will spin up a separate thread to decrypt, decode, and write
// out the download. That thread will then clean up any remaining resources, and
// if this was the final unfinished chunk in the download, it'll mark the
// download as complete.

// The download process has a slightly complicating factor, which is overdrive
// workers. Traditionally, if you need 10 pieces to recover a file, you will use
// 10 workers. But if you have an overdrive of '2', you will actually use 12
// workers, meaning you download 2 more pieces than you need. This means that up
// to two of the workers can be slow or fail and the download can still complete
// quickly. This complicates resource handling, because not all memory can be
// released as soon as a download completes - there may be overdrive workers
// still out fetching the file. To handle this, a catchall 'cleanUp' function is
// used which gets called every time a worker finishes, and every time recovery
// completes. The result is that memory gets cleaned up as required, and no
// overarching coordination is needed between the overdrive workers (who do not
// even know that they are overdrive workers) and the recovery function.

// By default, the download code organizes itself around having maximum possible
// throughput. That is, it is highly parallel, and exploits that parallelism as
// efficiently and effectively as possible. The hostdb does a good of selecting
// for hosts that have good traits, so we can generally assume that every host
// or worker at our disposable is reasonably effective in all dimensions, and
// that the overall selection is generally geared towards the user's
// preferences.
//
// We can leverage the standby workers in each unfinishedDownloadChunk to
// emphasize various traits. For example, if we want to prioritize latency,
// we'll put a filter in the 'managedProcessDownloadChunk' function that has a
// worker go standby instead of accept a chunk if the latency is higher than the
// targeted latency. These filters can target other traits as well, such as
// price and total throughput.

// TODO: One of the biggest requested features for users is to improve the
// latency of the system. The biggest fruit actually doesn't happen here, right
// now the hostdb doesn't discriminate based on latency at all, and simply
// adding some sort of latency scoring will probably be the biggest thing that
// we can do to improve overall file latency.
//
// After we do that, the second most important thing that we can do is enable
// partial downloads. It's hard to have a low latency when to get any data back
// at all you need to download a full 40 MiB. If we can leverage partial
// downloads to drop that to something like 256kb, we'll get much better overall
// latency for small files and for starting video streams.
//
// After both of those, we can leverage worker latency discrimination. We can
// add code to 'managedProcessDownloadChunk' to put a worker on standby
// initially instead of have it grab a piece if the latency of the worker is
// higher than the faster workers. This will prevent the slow workers from
// bottlenecking a chunk that we are trying to download quickly, though it will
// harm overall system throughput because it means that the slower workers will
// idle some of the time.

// TODO: Currently the number of overdrive workers is set to '2' for the first 2
// chunks of any user-initiated download. But really, this should be a parameter
// of downloading that gets set by the user through the API on a per-file basis
// instead of set by default.

// TODO: I tried to write the code such that the transition to true partial
// downloads would be as seamless as possible, but there's a lot of work that
// still needs to be done to make that fully possible. The most disruptive thing
// probably is the place where we call 'Sector' in worker.managedDownload.
// That's going to need to be changed to a partial sector. This is probably
// going to result in downloading that's 64-byte aligned instead of perfectly
// byte-aligned. Further, the encryption and erasure coding may also have
// alignment requirements which interfere with how the call to Sector can work.
// So you need to make sure that in 'managedDownload' you download at least
// enough data to fit the alignment requirements of all 3 steps (download from
// host, encryption, erasure coding). After the logical data has been recovered,
// we slice it to whatever is meant to be written to the underlying
// downloadWriter, that code is going to need to be adjusted as well to slice
// things in the right way.
//
// Overall I don't think it's going to be all that difficult, but it's not
// nearly as clean-cut as some of the other potential extensions that we can do.

// TODO: Right now the whole download will build and send off chunks even if
// there are not enough hosts to download the file, and even if there are not
// enough hosts to download a particular chunk. For the downloads and chunks
// which are doomed from the outset, we can skip some computation by checking
// and failing earlier. Another optimization we can make is to not count a
// worker for a chunk if the worker's contract does not appear in the chunk
// heap.

import (
	"fmt"
	"net/http"
	"os"
	"path/filepath"
	"sync"
	"sync/atomic"
	"time"

	"gitlab.com/NebulousLabs/Sia/modules"
	"gitlab.com/NebulousLabs/Sia/modules/renter/siafile"
	"gitlab.com/NebulousLabs/Sia/persist"
	"gitlab.com/NebulousLabs/Sia/types"

	"gitlab.com/NebulousLabs/errors"
)

type (
	// A download is a file download that has been queued by the renter.
	download struct {
		// Data progress variables.
		atomicDataReceived         uint64 // Incremented as data completes, will stop at 100% file progress.
		atomicTotalDataTransferred uint64 // Incremented as data arrives, includes overdrive, contract negotiation, etc.

		// Other progress variables.
		chunksRemaining uint64        // Number of chunks whose downloads are incomplete.
		completeChan    chan struct{} // Closed once the download is complete.
		err             error         // Only set if there was an error which prevented the download from completing.

		// Timestamp information.
		endTime         time.Time // Set immediately before closing 'completeChan'.
		staticStartTime time.Time // Set immediately when the download object is created.

		// Basic information about the file.
		destination           downloadDestination
		destinationString     string // The string reported to the user to indicate the download's destination.
		staticDestinationType string // "memory buffer", "http stream", "file", etc.
		staticLength          uint64 // Length to download starting from the offset.
		staticOffset          uint64 // Offset within the file to start the download.
		staticSiaPath         string // The path of the siafile at the time the download started.

		// Retrieval settings for the file.
		staticLatencyTarget time.Duration // In milliseconds. Lower latency results in lower total system throughput.
		staticPriority      uint64        // Downloads with higher priority will complete first.

		// Utilities.
		log           *persist.Logger // Same log as the renter.
		memoryManager *memoryManager  // Same memoryManager used across the renter.
		mu            sync.Mutex      // Unique to the download object.
	}

	// downloadParams is the set of parameters to use when downloading a file.
	downloadParams struct {
		destination       downloadDestination // The place to write the downloaded data.
		destinationType   string              // "file", "buffer", "http stream", etc.
		destinationString string              // The string to report to the user for the destination.
		file              *siafile.SiaFile    // The file to download.

		latencyTarget time.Duration // Workers above this latency will be automatically put on standby initially.
		length        uint64        // Length of download. Cannot be 0.
		needsMemory   bool          // Whether new memory needs to be allocated to perform the download.
		offset        uint64        // Offset within the file to start the download. Must be less than the total filesize.
		overdrive     int           // How many extra pieces to download to prevent slow hosts from being a bottleneck.
		priority      uint64        // Files with a higher priority will be downloaded first.
	}
)

// managedFail will mark the download as complete, but with the provided error.
// If the download has already failed, the error will be updated to be a
// concatenation of the previous error and the new error.
func (d *download) managedFail(err error) {
	d.mu.Lock()
	defer d.mu.Unlock()

	// If the download is already complete, extend the error.
	complete := d.staticComplete()
	if complete && d.err != nil {
		return
	} else if complete && d.err == nil {
		d.log.Critical("download is marked as completed without error, but then managedFail was called with err:", err)
		return
	}

	// Mark the download as complete and set the error.
	d.err = err
	close(d.completeChan)
	if d.destination != nil {
		err = d.destination.Close()
		d.destination = nil
	}
	if err != nil {
		d.log.Println("unable to close download destination:", err)
	}
}

// staticComplete is a helper function to indicate whether or not the download
// has completed.
func (d *download) staticComplete() bool {
	select {
	case <-d.completeChan:
		return true
	default:
		return false
	}
}

// Err returns the error encountered by a download, if it exists.
func (d *download) Err() (err error) {
	d.mu.Lock()
	err = d.err
	d.mu.Unlock()
	return err
}

// Download performs a file download using the passed parameters and blocks
// until the download is finished.
func (r *Renter) Download(p modules.RenterDownloadParameters) error {
	d, err := r.managedDownload(p)
	if err != nil {
		return err
	}
	// Block until the download has completed
	select {
	case <-d.completeChan:
		return d.Err()
	case <-r.tg.StopChan():
		return errors.New("download interrupted by shutdown")
	}
}

// DownloadAsync performs a file download using the passed parameters without
// blocking until the download is finished.
func (r *Renter) DownloadAsync(p modules.RenterDownloadParameters) error {
	_, err := r.managedDownload(p)
	return err
}

// managedDownload performs a file download using the passed parameters and
// returns the download object and an error that indicates if the download
// setup was successful.
func (r *Renter) managedDownload(p modules.RenterDownloadParameters) (*download, error) {
	// Lookup the file associated with the nickname.
	lockID := r.mu.RLock()
	file, exists := r.files[p.SiaPath]
	r.mu.RUnlock(lockID)
	if !exists {
		return nil, fmt.Errorf("no file with that path: %s", p.SiaPath)
	}

	// Validate download parameters.
	isHTTPResp := p.Httpwriter != nil
	if p.Async && isHTTPResp {
		return nil, errors.New("cannot async download to http response")
	}
	if isHTTPResp && p.Destination != "" {
		return nil, errors.New("destination cannot be specified when downloading to http response")
	}
	if !isHTTPResp && p.Destination == "" {
		return nil, errors.New("destination not supplied")
	}
	if p.Destination != "" && !filepath.IsAbs(p.Destination) {
		return nil, errors.New("destination must be an absolute path")
	}
	if p.Offset == file.Size() && file.Size() != 0 {
		return nil, errors.New("offset equals filesize")
	}
	// Sentinel: if length == 0, download the entire file.
	if p.Length == 0 {
		if p.Offset > file.Size() {
			return nil, errors.New("offset cannot be greater than file size")
		}
		p.Length = file.Size() - p.Offset
	}
	// Check whether offset and length is valid.
	if p.Offset < 0 || p.Offset+p.Length > file.Size() {
		return nil, fmt.Errorf("offset and length combination invalid, max byte is at index %d", file.Size()-1)
	}

	// Instantiate the correct downloadWriter implementation.
	var dw downloadDestination
	var destinationType string
	if isHTTPResp {
		dw = newDownloadDestinationWriteCloserFromWriter(p.Httpwriter)
		destinationType = "http stream"
	} else {
		osFile, err := os.OpenFile(p.Destination, os.O_CREATE|os.O_WRONLY, file.Mode())
		if err != nil {
			return nil, err
		}
		dw = osFile
		destinationType = "file"
	}

	// If the destination is a httpWriter, we set the Content-Length in the
	// header.
	if isHTTPResp {
		w, ok := p.Httpwriter.(http.ResponseWriter)
		if ok {
			w.Header().Set("Content-Length", fmt.Sprint(p.Length))
		}
	}

	// Create the download object.
	d, err := r.managedNewDownload(downloadParams{
		destination:       dw,
		destinationType:   destinationType,
		destinationString: p.Destination,
		file:              file,

		latencyTarget: 25e3 * time.Millisecond, // TODO: high default until full latency support is added.
		length:        p.Length,
		needsMemory:   true,
		offset:        p.Offset,
		overdrive:     3, // TODO: moderate default until full overdrive support is added.
		priority:      5, // TODO: moderate default until full priority support is added.
	})
	if err != nil {
		return nil, err
	}

	// Add the download object to the download queue.
	r.downloadHistoryMu.Lock()
	r.downloadHistory = append(r.downloadHistory, d)
	r.downloadHistoryMu.Unlock()

	// Return the download object
	return d, nil
}

// managedNewDownload creates and initializes a download based on the provided
// parameters.
func (r *Renter) managedNewDownload(params downloadParams) (*download, error) {
	// Input validation.
	if params.file == nil {
		return nil, errors.New("no file provided when requesting download")
	}
	if params.length < 0 {
		return nil, errors.New("download length must be zero or a positive whole number")
	}
	if params.offset < 0 {
		return nil, errors.New("download offset cannot be a negative number")
	}
	if params.offset+params.length > params.file.Size() {
		return nil, errors.New("download is requesting data past the boundary of the file")
	}

	// Create the download object.
	d := &download{
		completeChan: make(chan struct{}),

		staticStartTime: time.Now(),

		destination:           params.destination,
		destinationString:     params.destinationString,
		staticDestinationType: params.destinationType,
		staticLatencyTarget:   params.latencyTarget,
		staticLength:          params.length,
		staticOffset:          params.offset,
<<<<<<< HEAD
		staticOverdrive:       params.overdrive,
		staticSiaPath:         params.file.SiaPath(),
=======
		staticSiaPath:         params.file.name,
>>>>>>> 601b3fc4
		staticPriority:        params.priority,

		log:           r.log,
		memoryManager: r.memoryManager,
	}

	// Determine which chunks to download.
	minChunk, minChunkOffset := params.file.ChunkIndexByOffset(params.offset)
	maxChunk, maxChunkOffset := params.file.ChunkIndexByOffset(params.offset + params.length)
	// If the maxChunkOffset is exactly 0 we need to subtract 1 chunk. e.g. if
	// the chunkSize is 100 bytes and we want to download 100 bytes from offset
	// 0, maxChunk would be 1 and maxChunkOffset would be 0. We want maxChunk
	// to be 0 though since we don't actually need any data from chunk 1.
	if maxChunk > 0 && maxChunkOffset == 0 {
		maxChunk--
	}
	// Make sure the requested chunks are within the boundaries.
	if minChunk == params.file.NumChunks() || maxChunk == params.file.NumChunks() {
		return nil, errors.New("download is requesting a chunk that is past the boundary of the file")
	}

	// For each chunk, assemble a mapping from the contract id to the index of
	// the piece within the chunk that the contract is responsible for.
	chunkMaps := make([]map[string]downloadPieceInfo, maxChunk-minChunk+1)
	for chunkIndex := minChunk; chunkIndex <= maxChunk; chunkIndex++ {
		// Create the map.
		chunkMaps[chunkIndex-minChunk] = make(map[string]downloadPieceInfo)
		// Get the pieces for the chunk.
		pieces, err := params.file.Pieces(uint64(chunkIndex))
		if err != nil {
			return nil, err
		}
		for pieceIndex, pieceSet := range pieces {
			for _, piece := range pieceSet {
				// Sanity check - the same worker should not have two pieces for
				// the same chunk.
				_, exists := chunkMaps[chunkIndex-minChunk][string(piece.HostPubKey.Key)]
				if exists {
					r.log.Println("ERROR: Worker has multiple pieces uploaded for the same chunk.")
				}
				chunkMaps[chunkIndex-minChunk][string(piece.HostPubKey.Key)] = downloadPieceInfo{
					index: uint64(pieceIndex),
					root:  piece.MerkleRoot,
				}
			}
		}
	}

	// Queue the downloads for each chunk.
	writeOffset := int64(0) // where to write a chunk within the download destination.
	d.chunksRemaining += maxChunk - minChunk + 1
	for i := minChunk; i <= maxChunk; i++ {
		udc := &unfinishedDownloadChunk{
			destination: params.destination,
			erasureCode: params.file.ErasureCode(),
			masterKey:   params.file.MasterKey(),

			staticChunkIndex: i,
			staticCacheID:    fmt.Sprintf("%v:%v", d.staticSiaPath, i),
			staticChunkMap:   chunkMaps[i-minChunk],
			staticChunkSize:  params.file.ChunkSize(),
			staticPieceSize:  params.file.PieceSize(),

			// TODO: 25ms is just a guess for a good default. Really, we want to
			// set the latency target such that slower workers will pick up the
			// later chunks, but only if there's a very strong chance that
			// they'll finish before the earlier chunks finish, so that they do
			// no contribute to low latency.
			//
			// TODO: There is some sane minimum latency that should actually be
			// set based on the number of pieces 'n', and the 'n' fastest
			// workers that we have.
			staticLatencyTarget: params.latencyTarget + (25 * time.Duration(i-minChunk)), // Increase target by 25ms per chunk.
			staticNeedsMemory:   params.needsMemory,
			staticPriority:      params.priority,

			physicalChunkData: make([][]byte, params.file.ErasureCode().NumPieces()),
			pieceUsage:        make([]bool, params.file.ErasureCode().NumPieces()),

			download:          d,
			renterFile:        params.file,
			staticStreamCache: r.staticStreamCache,
		}

		// Set the fetchOffset - the offset within the chunk that we start
		// downloading from.
		if i == minChunk {
			udc.staticFetchOffset = minChunkOffset
		} else {
			udc.staticFetchOffset = 0
		}
		// Set the fetchLength - the number of bytes to fetch within the chunk
		// that we start downloading from.
		if i == maxChunk && maxChunkOffset != 0 {
			udc.staticFetchLength = maxChunkOffset - udc.staticFetchOffset
		} else {
			udc.staticFetchLength = params.file.ChunkSize() - udc.staticFetchOffset
		}
		// Set the writeOffset within the destination for where the data should
		// be written.
		udc.staticWriteOffset = writeOffset
		writeOffset += int64(udc.staticFetchLength)

		// TODO: Currently all chunks are given overdrive. This should probably
		// be changed once the hostdb knows how to measure host speed/latency
		// and once we can assign overdrive dynamically.
		udc.staticOverdrive = params.overdrive

		// Add this chunk to the chunk heap, and notify the download loop that
		// there is work to do.
		r.managedAddChunkToDownloadHeap(udc)
		select {
		case r.newDownloads <- struct{}{}:
		default:
		}
	}
	return d, nil
}

// DownloadHistory returns the list of downloads that have been performed. Will
// include downloads that have not yet completed. Downloads will be roughly,
// but not precisely, sorted according to start time.
//
// TODO: Currently the DownloadHistory only contains downloads from this
// session, does not contain downloads that were executed for the purposes of
// repairing, and has no way to clear the download history if it gets long or
// unwieldy. It's not entirely certain which of the missing features are
// actually desirable, please consult core team + app dev community before
// deciding what to implement.
func (r *Renter) DownloadHistory() []modules.DownloadInfo {
	r.downloadHistoryMu.Lock()
	defer r.downloadHistoryMu.Unlock()

	downloads := make([]modules.DownloadInfo, len(r.downloadHistory))
	for i := range r.downloadHistory {
		// Order from most recent to least recent.
		d := r.downloadHistory[len(r.downloadHistory)-i-1]
		d.mu.Lock() // Lock required for d.endTime only.
		downloads[i] = modules.DownloadInfo{
			Destination:     d.destinationString,
			DestinationType: d.staticDestinationType,
			Length:          d.staticLength,
			Offset:          d.staticOffset,
			SiaPath:         d.staticSiaPath,

			Completed:            d.staticComplete(),
			EndTime:              d.endTime,
			Received:             atomic.LoadUint64(&d.atomicDataReceived),
			StartTime:            d.staticStartTime,
			StartTimeUnix:        d.staticStartTime.UnixNano(),
			TotalDataTransferred: atomic.LoadUint64(&d.atomicTotalDataTransferred),
		}
		// Release download lock before calling d.Err(), which will acquire the
		// lock. The error needs to be checked separately because we need to
		// know if it's 'nil' before grabbing the error string.
		d.mu.Unlock()
		if d.Err() != nil {
			downloads[i].Error = d.Err().Error()
		} else {
			downloads[i].Error = ""
		}
	}
	return downloads
}

// ClearDownloadHistory clears the renter's download history inclusive of the
// provided before and after timestamps
//
// TODO: This function can be improved by implementing a binary search, the
// trick will be making the binary search be just as readable while handling
// all the edge cases
func (r *Renter) ClearDownloadHistory(after, before time.Time) error {
	if err := r.tg.Add(); err != nil {
		return err
	}
	defer r.tg.Done()
	r.downloadHistoryMu.Lock()
	defer r.downloadHistoryMu.Unlock()

	// Check to confirm there are downloads to clear
	if len(r.downloadHistory) == 0 {
		return nil
	}

	// Timestamp validation
	if before.Before(after) {
		return errors.New("before timestamp can not be newer then after timestamp")
	}

	// Clear download history if both before and after timestamps are zero values
	if before.Equal(types.EndOfTime) && after.IsZero() {
		r.downloadHistory = r.downloadHistory[:0]
		return nil
	}

	// Find and return downloads that are not within the given range
	withinTimespan := func(t time.Time) bool {
		return (t.After(after) || t.Equal(after)) && (t.Before(before) || t.Equal(before))
	}
	filtered := r.downloadHistory[:0]
	for _, d := range r.downloadHistory {
		if !withinTimespan(d.staticStartTime) {
			filtered = append(filtered, d)
		}
	}
	r.downloadHistory = filtered
	return nil
}<|MERGE_RESOLUTION|>--- conflicted
+++ resolved
@@ -166,6 +166,7 @@
 
 		// Retrieval settings for the file.
 		staticLatencyTarget time.Duration // In milliseconds. Lower latency results in lower total system throughput.
+		staticOverdrive     int           // How many extra pieces to download to prevent slow hosts from being a bottleneck.
 		staticPriority      uint64        // Downloads with higher priority will complete first.
 
 		// Utilities.
@@ -381,12 +382,8 @@
 		staticLatencyTarget:   params.latencyTarget,
 		staticLength:          params.length,
 		staticOffset:          params.offset,
-<<<<<<< HEAD
 		staticOverdrive:       params.overdrive,
 		staticSiaPath:         params.file.SiaPath(),
-=======
-		staticSiaPath:         params.file.name,
->>>>>>> 601b3fc4
 		staticPriority:        params.priority,
 
 		log:           r.log,
