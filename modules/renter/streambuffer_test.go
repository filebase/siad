package renter

import (
	"bytes"
	"io"
	"io/ioutil"
	"testing"

	"gitlab.com/NebulousLabs/Sia/crypto"
	"gitlab.com/NebulousLabs/fastrand"
)

// mockDataSource implements a stream buffer data source that can be used to
// test the stream buffer. It's a simple in-memory buffer.
type mockDataSource struct {
	staticData        []byte
	staticRequestSize uint64
}

// newMockDataSource will return a data source that is ready to use.
func newMockDataSource(data []byte, requestSize uint64) *mockDataSource {
	return &mockDataSource{
		staticData:        data,
		staticRequestSize: requestSize,
	}
}

// DataSize implements streamBufferDataSource
func (mds *mockDataSource) DataSize() uint64 {
	return uint64(len(mds.staticData))
}

// ID implements streamBufferDataSource
func (mds *mockDataSource) ID() streamDataSourceID {
	return streamDataSourceID(crypto.HashAll(mds))
}

// RequestSize implements streamBufferDataSource.
func (mds *mockDataSource) RequestSize() uint64 {
	return mds.staticRequestSize
}

// ReadAt implements streamBufferDataSource.
func (mds *mockDataSource) ReadAt(b []byte, offset int64) (int, error) {
	// panic if these error during testing - the error being returned may not
	// make it all the way back to the test program because of failovers and
	// such, but this is an incorrect call that should never be made by the
	// stream buffer.
	if offset < 0 {
		panic("bad call to mocked ReadAt")
	}
	if uint64(offset+int64(len(b))) > mds.DataSize() {
<<<<<<< HEAD
		panic("call to ReadAd is asking for data that exceeds the data size")
=======
		panic("call to ReadAt is asking for data that exceeds the data size")
>>>>>>> cdf5c672
	}
	if uint64(offset)%mds.RequestSize() != 0 {
		panic("bad call to mocked ReadAt")
	}
	if uint64(len(b)) > mds.DataSize() {
		panic("bad call to mocked ReadAt")
	}
	if uint64(len(b)) != mds.RequestSize() && uint64(offset+int64(len(b))) != mds.DataSize() {
		panic("bad call to mocked ReadAt")
	}
	n := copy(b, mds.staticData[offset:])
	return n, nil
}

// SilentClose implements streamBufferDataSource.
func (mds *mockDataSource) SilentClose() {
	mds.staticData = nil
}

// TestStreamSmoke checks basic logic on the stream to see that reading and
// seeking and closing works.
func TestStreamSmoke(t *testing.T) {
	// Create a usable stream, starting at offset 0.
	data := fastrand.Bytes(15999) // 1 byte short of 1000 data sections.
	dataSectionSize := uint64(16)
	dataSource := newMockDataSource(data, dataSectionSize)
	sbs := newStreamBufferSet()
	stream := sbs.callNewStream(dataSource, 0)

	// Perform the ritual that the http.ResponseWriter performs - seek to front,
	// seek to back, read 512 bytes, seek to front, read a bigger chunk of data.
	offset, err := stream.Seek(0, io.SeekStart)
	if err != nil {
		t.Fatal(err)
	}
	if offset != 0 {
		t.Fatal("bad")
	}
	offset, err = stream.Seek(0, io.SeekEnd)
	if err != nil {
		t.Fatal(err)
	}
	if offset != 15999 {
		t.Fatal("bad")
	}
	offset, err = stream.Seek(0, io.SeekStart)
	if err != nil {
		t.Fatal(err)
	}
	if offset != 0 {
		t.Fatal("bad")
	}
	buf := make([]byte, 512)
	bytesRead, err := io.ReadFull(stream, buf)
	if err != nil {
		t.Fatal(err)
	}
	if bytesRead != 512 {
		t.Fatal("bad", bytesRead)
	}
	if !bytes.Equal(buf, data[:512]) {
		t.Fatal("bad")
	}
	offset, err = stream.Seek(0, io.SeekStart)
	if err != nil {
		t.Fatal(err)
	}
	if offset != 0 {
		t.Fatal("bad")
	}
	buf = make([]byte, 1000)
	bytesRead, err = io.ReadFull(stream, buf)
	if err != nil {
		t.Fatal(err)
	}
	if bytesRead != 1000 {
		t.Fatal("bad")
	}
	if !bytes.Equal(buf, data[:1000]) {
		t.Fatal("bad")
	}
	// Seek back to the beginning one more time to do a full read of the data.
	offset, err = stream.Seek(0, io.SeekStart)
	if err != nil {
		t.Fatal(err)
	}
	if offset != 0 {
		t.Fatal("bad")
	}
	// Read all of the data.
	fullRead, err := ioutil.ReadAll(stream)
	if err != nil {
		t.Fatal(err)
	}
	if !bytes.Equal(fullRead, data) {
		t.Fatal("bad")
	}

	// The reads should have exceeded the cache size. Check that the number of
	// nodes in the stream buffer and lru match what is expected.
	expectedNodes := int(bytesBufferedPerStream / dataSectionSize)
	if len(stream.staticStreamBuffer.dataSections) != expectedNodes {
		t.Fatal("bad")
	}
	if len(stream.lru.nodes) != expectedNodes {
		t.Fatal("bad")
	}

	// Open up a second stream and read the front of the data. This should cause
	// the stream buffer to have a full cache for each stream and stream2, since
	// there is no overlap between their lrus.
	//
	// NOTE: Need to use a second data source, because it'll be closed when it's
	// not used. The stream buffer expects that when multiple data sources have
	// the same ID, they are actually separate objects which need to be closed
	// individually.
	dataSource2 := newMockDataSource(data, dataSectionSize)
	stream2 := sbs.callNewStream(dataSource2, 0)
	bytesRead, err = io.ReadFull(stream2, buf)
	if err != nil {
		t.Fatal(err)
	}
	if bytesRead != len(buf) {
		t.Fatal("bad")
	}
	if !bytes.Equal(buf, data[:len(buf)]) {
		t.Fatal("bad")
	}
	if len(stream.staticStreamBuffer.dataSections) != (expectedNodes * 2) {
		t.Fatal("bad")
	}
	if len(stream2.staticStreamBuffer.dataSections) != (expectedNodes * 2) {
		t.Fatal("bad")
	}
	if len(stream.lru.nodes) != expectedNodes {
		t.Fatal("bad")
	}
	if len(stream2.lru.nodes) != expectedNodes {
		t.Fatal("bad")
	}

	// Read the full data on stream2, this should cause the lrus to match, and
	// therefore the stream buffer to only have 1 set of data.
	fullRead, err = ioutil.ReadAll(stream2)
	if err != nil {
		t.Fatal(err)
	}
	if len(stream.staticStreamBuffer.dataSections) != expectedNodes {
		t.Fatal("bad")
	}
	if len(stream2.staticStreamBuffer.dataSections) != expectedNodes {
		t.Fatal("bad")
	}
	if len(stream.lru.nodes) != expectedNodes {
		t.Fatal("bad")
	}
	if len(stream2.lru.nodes) != expectedNodes {
		t.Fatal("bad")
	}

	// Close the stream and see that all resources for the stream are dropped,
	// but that the stream buffer sticks around.
	err = stream.Close()
	if err != nil {
		t.Fatal(err)
	}
	if dataSource.staticData == nil {
		t.Fatal("bad")
	}
	if len(stream.lru.nodes) != 0 {
		t.Fatal("bad")
	}
	if stream.lru.head != nil {
		t.Fatal("bad")
	}
	if stream.lru.tail != nil {
		t.Fatal("bad")
	}
	if len(sbs.streams) != 1 {
		t.Fatal("bad")
	}
	if len(stream.staticStreamBuffer.dataSections) != expectedNodes {
		t.Fatal("bad")
	}

	// Close the second stream and see that all resources are dropped.
	err = stream2.Close()
	if err != nil {
		t.Fatal(err)
	}
	if dataSource.staticData != nil {
		t.Fatal("bad")
	}
	if len(stream2.lru.nodes) != 0 {
		t.Fatal("bad")
	}
	if stream2.lru.head != nil {
		t.Fatal("bad")
	}
	if stream2.lru.tail != nil {
		t.Fatal("bad")
	}
	if len(sbs.streams) != 0 {
		t.Fatal("bad")
	}
	if len(stream.staticStreamBuffer.dataSections) != 0 {
		t.Fatal("bad")
	}
}<|MERGE_RESOLUTION|>--- conflicted
+++ resolved
@@ -50,11 +50,7 @@
 		panic("bad call to mocked ReadAt")
 	}
 	if uint64(offset+int64(len(b))) > mds.DataSize() {
-<<<<<<< HEAD
-		panic("call to ReadAd is asking for data that exceeds the data size")
-=======
 		panic("call to ReadAt is asking for data that exceeds the data size")
->>>>>>> cdf5c672
 	}
 	if uint64(offset)%mds.RequestSize() != 0 {
 		panic("bad call to mocked ReadAt")
