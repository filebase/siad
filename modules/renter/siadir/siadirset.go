package siadir

import (
	"math"
	"os"
	"runtime"
	"sync"
	"time"

	"gitlab.com/NebulousLabs/errors"
	"gitlab.com/NebulousLabs/fastrand"
	"gitlab.com/NebulousLabs/writeaheadlog"

	"gitlab.com/NebulousLabs/Sia/modules"
)

const (
	// threadDepth is how deep the threadInfo will track calling files and
	// calling lines
	threadDepth = 3

	// dirListRoutines is the number of goroutines used in DirList to load siadir
	// metadata from disk
	dirListRoutines = 20
)

var (
	// ErrPathOverload is an error when a siadir already exists at that location
	ErrPathOverload = errors.New("a siadir already exists at that location")
	// ErrUnknownPath is an error when a siadir cannot be found with the given path
	ErrUnknownPath = errors.New("no siadir known with that path")
)

type (
	// SiaDirSet handles the thread management for the SiaDirs on disk and in memory
	SiaDirSet struct {
		staticRootDir string
		siaDirMap     map[modules.SiaPath]*siaDirSetEntry

		// utilities
		mu  sync.Mutex
		wal *writeaheadlog.WAL
	}

	// siaDirSetEntry contains information about the threads accessing the
	// SiaDir and references to the SiaDir and the SiaDirSet
	siaDirSetEntry struct {
		*SiaDir
		siaDirSet *SiaDirSet

		threadMap   map[uint64]threadInfo
		threadMapMu sync.Mutex
	}

	// SiaDirSetEntry is the exported struct that is returned to the thread
	// accessing the SiaDir and the Entry
	SiaDirSetEntry struct {
		*siaDirSetEntry
		threadUID uint64
	}

	// threadInfo contains useful information about the thread accessing the
	// SiaDirSetEntry
	threadInfo struct {
		callingFiles []string
		callingLines []int
		lockTime     time.Time
	}

	// A RenameDirFunc is a function that can be used to rename a SiaDir. It's
	// passed to the SiaFileSet to rename the direcory after already loaded
	// SiaFiles are locked. A RenameDirFunc is assumed to lock the SiaDirSet and
	// can therefore not be called from a locked SiaDirSet.
	RenameDirFunc func(oldPath, newPath modules.SiaPath) error

	// A DeleteDirFunc is a function that can be used to delete a SiaDir. It's
	// passed to the SiaFileSet to delete the direcory after already loaded
	// SiaFiles are locked. A DeleteDirFunc is assumed to lock the SiaDirSet and
	// can therefore not be called from a locked SiaDirSet.
	DeleteDirFunc func(siaPath modules.SiaPath) error
)

// HealthPercentage returns the health in a more human understandable format out
// of 100%
//
// The percentage is out of 1.25, this is to account for the RepairThreshold of
// 0.25 and assumes that the worst health is 1.5. Since we do not repair until
// the health is worse than the RepairThreshold, a health of 0 - 0.25 is full
// health. Likewise, a health that is greater than 1.25 is essentially 0 health.
func HealthPercentage(health float64) float64 {
	healthPercent := 100 * (1.25 - health)
	if healthPercent > 100 {
		healthPercent = 100
	}
	if healthPercent < 0 {
		healthPercent = 0
	}
	return healthPercent
}

// NewSiaDirSet initializes and returns a SiaDirSet
func NewSiaDirSet(rootDir string, wal *writeaheadlog.WAL) *SiaDirSet {
	return &SiaDirSet{
		staticRootDir: rootDir,
		siaDirMap:     make(map[modules.SiaPath]*siaDirSetEntry),
		wal:           wal,
	}
}

// Close will close the set entry, removing the entry from memory if there are
// no other entries using the siadir.
//
// Note that 'Close' grabs a lock on the SiaDirSet, do not call this function
// while holding a lock on the SiaDirSet - standard concurrency conventions
// though dictate that you should not be calling exported / capitalized
// functions while holding a lock anyway, but this function is particularly
// sensitive to that.
func (entry *SiaDirSetEntry) Close() error {
	entry.siaDirSet.mu.Lock()
	defer entry.siaDirSet.mu.Unlock()
	entry.siaDirSet.closeEntry(entry)
	return nil
}

// Exists checks to see if a file with the provided siaPath already exists in
// the renter
func (sds *SiaDirSet) Exists(siaPath modules.SiaPath) (bool, error) {
	sds.mu.Lock()
	defer sds.mu.Unlock()
	return sds.exists(siaPath)
}

// InitRootDir initializes the root directory SiaDir on disk. The root directory
// is not added in memory or returned.
func (sds *SiaDirSet) InitRootDir() error {
	sds.mu.Lock()
	defer sds.mu.Unlock()
	// Check is SiaDir already exists
	rootSiaDir := modules.RootSiaPath()
	exists, err := sds.exists(rootSiaDir)
	if exists {
		return nil
	}
	if !os.IsNotExist(err) && err != nil {
		return err
	}
	_, err = New(rootSiaDir, sds.staticRootDir, sds.wal)
	return err
}

// newThreadInfo created a threadInfo entry for the threadMap
func newThreadInfo() threadInfo {
	tt := threadInfo{
		callingFiles: make([]string, threadDepth+1),
		callingLines: make([]int, threadDepth+1),
		lockTime:     time.Now(),
	}
	for i := 0; i <= threadDepth; i++ {
		_, tt.callingFiles[i], tt.callingLines[i], _ = runtime.Caller(2 + i)
	}
	return tt
}

// randomThreadUID returns a random uint64 to be used as the thread UID in the
// threadMap of the SiaDirSetEntry
func randomThreadUID() uint64 {
	return fastrand.Uint64n(math.MaxUint64)
}

// closeEntry will close an entry in the SiaDirSet, removing the siadir from the
// cache if no other entries are open for that siadir.
//
// Note that this function needs to be called while holding a lock on the
// SiaDirSet, per standard concurrency conventions. This function also goes and
// grabs a lock on the entry that it is being passed, which means that the lock
// cannot be held while calling 'closeEntry'.
//
// The memory model we have has the SiaDirSet as the superior object, so per
// convention methods on the SiaDirSet should not be getting held while entry
// locks are being held, but this function is particularly dependent on that
// convention.
func (sds *SiaDirSet) closeEntry(entry *SiaDirSetEntry) {
	// Lock the thread map mu and remove the threadUID from the entry.
	entry.threadMapMu.Lock()
	defer entry.threadMapMu.Unlock()
	delete(entry.threadMap, entry.threadUID)

	// The entry that exists in the siadir set may not be the same as the entry
	// that is being closed, this can happen if there was a rename or a delete
	// and then a new/different file was uploaded with the same siapath.
	//
	// If they are not the same entry, there is nothing more to do.
	currentEntry := sds.siaDirMap[entry.siaPath]
	if currentEntry != entry.siaDirSetEntry {
		return
	}

	// If there are no more threads that have the current entry open, delete
	// this entry from the set cache.
	if len(currentEntry.threadMap) == 0 {
		delete(sds.siaDirMap, entry.siaPath)
	}
}

<<<<<<< HEAD
// readLockMetadata returns the metadata of the SiaDir at siaPath. NOTE: The
// 'readLock' prefix in this case is used to indicate that it's safe to call
// this method with other 'readLock' methods without locking since is doesn't
// write to any fields. This guarantee can be made by locking sfs.mu and then
// spawning multiple threads which call 'readLock' methods in parallel.
func (sds *SiaDirSet) readLockMetadata(siaPath modules.SiaPath) (Metadata, error) {
	var entry *siaDirSetEntry
	entry, exists := sds.siaDirMap[siaPath]
	if exists {
		// Get metadata from entry.
		return entry.Metadata(), nil
	}
	// Load metadat from disk.
	return loadSiaDirMetadata(siaPath.SiaDirMetadataSysPath(sds.staticRootDir), modules.ProdDependencies)
}

// readLockDirInfo returns the Directory Information of the siadir. NOTE: The 'readLock'
// prefix in this case is used to indicate that it's safe to call this method
// with other 'readLock' methods without locking since is doesn't write to any
// fields. This guarantee can be made by locking sfs.mu and then spawning
// multiple threads which call 'readLock' methods in parallel.
func (sds *SiaDirSet) readLockDirInfo(siaPath modules.SiaPath) (modules.DirectoryInfo, error) {
	// Grab the siadir metadata
	metadata, err := sds.readLockMetadata(siaPath)
	if err != nil {
		return modules.DirectoryInfo{}, err
	}
	aggregateMaxHealth := math.Max(metadata.AggregateHealth, metadata.AggregateStuckHealth)
	maxHealth := math.Max(metadata.Health, metadata.StuckHealth)
	return modules.DirectoryInfo{
		// Aggregate Fields
		AggregateHealth:              metadata.AggregateHealth,
		AggregateLastHealthCheckTime: metadata.AggregateLastHealthCheckTime,
		AggregateMaxHealth:           aggregateMaxHealth,
		AggregateMaxHealthPercentage: HealthPercentage(aggregateMaxHealth),
		AggregateMinRedundancy:       metadata.AggregateMinRedundancy,
		AggregateMostRecentModTime:   metadata.AggregateModTime,
		AggregateNumFiles:            metadata.AggregateNumFiles,
		AggregateNumStuckChunks:      metadata.AggregateNumStuckChunks,
		AggregateNumSubDirs:          metadata.AggregateNumSubDirs,
		AggregateSize:                metadata.AggregateSize,
		AggregateStuckHealth:         metadata.AggregateStuckHealth,

		// SiaDir Fields
		Health:              metadata.Health,
		LastHealthCheckTime: metadata.LastHealthCheckTime,
		MaxHealth:           maxHealth,
		MaxHealthPercentage: HealthPercentage(maxHealth),
		MinRedundancy:       metadata.MinRedundancy,
		MostRecentModTime:   metadata.ModTime,
		NumFiles:            metadata.NumFiles,
		NumStuckChunks:      metadata.NumStuckChunks,
		NumSubDirs:          metadata.NumSubDirs,
		SiaPath:             siaPath,
		DirSize:             metadata.Size,
		StuckHealth:         metadata.StuckHealth,
	}, nil
}

// Exists checks to see if a file with the provided siaPath already exists in
=======
// exists checks to see if a SiaDir with the provided siaPath already exists in
>>>>>>> b68e9bea
// the renter
func (sds *SiaDirSet) exists(siaPath modules.SiaPath) (bool, error) {
	// Check for SiaDir in Memory
	_, exists := sds.siaDirMap[siaPath]
	if exists {
		return exists, nil
	}
	// Check for SiaDir on disk
	_, err := os.Stat(siaPath.SiaDirMetadataSysPath(sds.staticRootDir))
	if err == nil {
		return true, nil
	}
	return false, err
}

// newSiaDirSetEntry initializes and returns a siaDirSetEntry
func (sds *SiaDirSet) newSiaDirSetEntry(sd *SiaDir) *siaDirSetEntry {
	threads := make(map[uint64]threadInfo)
	return &siaDirSetEntry{
		SiaDir:    sd,
		siaDirSet: sds,
		threadMap: threads,
	}
}<|MERGE_RESOLUTION|>--- conflicted
+++ resolved
@@ -202,7 +202,6 @@
 	}
 }
 
-<<<<<<< HEAD
 // readLockMetadata returns the metadata of the SiaDir at siaPath. NOTE: The
 // 'readLock' prefix in this case is used to indicate that it's safe to call
 // this method with other 'readLock' methods without locking since is doesn't
@@ -216,7 +215,7 @@
 		return entry.Metadata(), nil
 	}
 	// Load metadat from disk.
-	return loadSiaDirMetadata(siaPath.SiaDirMetadataSysPath(sds.staticRootDir), modules.ProdDependencies)
+	return callLoadSiaDirMetadata(siaPath.SiaDirMetadataSysPath(sds.staticRootDir), modules.ProdDependencies)
 }
 
 // readLockDirInfo returns the Directory Information of the siadir. NOTE: The 'readLock'
@@ -262,10 +261,7 @@
 	}, nil
 }
 
-// Exists checks to see if a file with the provided siaPath already exists in
-=======
 // exists checks to see if a SiaDir with the provided siaPath already exists in
->>>>>>> b68e9bea
 // the renter
 func (sds *SiaDirSet) exists(siaPath modules.SiaPath) (bool, error) {
 	// Check for SiaDir in Memory
