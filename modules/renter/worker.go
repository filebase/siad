--- conflicted
+++ resolved
@@ -76,18 +76,10 @@
 		downloadRecentFailureErr    error     // What was the reason for the last failure?
 
 		// Job queues for the worker.
-<<<<<<< HEAD
-		staticJobQueueDownloadByRoot   jobQueueDownloadByRoot
 		staticJobHasSectorQueue        *jobHasSectorQueue
 		staticJobReadQueue             *jobReadQueue
 		staticJobDownloadSnapshotQueue *jobDownloadSnapshotQueue
 		staticJobUploadSnapshotQueue   *jobUploadSnapshotQueue
-=======
-		staticFetchBackupsJobQueue   fetchBackupsJobQueue
-		staticJobHasSectorQueue      *jobHasSectorQueue
-		staticJobReadQueue           *jobReadQueue
-		staticJobUploadSnapshotQueue *jobUploadSnapshotQueue
->>>>>>> 8fe08c26
 
 		// Upload variables.
 		unprocessedChunks         []*unfinishedUploadChunk // Yet unprocessed work items.
