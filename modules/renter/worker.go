--- conflicted
+++ resolved
@@ -288,7 +288,7 @@
 
 	hostMuxAddress := fmt.Sprintf("%s:%s", host.NetAddress.Host(), host.HostExternalSettings.SiaMuxPort)
 
-	account := openAccount(hostPubKey, r.hostContractor)
+	account := openAccount(hostPubKey)
 	rpcClient := r.newRPCClient(host, account.staticID, bh)
 
 	return &worker{
@@ -296,11 +296,7 @@
 		staticHostPubKeyStr:  hostPubKey.String(),
 		staticHostMuxAddress: hostMuxAddress,
 
-<<<<<<< HEAD
 		staticAccount:       account,
-=======
-		staticAccount:       openAccount(hostPubKey),
->>>>>>> daaa5be4
 		staticBalanceTarget: balanceTarget,
 		staticRPCClient:     rpcClient,
 
