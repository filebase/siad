--- conflicted
+++ resolved
@@ -485,28 +485,9 @@
 			if err != nil {
 				return err
 			}
-<<<<<<< HEAD
 			// download the snapshot table
 			entryTable, err := r.managedDownloadSnapshotTable(w)
 			if err != nil && !errors.Contains(err, errEmptyContract) {
-=======
-			// TODO: Remove this when enough hosts have upgraded to fixed
-			// ReadOffset.
-			var entryTable []snapshotEntry
-			if build.Release == "standard" {
-				session, err := r.hostContractor.Session(w.staticHostPubKey, r.tg.StopChan())
-				if err != nil {
-					return err
-				}
-				defer func() {
-					err = errors.Compose(err, session.Close())
-				}()
-				entryTable, err = r.managedDownloadSnapshotTableRHP2(session)
-			} else {
-				entryTable, err = r.managedDownloadSnapshotTable(w)
-			}
-			if err != nil {
->>>>>>> d8211983
 				return err
 			}
 
@@ -772,28 +753,9 @@
 				return errors.New("contract of size 0 doesn't have a snapshot table yet")
 			}
 
-<<<<<<< HEAD
 			// download the snapshot table
 			entryTable, err := r.managedDownloadSnapshotTable(w)
 			if err != nil && !errors.Contains(err, errEmptyContract) {
-=======
-			// TODO: Remove this when enough hosts have upgraded to fixed
-			// ReadOffset.
-			var entryTable []snapshotEntry
-			if build.Release == "standard" {
-				session, err := r.hostContractor.Session(w.staticHostPubKey, r.tg.StopChan())
-				if err != nil {
-					return err
-				}
-				defer func() {
-					err = errors.Compose(err, session.Close())
-				}()
-				entryTable, err = r.managedDownloadSnapshotTableRHP2(session)
-			} else {
-				entryTable, err = r.managedDownloadSnapshotTable(w)
-			}
-			if err != nil {
->>>>>>> d8211983
 				return err
 			}
 
