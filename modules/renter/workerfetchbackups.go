package renter

// workerfetchbackups.go contains all of the code related to using the worker to
// fetch the list of snapshot backups available on a particular host.

// TODO: Currently the backups are fetched using a separate session, when the
// worker code is switched over to having a common session we should start using
// that common session. Implementation in managedPerformFetchBackupsJob.
//
// TODO: The conversion from the []snapshotEntry to the []modules.UploadedBackup
// is a conversion that should probably happen in the snapshot subsystem, or at
// least use a helper method from the snapshot subsystem.

import (
	"fmt"
	"sync"

	"gitlab.com/NebulousLabs/errors"

	"gitlab.com/NebulousLabs/Sia/modules"
)

const (
	// fetchBackupsGougingFractionDenom sets the fraction to 1/100 because
	// fetching backups is important, so there is less sensitivity to gouging.
	// Also, this is a rare operation.
	fetchBackupsGougingFractionDenom = 100
)

// fetchBackupsJobQueue is the primary structure for managing fetch backup jobs
// from the worker.
type fetchBackupsJobQueue struct {
	queue []chan fetchBackupsJobResult
	mu    sync.Mutex
}

// fetchBackupsJobResult contains the result from fetching a bunch of backups
// from the host.
type fetchBackupsJobResult struct {
	err             error
	uploadedBackups []modules.UploadedBackup
}

<<<<<<< HEAD
// staticCheckFetchBackupsExtortion will check whether the pricing to fetch the
// backups for this worker exceeds any of the extortion limits placed on the
// worker.
func staticCheckFetchBackupsExtortion(allowance modules.Allowance, hostSettings modules.HostExternalSettings) error {
	// Check whether the RPC base price is too high.
	if allowance.MaxRPCPrice.Cmp(hostSettings.BaseRPCPrice) <= 0 {
		return errors.New("rpc base price of host is too high - extortion protection enabled")
	}
	// Check whether the download bandwidth price is too high.
	if allowance.MaxDownloadBandwidthPrice.Cmp(hostSettings.DownloadBandwidthPrice) <= 0 {
		return errors.New("download bandwidth price of host is too high - extortion protection enabled")
	}
	// Check whether the sector access price is too high.
	if allowance.MaxSectorAccessPrice.Cmp(hostSettings.SectorAccessPrice) <= 0 {
		return errors.New("sector access price of host is too high - extortion protection enabled")
=======
// checkFetchBackupsGouging looks at the current renter allowance and the active
// settings for a host and determines whether an backup fetch should be halted
// due to price gouging.
//
// NOTE: Currently this function treats all downloads being the stream download
// size and assumes that data is actually being appended to the host. As the
// worker gains more modification actions on the host, this check can be split
// into different checks that vary based on the operation being performed.
func checkFetchBackupsGouging(allowance modules.Allowance, hostSettings modules.HostExternalSettings) error {
	// Check whether the base RPC price is too high.
	if !allowance.MaxRPCPrice.IsZero() && allowance.MaxRPCPrice.Cmp(hostSettings.BaseRPCPrice) < 0 {
		errStr := fmt.Sprintf("rpc price of host is %v, which is above the maximum allowed by the allowance: %v", hostSettings.BaseRPCPrice, allowance.MaxRPCPrice)
		return errors.New(errStr)
	}
	// Check whether the download bandwidth price is too high.
	if !allowance.MaxDownloadBandwidthPrice.IsZero() && allowance.MaxDownloadBandwidthPrice.Cmp(hostSettings.DownloadBandwidthPrice) < 0 {
		errStr := fmt.Sprintf("download bandwidth price of host is %v, which is above the maximum allowed by the allowance: %v", hostSettings.DownloadBandwidthPrice, allowance.MaxDownloadBandwidthPrice)
		return errors.New(errStr)
	}
	// Check whether the sector access price is too high.
	if !allowance.MaxSectorAccessPrice.IsZero() && allowance.MaxSectorAccessPrice.Cmp(hostSettings.SectorAccessPrice) < 0 {
		errStr := fmt.Sprintf("sector access price of host is %v, which is above the maximum allowed by the allowance: %v", hostSettings.SectorAccessPrice, allowance.MaxSectorAccessPrice)
		return errors.New(errStr)
	}

	// If there is no allowance, general price gouging checks have to be
	// disabled, because there is no baseline for understanding what might count
	// as price gouging.
	if allowance.Funds.IsZero() {
		return nil
	}

	// Check that the combined prices make sense in the context of the overall
	// allowance. The general idea is to compute the total cost of performing
	// the same action repeatedly until a fraction of the desired total resource
	// consumption established by the allowance has been reached. The fraction
	// is determined on a case-by-case basis. If the host is too expensive to
	// even satisfy a faction of the user's total desired resource consumption,
	// the action will be blocked for price gouging.
	singleDownloadCost := hostSettings.SectorAccessPrice.Add(hostSettings.BaseRPCPrice).Add(hostSettings.DownloadBandwidthPrice.Mul64(modules.StreamDownloadSize))
	fullCostPerByte := singleDownloadCost.Div64(modules.StreamDownloadSize)
	allowanceDownloadCost := fullCostPerByte.Mul64(allowance.ExpectedDownload)
	reducedCost := allowanceDownloadCost.Div64(fetchBackupsGougingFractionDenom)
	if reducedCost.Cmp(allowance.Funds) > 0 {
		errStr := fmt.Sprintf("combined fetch backups pricing of host yields %v, which is more than the renter is willing to pay for storage: %v - price gouging protection enabled", reducedCost, allowance.Funds)
		return errors.New(errStr)
>>>>>>> b3a6d38c
	}

	return nil
}

// callQueueFetchBackupsJob will add the fetch backups job to the worker's
// queue. A channel will be returned, this channel will have the result of the
// job returned down it when the job is completed.
//
// Testing happens via an integration test. siatest/renter/TestRemoteBackup has
// a test where a backup is fetched from a host, an action which reaches this
// code.
func (w *worker) callQueueFetchBackupsJob() chan fetchBackupsJobResult {
	resultChan := make(chan fetchBackupsJobResult)
	w.staticFetchBackupsJobQueue.mu.Lock()
	w.staticFetchBackupsJobQueue.queue = append(w.staticFetchBackupsJobQueue.queue, resultChan)
	w.staticFetchBackupsJobQueue.mu.Unlock()
	w.staticWake()
	return resultChan
}

// managedKillFetchBackupsJobs will throw an error for all queued backup jobs,
// as they will not complete due to the worker being shut down.
func (w *worker) managedKillFetchBackupsJobs() {
	w.staticFetchBackupsJobQueue.mu.Lock()
	for _, job := range w.staticFetchBackupsJobQueue.queue {
		result := fetchBackupsJobResult{
			err: errors.New("worker was killed before backups could be retrieved"),
		}
		job <- result
	}
	w.staticFetchBackupsJobQueue.mu.Unlock()
}

// managedPerformFetchBackupsJob will fetch the list of backups from the host
// and return them down the provided struct.
//
// Testing happens via an integration test. siatest/renter/TestRemoteBackup has
// a test where a backup is fetched from a host, an action which reaches this
// code.
func (w *worker) managedPerformFetchBackupsJob() bool {
	// Check whether there is any work to be performed.
	var resultChan chan fetchBackupsJobResult
	w.staticFetchBackupsJobQueue.mu.Lock()
	if len(w.staticFetchBackupsJobQueue.queue) == 0 {
		w.staticFetchBackupsJobQueue.mu.Unlock()
		return false
	}
	resultChan = w.staticFetchBackupsJobQueue.queue[0]
	w.staticFetchBackupsJobQueue.queue = w.staticFetchBackupsJobQueue.queue[1:]
	w.staticFetchBackupsJobQueue.mu.Unlock()

	// Fetch a session to use in retrieving the backups.
	session, err := w.renter.hostContractor.Session(w.staticHostPubKey, w.renter.tg.StopChan())
	if err != nil {
		result := fetchBackupsJobResult{
			err: errors.AddContext(err, "unable to acquire session"),
		}
		resultChan <- result
		return true
	}
	defer session.Close()

<<<<<<< HEAD
	// Check for extortion before completeing the job.
	allowance := w.renter.hostContractor.Allowance()
	hostSettings := session.HostSettings()
	err = staticCheckFetchBackupsExtortion(allowance, hostSettings)
	if err != nil {
		result := fetchBackupsJobResult{
			err: errors.AddContext(err, "extortion check failed for fetch backups job"),
=======
	// Check for price gouging before completing the job.
	allowance := w.renter.hostContractor.Allowance()
	hostSettings := session.HostSettings()
	err = checkFetchBackupsGouging(allowance, hostSettings)
	if err != nil {
		result := fetchBackupsJobResult{
			err: errors.AddContext(err, "price gouging check failed for fetch backups job"),
>>>>>>> b3a6d38c
		}
		resultChan <- result
		return true
	}

	backups, err := w.renter.callFetchHostBackups(session)
	result := fetchBackupsJobResult{
		uploadedBackups: backups,
		err:             errors.AddContext(err, "unable to download snapshot table"),
	}
	resultChan <- result
	return true
}<|MERGE_RESOLUTION|>--- conflicted
+++ resolved
@@ -41,23 +41,6 @@
 	uploadedBackups []modules.UploadedBackup
 }
 
-<<<<<<< HEAD
-// staticCheckFetchBackupsExtortion will check whether the pricing to fetch the
-// backups for this worker exceeds any of the extortion limits placed on the
-// worker.
-func staticCheckFetchBackupsExtortion(allowance modules.Allowance, hostSettings modules.HostExternalSettings) error {
-	// Check whether the RPC base price is too high.
-	if allowance.MaxRPCPrice.Cmp(hostSettings.BaseRPCPrice) <= 0 {
-		return errors.New("rpc base price of host is too high - extortion protection enabled")
-	}
-	// Check whether the download bandwidth price is too high.
-	if allowance.MaxDownloadBandwidthPrice.Cmp(hostSettings.DownloadBandwidthPrice) <= 0 {
-		return errors.New("download bandwidth price of host is too high - extortion protection enabled")
-	}
-	// Check whether the sector access price is too high.
-	if allowance.MaxSectorAccessPrice.Cmp(hostSettings.SectorAccessPrice) <= 0 {
-		return errors.New("sector access price of host is too high - extortion protection enabled")
-=======
 // checkFetchBackupsGouging looks at the current renter allowance and the active
 // settings for a host and determines whether an backup fetch should be halted
 // due to price gouging.
@@ -104,7 +87,6 @@
 	if reducedCost.Cmp(allowance.Funds) > 0 {
 		errStr := fmt.Sprintf("combined fetch backups pricing of host yields %v, which is more than the renter is willing to pay for storage: %v - price gouging protection enabled", reducedCost, allowance.Funds)
 		return errors.New(errStr)
->>>>>>> b3a6d38c
 	}
 
 	return nil
@@ -168,15 +150,6 @@
 	}
 	defer session.Close()
 
-<<<<<<< HEAD
-	// Check for extortion before completeing the job.
-	allowance := w.renter.hostContractor.Allowance()
-	hostSettings := session.HostSettings()
-	err = staticCheckFetchBackupsExtortion(allowance, hostSettings)
-	if err != nil {
-		result := fetchBackupsJobResult{
-			err: errors.AddContext(err, "extortion check failed for fetch backups job"),
-=======
 	// Check for price gouging before completing the job.
 	allowance := w.renter.hostContractor.Allowance()
 	hostSettings := session.HostSettings()
@@ -184,7 +157,6 @@
 	if err != nil {
 		result := fetchBackupsJobResult{
 			err: errors.AddContext(err, "price gouging check failed for fetch backups job"),
->>>>>>> b3a6d38c
 		}
 		resultChan <- result
 		return true
