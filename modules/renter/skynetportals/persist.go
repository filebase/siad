package skynetportals

import (
	"bytes"
	"fmt"
	"io"
	"os"
	"path/filepath"
	"strings"

	"gitlab.com/NebulousLabs/Sia/build"
	"gitlab.com/NebulousLabs/Sia/encoding"
	"gitlab.com/NebulousLabs/Sia/modules"
	"gitlab.com/NebulousLabs/Sia/types"
	"gitlab.com/NebulousLabs/errors"
)

const (
	// lengthSize is the number of bytes set aside for the length on disk
	lengthSize int64 = 8

	// metadataPageSize is the number of bytes set aside for the metadata page
	// on disk
	metadataPageSize int64 = 4096

	// persistFile is the name of the persist file
	persistFile string = "skynetportals"

	// persistPortalSize is the size of a persisted portal in the portals list.
	// It is the length of `NetAddress` plus the `public` and `listed` flags.
	//
	// TODO: We can use a variable-sized buffer for a persisted portal instead
	// of a fixed-size buffer. We currently use a large fixed-size buffer so
	// that we always know the amount of stored objects given the file size (and
	// for consistency with the blacklist implementation). This wastes a lot of
	// space.
	persistPortalSize int64 = modules.MaxEncodedNetAddressLength + 2
)

var (
	// Metadata validation errors
	errWrongHeader  = errors.New("wrong header")
	errWrongVersion = errors.New("wrong version")

	// metadataHeader is the header of the metadata for the persist file
	metadataHeader = types.NewSpecifier("SkynetPortals\n")

	// metadataVersion is the version of the persistence file
	metadataVersion = types.NewSpecifier("v1.4.8\n")
)

// marshalMetadata marshals the Skynet Portal List's metadata and returns the byte
// slice
func (sp *SkynetPortals) marshalMetadata() ([]byte, error) {
	headerBytes, headerErr := metadataHeader.MarshalText()
	versionBytes, versionErr := metadataVersion.MarshalText()
	lengthBytes := encoding.Marshal(sp.persistLength)
	metadataBytes := append(headerBytes, append(versionBytes, lengthBytes...)...)
	return metadataBytes, errors.Compose(headerErr, versionErr)
}

// marshalSia implements the encoding.SiaMarshaler interface.
func marshalSia(w io.Writer, address modules.NetAddress, public, listed bool) error {
	if len(address) > modules.MaxEncodedNetAddressLength {
		return errors.New("given address " + string(address) + " does not fit in " + string(modules.MaxEncodedNetAddressLength) + " bytes")
	}
	e := encoding.NewEncoder(w)
	// Create a padded buffer so that we always write the same amount of bytes.
	buf := make([]byte, modules.MaxEncodedNetAddressLength)
	copy(buf, address)
	e.Write(buf)
	e.WriteBool(public)
	e.WriteBool(listed)
	return e.Err()
}

// unmarshalPortals unmarshals the sia encoded portals list
func unmarshalPortals(r io.Reader) (map[modules.NetAddress]bool, error) {
	portals := make(map[modules.NetAddress]bool)
	// Unmarshal portals one by one until EOF.
	for {
		address, public, listed, err := unmarshalSia(r)
		if errors.Contains(err, io.EOF) {
			break
		}
		if err != nil {
			return nil, err
		}
		if !listed {
			delete(portals, address)
			continue
		}
		portals[address] = public
	}
	return portals, nil
}

// unmarshalSia implements the encoding.SiaUnmarshaler interface.
func unmarshalSia(r io.Reader) (address modules.NetAddress, public, listed bool, err error) {
	d := encoding.NewDecoder(r, encoding.DefaultAllocLimit)
	// Read into a padded buffer and extract the address string.
	buf := make([]byte, modules.MaxEncodedNetAddressLength)
	n, err := d.Read(buf)
	if err != nil {
		err = errors.AddContext(err, "unable to read address")
		return
	}
	if n != len(buf) {
		err = errors.New("did not read address correctly")
		return
	}
	end := bytes.IndexByte(buf, 0)
	if end == -1 {
		end = len(buf)
	}
	address = modules.NetAddress(string(buf[:end]))
	public = d.NextBool()
	listed = d.NextBool()
	err = d.Err()
	return
}

// initPersist initializes the persistence of the SkynetPortals
func (sp *SkynetPortals) callInitPersist() error {
	// Initialize the persistence directory
	err := os.MkdirAll(sp.staticPersistDir, modules.DefaultDirPerm)
	if err != nil {
		return errors.AddContext(err, "unable to make persistence directory")
	}

	// Try and Load persistence
	err = sp.load()
	if err == nil {
		return nil
	} else if !os.IsNotExist(err) {
		return errors.AddContext(err, "unable to load persistence")
	}

	// Persist File doesn't exist, create it
	f, err := os.OpenFile(sp.FilePath(), os.O_RDWR|os.O_CREATE, modules.DefaultFilePerm)
	if err != nil {
		return errors.AddContext(err, "unable to open persistence file")
	}
	defer f.Close()

	// Marshal the metadata.
	sp.persistLength = metadataPageSize
	metadataBytes, err := sp.marshalMetadata()
	if err != nil {
		return errors.AddContext(err, "unable to marshal metadata")
	}

	// Sanity check that the metadataBytes are less than the metadataPageSize
	if int64(len(metadataBytes)) > metadataPageSize {
		err = fmt.Errorf("metadataBytes too long, %v > %v", len(metadataBytes), metadataPageSize)
		build.Critical(err)
		return err
	}

	// Write metadata to beginning of file. This is a small amount of data and
	// so operation is ACID as a single write and sync.
	_, err = f.WriteAt(metadataBytes, 0)
	if err != nil {
		return errors.AddContext(err, "unable to write metadata to file on initialization")
	}
	err = f.Sync()
	if err != nil {
		return errors.AddContext(err, "unable to fsync file")
	}
	return nil
}

// validatePortalChanges validates the changes to be made to the Skynet portals list.
func (sp *SkynetPortals) validatePortalChanges(additions []modules.SkynetPortal, removals []modules.NetAddress) error {
	// Check for nil input
	if len(additions)+len(removals) == 0 {
		return errors.New("no portals being added or removed")
	}

	additionsMap := make(map[modules.NetAddress]struct{})
	for _, addition := range additions {
		address := addition.Address
		if err := address.IsStdValid(); err != nil {
			return errors.New("invalid network address: " + err.Error())
		}
		additionsMap[address] = struct{}{}
	}
	// Check that each removal is valid.
	for _, removalAddress := range removals {
		if err := removalAddress.IsStdValid(); err != nil {
			return errors.New("invalid network address: " + err.Error())
		}
		if _, exists := sp.portals[removalAddress]; !exists {
			if _, added := additionsMap[removalAddress]; !added {
				return errors.New("address " + string(removalAddress) + " not already present in list of portals or being added")
			}
		}
	}
	return nil
}

// callUpdateAndAppend updates the portals list with the additions and removals
// and appends the changes to the persist file on disk.
//
// NOTE: this method does not check for duplicate additions or removals
func (sp *SkynetPortals) callUpdateAndAppend(additions []modules.SkynetPortal, removals []modules.NetAddress) error {
	sp.mu.Lock()
	defer sp.mu.Unlock()

	// Convert portal addresses to lowercase for case-insensitivity.
	addPortals := make([]modules.SkynetPortal, len(additions))
	for i, portalInfo := range additions {
		address := modules.NetAddress(strings.ToLower(string(portalInfo.Address)))
		portalInfo.Address = address
		addPortals[i] = portalInfo
	}
	removePortals := make([]modules.NetAddress, len(removals))
	for i, address := range removals {
		address = modules.NetAddress(strings.ToLower(string(address)))
		removePortals[i] = address
	}

	// Validate now before we start making changes.
	err := sp.validatePortalChanges(additions, removals)
	if err != nil {
		return errors.AddContext(err, ErrSkynetPortalsValidation.Error())
	}

	// Create buffer for encoder
	var buf bytes.Buffer
	// Create and encode the persist portals
	for _, portal := range additions {
		// Add portal to map
		address := portal.Address
		public := portal.Public
		sp.portals[address] = public

		// Marshal the update
		err = marshalSia(&buf, address, public, true)
		if err != nil {
			return errors.AddContext(err, "unable to encode persisted portal")
		}
	}
	for _, address := range removals {
		// Remove portal from map
		delete(sp.portals, address)

		// Marshal the update
		err := marshalSia(&buf, address, true, false)
		if err != nil {
			return errors.AddContext(err, "unable to encode persisted portal")
		}
	}

<<<<<<< HEAD
	filepath := filepath.Join(sp.staticPersistDir, persistFile)
=======
	filepath := sp.FilePath()
>>>>>>> c1fcd563
	// Truncate the file to remove any corrupted data that may have been added.
	err = os.Truncate(filepath, sp.persistLength)
	if err != nil {
		return err
	}
	// Open file
	f, err := os.OpenFile(filepath, os.O_RDWR, modules.DefaultFilePerm)
	if err != nil {
		return errors.AddContext(err, "unable to open persistence file")
	}
	defer f.Close()

	// Append data and sync
	_, err = f.WriteAt(buf.Bytes(), sp.persistLength)
	if err != nil {
		return errors.AddContext(err, "unable to append new data to portals persist file")
	}
	err = f.Sync()
	if err != nil {
		return errors.AddContext(err, "unable to fsync file")
	}

	// Update length and sync
	sp.persistLength += int64(buf.Len())
	lengthBytes := encoding.Marshal(sp.persistLength)

	// Write to file
	lengthOffset := int64(2 * types.SpecifierLen)
	_, err = f.WriteAt(lengthBytes, lengthOffset)
	if err != nil {
		return errors.AddContext(err, "unable to write length")
	}
	err = f.Sync()
	if err != nil {
		return errors.AddContext(err, "unable to fsync file")
	}
	return nil
}

// load loads the persisted portals list from disk.
func (sp *SkynetPortals) load() error {
	// Open File
<<<<<<< HEAD
	filepath := filepath.Join(sp.staticPersistDir, persistFile)
=======
	filepath := sp.FilePath()
>>>>>>> c1fcd563
	f, err := os.Open(filepath)
	if err != nil {
		// Intentionally don't add context to allow for IsNotExist error check
		return err
	}
	defer f.Close()

	// Check the Header and Version of the file
	metadataSize := int64(2*types.SpecifierLen) + lengthSize
	metadataBytes := make([]byte, metadataSize)
	_, err = f.ReadAt(metadataBytes, 0)
	if err != nil {
		return errors.AddContext(err, "unable to read metadata bytes from file")
	}
	err = sp.unmarshalMetadata(metadataBytes)
	if err != nil {
		return errors.AddContext(err, "unable to unmarshal metadata bytes")
	}

	// Check if there is a persisted portals list after the metadata.
	goodBytes := sp.persistLength - metadataPageSize
	if goodBytes <= 0 {
		return nil
	}

	// Truncate the file to remove any corrupted data that may have been added.
	err = os.Truncate(filepath, sp.persistLength)
	if err != nil {
		return err
	}

	// Seek to the start of the persisted portals list
	_, err = f.Seek(metadataPageSize, 0)
	if err != nil {
		return errors.AddContext(err, "unable to seek to start of persisted portals list")
	}
	// Decode persist portals
	portals, err := unmarshalPortals(f)
	if err != nil {
		return errors.AddContext(err, "unable to unmarshal persist portals")
	}

	// Add to Skynet Portals List
	sp.portals = portals

	return nil
}

// unmarshalMetadata ummarshals the Skynet Portals List's metadata from the
// provided byte slice.
func (sp *SkynetPortals) unmarshalMetadata(raw []byte) error {
	// Define offsets for reading from provided byte slice
	versionOffset := types.SpecifierLen
	lengthOffset := 2 * types.SpecifierLen

	// Unmarshal and check Header and Version for correctness
	var header, version types.Specifier
	err := header.UnmarshalText(raw[:versionOffset])
	if err != nil {
		return errors.AddContext(err, "unable to unmarshal header")
	}
	if header != metadataHeader {
		return errWrongHeader
	}
	err = version.UnmarshalText(raw[versionOffset:lengthOffset])
	if err != nil {
		return errors.AddContext(err, "unable to unmarshal version")
	}
	if version != metadataVersion {
		// Convert versions to strings and strip newlines for displaying.
		expected := string(bytes.Split(metadataVersion[:], []byte{'\n'})[0])
		received := string(bytes.Split(version[:], []byte{'\n'})[0])
		return errors.AddContext(errWrongVersion, fmt.Sprintf("expected %v, received %v", expected, received))
	}

	// Unmarshal the length
	return encoding.Unmarshal(raw[lengthOffset:], &sp.persistLength)
}

// FilePath returns the filepath of the persist file.
func (sp *SkynetPortals) FilePath() string {
	return filepath.Join(sp.staticPersistDir, persistFile)
}<|MERGE_RESOLUTION|>--- conflicted
+++ resolved
@@ -252,11 +252,7 @@
 		}
 	}
 
-<<<<<<< HEAD
-	filepath := filepath.Join(sp.staticPersistDir, persistFile)
-=======
 	filepath := sp.FilePath()
->>>>>>> c1fcd563
 	// Truncate the file to remove any corrupted data that may have been added.
 	err = os.Truncate(filepath, sp.persistLength)
 	if err != nil {
@@ -299,11 +295,7 @@
 // load loads the persisted portals list from disk.
 func (sp *SkynetPortals) load() error {
 	// Open File
-<<<<<<< HEAD
-	filepath := filepath.Join(sp.staticPersistDir, persistFile)
-=======
 	filepath := sp.FilePath()
->>>>>>> c1fcd563
 	f, err := os.Open(filepath)
 	if err != nil {
 		// Intentionally don't add context to allow for IsNotExist error check
