--- conflicted
+++ resolved
@@ -360,13 +360,7 @@
 	s.so.RiskedCollateral = s.so.RiskedCollateral.Add(newCollateral)
 	s.so.PotentialUploadRevenue = s.so.PotentialUploadRevenue.Add(bandwidthRevenue)
 	s.so.RevisionTransactionSet = []types.Transaction{txn}
-<<<<<<< HEAD
-	h.mu.Lock()
-	err = h.modifyStorageObligation(s.so, sectorsRemoved, sectorsGained)
-	h.mu.Unlock()
-=======
-	err = h.managedModifyStorageObligation(s.so, sectorsRemoved, sectorsGained, gainedSectorData)
->>>>>>> c74e3c04
+	err = h.managedModifyStorageObligation(s.so, sectorsRemoved, sectorsGained)
 	if err != nil {
 		s.writeError(err)
 		return err
@@ -507,13 +501,7 @@
 	paymentTransfer := currentRevision.NewValidProofOutputs[0].Value.Sub(newRevision.NewValidProofOutputs[0].Value)
 	s.so.PotentialDownloadRevenue = s.so.PotentialDownloadRevenue.Add(paymentTransfer)
 	s.so.RevisionTransactionSet = []types.Transaction{txn}
-<<<<<<< HEAD
-	h.mu.Lock()
-	err = h.modifyStorageObligation(s.so, nil, nil)
-	h.mu.Unlock()
-=======
-	err = h.managedModifyStorageObligation(s.so, nil, nil, nil)
->>>>>>> c74e3c04
+	err = h.managedModifyStorageObligation(s.so, nil, nil)
 	if err != nil {
 		s.writeError(err)
 		return err
@@ -851,13 +839,7 @@
 	paymentTransfer := currentRevision.NewValidProofOutputs[0].Value.Sub(newRevision.NewValidProofOutputs[0].Value)
 	s.so.PotentialDownloadRevenue = s.so.PotentialDownloadRevenue.Add(paymentTransfer)
 	s.so.RevisionTransactionSet = []types.Transaction{txn}
-<<<<<<< HEAD
-	h.mu.Lock()
-	err = h.modifyStorageObligation(s.so, nil, nil)
-	h.mu.Unlock()
-=======
-	err = h.managedModifyStorageObligation(s.so, nil, nil, nil)
->>>>>>> c74e3c04
+	err = h.managedModifyStorageObligation(s.so, nil, nil)
 	if err != nil {
 		s.writeError(err)
 		return extendErr("failed to modify storage obligation: ", err)
@@ -1016,7 +998,7 @@
 	// we don't count the sectors as being removed since we prevented
 	// managedFinalizeContract from incrementing the counters on virtual sectors
 	// before
-	h.managedModifyStorageObligation(s.so, nil, nil, nil)
+	h.managedModifyStorageObligation(s.so, nil, nil)
 
 	// Send our signatures for the contract transaction and initial revision.
 	hostSigs := modules.LoopRenewAndClearContractSignatures{
