--- conflicted
+++ resolved
@@ -9,15 +9,6 @@
 	"gitlab.com/NebulousLabs/siamux"
 )
 
-<<<<<<< HEAD
-// managedRPCUpdatePriceTable handles the RPC request from the renter to fetch
-// the host's latest RPC price table.
-func (h *Host) managedRPCUpdatePriceTable(stream net.Conn) error {
-	defer stream.Close()
-	h.mu.RLock()
-	pt := h.priceTable
-	h.mu.RUnlock()
-=======
 // managedRPCUpdatePriceTable returns a copy of the host's current rpc price
 // table. These prices are valid for the duration of the
 // rpcPriceGuaranteePeriod, which is defined by the price table's Expiry
@@ -26,7 +17,6 @@
 	h.staticPriceTables.mu.RLock()
 	pt := h.staticPriceTables.current
 	h.staticPriceTables.mu.RUnlock()
->>>>>>> 9e0c38a4
 
 	// update the epxiry to ensure prices are guaranteed for the duration of the
 	// rpcPriceGuaranteePeriod
@@ -38,17 +28,9 @@
 		return errors.AddContext(err, "Failed to JSON encode the price table")
 	}
 
-<<<<<<< HEAD
-	// send it to the renter, note we send it before we process payment, this
-	// allows the renter to close the stream if it decides the host is gouging
-	// the price
-	uptResponse := modules.RPCUpdatePriceTableResponse{PriceTableJSON: ptBytes}
-	if err = modules.RPCWrite(stream, uptResponse); err != nil {
-=======
 	// send it to the renter
 	uptResp := modules.RPCUpdatePriceTableResponse{PriceTableJSON: ptBytes}
 	if err = modules.RPCWrite(stream, uptResp); err != nil {
->>>>>>> 9e0c38a4
 		return errors.AddContext(err, "Failed to write response")
 	}
 
