--- conflicted
+++ resolved
@@ -175,20 +175,14 @@
 func testUpdatePriceTableBasic(t *testing.T, rhp *renterHostPair) {
 	// create a payment revision
 	current := rhp.staticHT.host.staticPriceTables.managedCurrent()
-	rev, sig, err := rhp.managedPaymentRevision(current.UpdatePriceTableCost)
-	if err != nil {
-		t.Fatal(err)
-	}
-
-<<<<<<< HEAD
+	rev, sig, err := rhp.managedEAFundRevision(current.UpdatePriceTableCost)
+	if err != nil {
+		t.Fatal(err)
+	}
+
 	// execute the RPC request
 	request := newPayByContractRequest(rev, sig, rhp.staticAccountID)
 	pt, err := runUpdatePriceTableRPCWithRequest(rhp, request)
-=======
-	// verify happy flow
-	current := ht.host.staticPriceTables.managedCurrent()
-	rev, sig, err := pair.managedEAFundRevision(current.UpdatePriceTableCost)
->>>>>>> 158bd7c0
 	if err != nil {
 		t.Fatal(err)
 	}
@@ -214,16 +208,11 @@
 	}
 }
 
-<<<<<<< HEAD
 // testUpdatePriceTableInsufficientPayment verifies the RPC fails if payment
 // supplied through the payment revision did not cover the RPC cost
 func testUpdatePriceTableInsufficientPayment(t *testing.T, rhp *renterHostPair) {
 	// create a payment revision
-	rev, sig, err := rhp.managedPaymentRevision(types.ZeroCurrency)
-=======
-	// expect failure if the payment revision does not cover the RPC cost
-	rev, sig, err = pair.managedEAFundRevision(types.ZeroCurrency)
->>>>>>> 158bd7c0
+	rev, sig, err := rhp.managedEAFundRevision(types.ZeroCurrency)
 	if err != nil {
 		t.Fatal(err)
 	}
@@ -257,7 +246,6 @@
 		}
 	}()
 
-<<<<<<< HEAD
 	// run the happy flow to verify it works
 	testUpdatePriceTableBasic(t, rhp)
 }
@@ -271,12 +259,6 @@
 
 	// initiate the RPC
 	err := modules.RPCWrite(stream, modules.RPCUpdatePriceTable)
-=======
-	// verify the RPC does not block if the host does not close the stream on
-	// his side
-	current = ht.host.staticPriceTables.managedCurrent()
-	rev, sig, err = pair.managedEAFundRevision(current.UpdatePriceTableCost)
->>>>>>> 158bd7c0
 	if err != nil {
 		return nil, err
 	}
