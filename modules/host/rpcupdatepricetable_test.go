--- conflicted
+++ resolved
@@ -144,7 +144,6 @@
 		stream := pair.newStream()
 		defer stream.Close()
 
-<<<<<<< HEAD
 		// initiate the RPC
 		err = modules.RPCWrite(stream, modules.RPCUpdatePriceTable)
 		if err != nil {
@@ -172,16 +171,12 @@
 		// receive PayByContractResponse
 		var payByResponse modules.PayByContractResponse
 		err = modules.RPCRead(stream, &payByResponse)
-=======
-		// pay using a contract.
-		err = pair.payByContract(stream, ptc, pair.accountID)
->>>>>>> 59f043c5
 		if err != nil {
 			return nil, err
 		}
 
 		// expect clean stream close
-		err = modules.RPCRead(stream, &payByResponse)
+		err = modules.RPCRead(stream, struct{}{})
 		if err != io.EOF {
 			return nil, err
 		}
@@ -276,13 +271,4 @@
 	}
 	pair.latestPT = &pt
 	return nil
-}
-
-// newStream creates a stream which can be used to talk to the host.
-func (pair *renterHostPair) newStream() siamux.Stream {
-	stream, err := pair.ht.host.staticMux.NewStream(modules.HostSiaMuxSubscriberName, pair.ht.host.staticMux.Address().String(), pair.ht.host.staticMux.PublicKey())
-	if err != nil {
-		panic(err)
-	}
-	return stream
 }