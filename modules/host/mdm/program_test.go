package mdm

import (
	"bytes"
	"context"
	"testing"

	"gitlab.com/NebulousLabs/Sia/crypto"
	"gitlab.com/NebulousLabs/Sia/modules"
	"gitlab.com/NebulousLabs/Sia/types"
	"gitlab.com/NebulousLabs/errors"
	"gitlab.com/NebulousLabs/fastrand"
)

// TestNewEmptyProgram runs a program without instructions.
func TestNewEmptyProgram(t *testing.T) {
	// Create MDM
	mdm := New(newTestHost())
<<<<<<< HEAD
	defer mdm.Stop()
	var r io.Reader
	// Execute the program.
	pt := newTestPriceTable()
	duration := types.BlockHeight(0)
	initCost := modules.MDMInitCost(pt, 0, 0)
	finalize, outputs, err := mdm.ExecuteProgram(context.Background(), pt, []modules.Instruction{}, initCost, types.ZeroCurrency, newTestStorageObligation(true), duration, 0, r)
	if err != nil {
		t.Fatal(err)
	}
	// There should be no outputs since there were no instructions.
	numOutputs := 0
	for range outputs {
		numOutputs++
	}
	if numOutputs > 0 {
		t.Fatalf("numOutputs was %v but should be %v", numOutputs, 0)
	}
	// No need to finalize the progra since an empty program is readonly.
	if finalize != nil {
		t.Fatal("finalize callback should be nil for readonly program")
=======
	// Shouldn't be able to execute empty program.
	pt := newTestPriceTable()
	budget := modules.NewBudget(modules.MDMInitCost(pt, 0, 0))
	_, _, err := mdm.ExecuteProgram(context.Background(), pt, []modules.Instruction{}, budget, types.ZeroCurrency, newTestStorageObligation(true), 0, bytes.NewReader([]byte{}))
	if !errors.Contains(err, ErrEmptyProgram) {
		t.Fatal("expected ErrEmptyProgram", err)
>>>>>>> 877171fb
	}
}

// TestNewProgramLowInitBudget runs a program that doesn't even have enough funds to init the MDM.
func TestNewProgramLowInitBudget(t *testing.T) {
	// Create MDM
	mdm := New(newTestHost())
<<<<<<< HEAD
	defer mdm.Stop()
	var r io.Reader
	// Execute the program.
	pt := newTestPriceTable()
	duration := types.BlockHeight(0)
	_, _, err := mdm.ExecuteProgram(context.Background(), pt, []modules.Instruction{}, types.ZeroCurrency, types.ZeroCurrency, newTestStorageObligation(true), duration, 0, r)
=======
	pt := newTestPriceTable()
	pb := newTestProgramBuilder(pt)
	pb.AddHasSectorInstruction(crypto.Hash{})
	program, data := pb.Program()
	// Execute the program.
	budget := modules.NewBudget(types.ZeroCurrency)
	_, _, err := mdm.ExecuteProgram(context.Background(), pt, program, budget, types.ZeroCurrency, newTestStorageObligation(true), uint64(len(data)), bytes.NewReader(data))
>>>>>>> 877171fb
	if !errors.Contains(err, modules.ErrMDMInsufficientBudget) {
		t.Fatal("missing error")
	}
}

// TestNewProgramLowBudget runs a program with instructions with insufficient
// funds.
func TestNewProgramLowBudget(t *testing.T) {
	// Create MDM
	mdm := New(newTestHost())
	defer mdm.Stop()
	// Create instruction.
	pt := newTestPriceTable()
	pb := newTestProgramBuilder(pt)
	pb.AddReadSectorInstruction(modules.SectorSize, 0, crypto.Hash{}, true)
	program, data := pb.Program()
	values := pb.Cost()
	_, _, collateral := values.Cost()
	dataLen := uint64(len(data))
	// Execute the program with enough money to init the mdm but not enough
	// money to execute the first instruction.
	cost := modules.MDMInitCost(pt, dataLen, 1)
<<<<<<< HEAD
	duration := types.BlockHeight(0)
	finalize, outputs, err := mdm.ExecuteProgram(context.Background(), pt, instructions, cost, collateral, newTestStorageObligation(true), duration, dataLen, r)
=======
	budget := modules.NewBudget(cost)
	finalizeFn, outputs, err := mdm.ExecuteProgram(context.Background(), pt, program, budget, collateral, newTestStorageObligation(true), dataLen, bytes.NewReader(data))
>>>>>>> 877171fb
	if err != nil {
		t.Fatal(err)
	}
	// The first output should contain an error.
	numOutputs := 0
	numInsufficientBudgetErrs := 0
	for output := range outputs {
		if err := output.Error; errors.Contains(err, modules.ErrMDMInsufficientBudget) {
			numInsufficientBudgetErrs++
		} else if err != nil {
			t.Fatal(err)
		}
		numOutputs++
	}
	if numOutputs != 1 {
		t.Fatalf("numOutputs was %v but should be %v", numOutputs, 1)
	}
	if numInsufficientBudgetErrs != 1 {
		t.Fatalf("numInsufficientBudgetErrs was %v but should be %v", numInsufficientBudgetErrs, 1)
	}
	// Finalize should be nil for readonly programs.
	if finalizeFn != nil {
		t.Fatal("finalizeFn should be 'nil' for readonly programs")
	}
}

// TestNewProgramLowCollateralBudget runs a program with instructions with insufficient
// collateral budget.
func TestNewProgramLowCollateralBudget(t *testing.T) {
	host := newTestHost()
	// Create MDM
	mdm := New(host)
	defer mdm.Stop()
	so := newTestStorageObligation(true)
	// Create instruction.
	sectorData := fastrand.Bytes(int(modules.SectorSize))
	pt := newTestPriceTable()
<<<<<<< HEAD
	duration := types.BlockHeight(0)
	instructions, programData, cost, _, _, _ := newAppendProgram(fastrand.Bytes(int(modules.SectorSize)), false, pt, duration)
	// Execute the program with no collateral budget.
	finalize, outputs, err := mdm.ExecuteProgram(context.Background(), pt, instructions, cost, types.ZeroCurrency, so, duration, uint64(len(programData)), bytes.NewReader(programData))
=======
	pb := newTestProgramBuilder(pt)
	pb.AddAppendInstruction(sectorData, false)
	program, data := pb.Program()
	budget := pb.Cost().Budget(true)
	// Execute the program with no collateral budget.
	so := newTestStorageObligation(true)
	finalizeFn, outputs, err := mdm.ExecuteProgram(context.Background(), pt, program, budget, types.ZeroCurrency, so, uint64(len(data)), bytes.NewReader(data))
>>>>>>> 877171fb
	if err != nil {
		t.Fatal(err)
	}
	// The first output should contain an error.
	numOutputs := 0
	numInsufficientBudgetErrs := 0
	for output := range outputs {
		if err := output.Error; errors.Contains(err, modules.ErrMDMInsufficientCollateralBudget) {
			numInsufficientBudgetErrs++
		} else if err != nil {
			t.Fatalf("%v: using budget %v", err, budget)
		}
		numOutputs++
	}
	if numOutputs != 1 {
		t.Fatalf("numOutputs was %v but should be %v", numOutputs, 1)
	}
	if numInsufficientBudgetErrs != 1 {
		t.Fatalf("numInsufficientBudgetErrs was %v but should be %v", numInsufficientBudgetErrs, 1)
	}
	// Try to finalize program. Should fail.
	if err := finalizeFn(so); err == nil {
		t.Fatal("shouldn't be able to finalize program")
	}
}<|MERGE_RESOLUTION|>--- conflicted
+++ resolved
@@ -16,36 +16,13 @@
 func TestNewEmptyProgram(t *testing.T) {
 	// Create MDM
 	mdm := New(newTestHost())
-<<<<<<< HEAD
-	defer mdm.Stop()
-	var r io.Reader
-	// Execute the program.
+	// Shouldn't be able to execute empty program.
 	pt := newTestPriceTable()
 	duration := types.BlockHeight(0)
-	initCost := modules.MDMInitCost(pt, 0, 0)
-	finalize, outputs, err := mdm.ExecuteProgram(context.Background(), pt, []modules.Instruction{}, initCost, types.ZeroCurrency, newTestStorageObligation(true), duration, 0, r)
-	if err != nil {
-		t.Fatal(err)
-	}
-	// There should be no outputs since there were no instructions.
-	numOutputs := 0
-	for range outputs {
-		numOutputs++
-	}
-	if numOutputs > 0 {
-		t.Fatalf("numOutputs was %v but should be %v", numOutputs, 0)
-	}
-	// No need to finalize the progra since an empty program is readonly.
-	if finalize != nil {
-		t.Fatal("finalize callback should be nil for readonly program")
-=======
-	// Shouldn't be able to execute empty program.
-	pt := newTestPriceTable()
 	budget := modules.NewBudget(modules.MDMInitCost(pt, 0, 0))
-	_, _, err := mdm.ExecuteProgram(context.Background(), pt, []modules.Instruction{}, budget, types.ZeroCurrency, newTestStorageObligation(true), 0, bytes.NewReader([]byte{}))
+	_, _, err := mdm.ExecuteProgram(context.Background(), pt, []modules.Instruction{}, budget, types.ZeroCurrency, newTestStorageObligation(true), duration, 0, bytes.NewReader([]byte{}))
 	if !errors.Contains(err, ErrEmptyProgram) {
 		t.Fatal("expected ErrEmptyProgram", err)
->>>>>>> 877171fb
 	}
 }
 
@@ -53,22 +30,14 @@
 func TestNewProgramLowInitBudget(t *testing.T) {
 	// Create MDM
 	mdm := New(newTestHost())
-<<<<<<< HEAD
-	defer mdm.Stop()
-	var r io.Reader
-	// Execute the program.
 	pt := newTestPriceTable()
 	duration := types.BlockHeight(0)
-	_, _, err := mdm.ExecuteProgram(context.Background(), pt, []modules.Instruction{}, types.ZeroCurrency, types.ZeroCurrency, newTestStorageObligation(true), duration, 0, r)
-=======
-	pt := newTestPriceTable()
 	pb := newTestProgramBuilder(pt)
 	pb.AddHasSectorInstruction(crypto.Hash{})
 	program, data := pb.Program()
 	// Execute the program.
 	budget := modules.NewBudget(types.ZeroCurrency)
-	_, _, err := mdm.ExecuteProgram(context.Background(), pt, program, budget, types.ZeroCurrency, newTestStorageObligation(true), uint64(len(data)), bytes.NewReader(data))
->>>>>>> 877171fb
+	_, _, err := mdm.ExecuteProgram(context.Background(), pt, program, budget, types.ZeroCurrency, newTestStorageObligation(true), duration, uint64(len(data)), bytes.NewReader(data))
 	if !errors.Contains(err, modules.ErrMDMInsufficientBudget) {
 		t.Fatal("missing error")
 	}
@@ -91,13 +60,9 @@
 	// Execute the program with enough money to init the mdm but not enough
 	// money to execute the first instruction.
 	cost := modules.MDMInitCost(pt, dataLen, 1)
-<<<<<<< HEAD
 	duration := types.BlockHeight(0)
-	finalize, outputs, err := mdm.ExecuteProgram(context.Background(), pt, instructions, cost, collateral, newTestStorageObligation(true), duration, dataLen, r)
-=======
 	budget := modules.NewBudget(cost)
-	finalizeFn, outputs, err := mdm.ExecuteProgram(context.Background(), pt, program, budget, collateral, newTestStorageObligation(true), dataLen, bytes.NewReader(data))
->>>>>>> 877171fb
+	finalizeFn, outputs, err := mdm.ExecuteProgram(context.Background(), pt, program, budget, collateral, newTestStorageObligation(true), duration, dataLen, bytes.NewReader(data))
 	if err != nil {
 		t.Fatal(err)
 	}
@@ -131,24 +96,17 @@
 	// Create MDM
 	mdm := New(host)
 	defer mdm.Stop()
-	so := newTestStorageObligation(true)
 	// Create instruction.
 	sectorData := fastrand.Bytes(int(modules.SectorSize))
+	duration := types.BlockHeight(0)
 	pt := newTestPriceTable()
-<<<<<<< HEAD
-	duration := types.BlockHeight(0)
-	instructions, programData, cost, _, _, _ := newAppendProgram(fastrand.Bytes(int(modules.SectorSize)), false, pt, duration)
-	// Execute the program with no collateral budget.
-	finalize, outputs, err := mdm.ExecuteProgram(context.Background(), pt, instructions, cost, types.ZeroCurrency, so, duration, uint64(len(programData)), bytes.NewReader(programData))
-=======
 	pb := newTestProgramBuilder(pt)
-	pb.AddAppendInstruction(sectorData, false)
+	pb.AddAppendInstruction(sectorData, duration, false)
 	program, data := pb.Program()
 	budget := pb.Cost().Budget(true)
 	// Execute the program with no collateral budget.
 	so := newTestStorageObligation(true)
-	finalizeFn, outputs, err := mdm.ExecuteProgram(context.Background(), pt, program, budget, types.ZeroCurrency, so, uint64(len(data)), bytes.NewReader(data))
->>>>>>> 877171fb
+	finalizeFn, outputs, err := mdm.ExecuteProgram(context.Background(), pt, program, budget, types.ZeroCurrency, so, duration, uint64(len(data)), bytes.NewReader(data))
 	if err != nil {
 		t.Fatal(err)
 	}
