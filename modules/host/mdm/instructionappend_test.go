--- conflicted
+++ resolved
@@ -9,11 +9,10 @@
 	"gitlab.com/NebulousLabs/Sia/modules"
 )
 
-<<<<<<< HEAD
 // newAppendProgram is a convenience method which prepares the instructions
 // and the program data for a program that executes a single
 // AppendInstruction.
-func newAppendProgram(sectorData []byte, merkleProof bool, pt modules.RPCPriceTable) (Instructions, ProgramData, Costs, Costs, error) {
+func newAppendProgram(sectorData []byte, merkleProof bool, pt *modules.RPCPriceTable) (modules.Program, ProgramData, Costs, Costs, error) {
 	b := newProgramBuilder(pt, uint64(len(sectorData)), 1)
 	err := b.AddAppendInstruction(sectorData, merkleProof)
 	if err != nil {
@@ -22,27 +21,6 @@
 	costs1 := b.Costs
 	instructions, programData, finalCosts, err := b.Finish()
 	return instructions, programData, costs1, finalCosts, err
-=======
-// newAppendInstruction is a convenience method for creating a single
-// 'Append' instruction.
-func newAppendInstruction(merkleProof bool, dataOffset uint64, pt *modules.RPCPriceTable) (modules.Instruction, types.Currency, types.Currency, types.Currency, uint64, uint64) {
-	i := NewAppendInstruction(dataOffset, merkleProof)
-	cost, refund := modules.MDMAppendCost(pt)
-	collateral := modules.MDMAppendCollateral(pt)
-	return i, cost, refund, collateral, modules.MDMAppendMemory(), modules.MDMTimeAppend
-}
-
-// newAppendProgram is a convenience method which prepares the instructions
-// and the program data for a program that executes a single
-// AppendInstruction.
-func newAppendProgram(sectorData []byte, merkleProof bool, pt *modules.RPCPriceTable) ([]modules.Instruction, []byte, types.Currency, types.Currency, types.Currency, uint64) {
-	initCost := modules.MDMInitCost(pt, uint64(len(sectorData)), 1)
-	i, cost, refund, collateral, memory, time := newAppendInstruction(merkleProof, 0, pt)
-	cost, refund, collateral, memory = updateRunningCosts(pt, initCost, types.ZeroCurrency, types.ZeroCurrency, modules.MDMInitMemory(), cost, refund, collateral, memory, time)
-	instructions := []modules.Instruction{i}
-	cost = cost.Add(modules.MDMMemoryCost(pt, memory, modules.MDMTimeCommit))
-	return instructions, sectorData, cost, refund, collateral, memory
->>>>>>> 874e5b0c
 }
 
 // TestInstructionSingleAppend tests executing a program with a single
