--- conflicted
+++ resolved
@@ -22,26 +22,12 @@
 // and the program data for a program that executes a single
 // AppendInstruction.
 func newAppendProgram(sectorData []byte, merkleProof bool, pt modules.RPCPriceTable) ([]modules.Instruction, []byte, types.Currency, types.Currency, uint64) {
-<<<<<<< HEAD
-	instructions := []modules.Instruction{
-		NewAppendInstruction(0, merkleProof),
-	}
-
-	// Compute cost and used memory.
-	cost, refund := AppendCost(pt)
-	usedMemory := InitMemory() + AppendMemory()
-	memoryCost := MemoryCost(pt, usedMemory, TimeAppend+TimeCommit)
-	initCost := InitCost(pt, uint64(len(sectorData)))
-	cost = cost.Add(memoryCost).Add(initCost)
-	return instructions, sectorData, cost, refund, usedMemory
-=======
 	initCost := modules.MDMInitCost(pt, uint64(len(sectorData)))
 	i, cost, refund, memory, time := newAppendInstruction(merkleProof, 0, pt)
-	cost, refund, memory = updateRunningCosts(pt, initCost, types.ZeroCurrency, 0, cost, refund, memory, time)
+	cost, refund, memory = updateRunningCosts(pt, initCost, types.ZeroCurrency, InitMemory(), cost, refund, memory, time)
 	instructions := []modules.Instruction{i}
 	cost = cost.Add(modules.MDMMemoryCost(pt, memory, TimeCommit))
 	return instructions, sectorData, cost, refund, memory
->>>>>>> b07d6210
 }
 
 // TestInstructionAppend tests executing a program with a single
