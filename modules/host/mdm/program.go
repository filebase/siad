--- conflicted
+++ resolved
@@ -94,16 +94,12 @@
 
 // ExecuteProgram initializes a new program from a set of instructions and a
 // reader which can be used to fetch the program's data and executes it.
-<<<<<<< HEAD
-func (mdm *MDM) ExecuteProgram(ctx context.Context, pt *modules.RPCPriceTable, program modules.Program, budget types.Currency, sos StorageObligationSnapshot, programDataLen uint64, data io.Reader) (func(so StorageObligation) error, <-chan Output, error) {
+func (mdm *MDM) ExecuteProgram(ctx context.Context, pt *modules.RPCPriceTable, program modules.Program, budget, collateralBudget types.Currency, sos StorageObligationSnapshot, programDataLen uint64, data io.Reader) (func(so StorageObligation) error, <-chan Output, error) {
 	// Sanity check program length.
 	if len(program) == 0 {
-		return nil, nil, errors.New("can#t execute program without instructions")
+		return nil, nil, errors.New("can't execute program without instructions")
 	}
 	// Build program.
-=======
-func (mdm *MDM) ExecuteProgram(ctx context.Context, pt modules.RPCPriceTable, instructions []modules.Instruction, budget, collateralBudget types.Currency, sos StorageObligationSnapshot, programDataLen uint64, data io.Reader) (func(so StorageObligation) error, <-chan Output, error) {
->>>>>>> 3d9b737d
 	p := &Program{
 		outputChan: make(chan Output, len(program)),
 		staticProgramState: &programState{
