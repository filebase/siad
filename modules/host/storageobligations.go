package host

// storageobligations.go is responsible for managing the storage obligations
// within the host - making sure that any file contracts, transaction
// dependencies, file contract revisions, and storage proofs are making it into
// the blockchain in a reasonable time.
//
// NOTE: Currently, the code partially supports changing the storage proof
// window in file contract revisions, however the action item code will not
// handle it correctly. Until the action item code is improved (to also handle
// byzantine situations where the renter submits prior revisions), the host
// should not support changing the storage proof window, especially to further
// in the future.

// TODO: Need to queue the action item for checking on the submission status of
// the file contract revision. Also need to make sure that multiple actions are
// being taken if needed.

// TODO: Make sure that the origin tranasction set is not submitted to the
// transaction pool before addSO is called - if it is, there will be a
// duplicate transaction error, and then the storage obligation will return an
// error, which is bad. Well, or perhas we just need to have better logic
// handling.

// TODO: Need to make sure that 'revision confirmed' is actually looking only
// at the most recent revision (I think it is...)

// TODO: Make sure that not too many action items are being created.

// TODO: The ProofConstructed field of storageObligation
// is not set or used.

import (
	"encoding/binary"
	"encoding/json"
	"strconv"
	"time"

	"gitlab.com/NebulousLabs/bolt"

	"gitlab.com/NebulousLabs/Sia/build"
	"gitlab.com/NebulousLabs/Sia/crypto"
	"gitlab.com/NebulousLabs/Sia/encoding"
	"gitlab.com/NebulousLabs/Sia/modules"
	"gitlab.com/NebulousLabs/Sia/modules/wallet"
	"gitlab.com/NebulousLabs/Sia/types"
	"gitlab.com/NebulousLabs/errors"
)

const (
	obligationUnresolved storageObligationStatus = iota // Indicatees that an unitialized value was used.
	obligationRejected                                  // Indicates that the obligation never got started, no revenue gained or lost.
	obligationSucceeded                                 // Indicates that the obligation was completed, revenues were gained.
	obligationFailed                                    // Indicates that the obligation failed, revenues and collateral were lost.
)

const (
	// largeContractSize is the threshold at which the largeContractUpdateDelay
	// kicks in whenever modifyStorageObligation is called.
	largeContractSize = 2 * 1 << 40 // 2 TiB
	// largeContractUpdateDelay is the delay applied when calling
	// modifyStorageObligation on an obligation for a contract with a size
	// greater than or equal to largeContractSize.
	largeContractUpdateDelay = 2 * time.Second
)

var (
	// errInsaneFileContractOutputCounts is returned when a file contract has
	// the wrong number of outputs for either the valid or missed payouts.
	//
	//lint:ignore U1000 used in isSane() which is currently unused but we want to keep it around
	errInsaneFileContractOutputCounts = errors.New("file contract has incorrect number of outputs for the valid or missed payouts")

	// errInsaneFileContractRevisionOutputCounts is returned when a file
	// contract has the wrong number of outputs for either the valid or missed
	// payouts.
	//
	//lint:ignore U1000 used in isSane() which is currently unused but we want to keep it around
	errInsaneFileContractRevisionOutputCounts = errors.New("file contract revision has incorrect number of outputs for the valid or missed payouts")

	// errInsaneOriginSetFileContract is returned is the final transaction of
	// the origin transaction set of a storage obligation does not have a file
	// contract in the final transaction - there should be a file contract
	// associated with every storage obligation.
	//
	//lint:ignore U1000 used in isSane() which is currently unused but we want to keep it around
	errInsaneOriginSetFileContract = errors.New("origin transaction set of storage obligation should have one file contract in the final transaction")

	// errInsaneOriginSetSize is returned if the origin transaction set of a
	// storage obligation is empty - there should be a file contract associated
	// with every storage obligation.
	//
	//lint:ignore U1000 used in isSane() which is currently unused but we want to keep it around
	errInsaneOriginSetSize = errors.New("origin transaction set of storage obligation is size zero")

	// errInsaneRevisionSetRevisionCount is returned if the final transaction
	// in the revision transaction set of a storage obligation has more or less
	// than one file contract revision.
	//
	//lint:ignore U1000 used in isSane() which is currently unused but we want to keep it around
	errInsaneRevisionSetRevisionCount = errors.New("revision transaction set of storage obligation should have one file contract revision in the final transaction")

	// errInsaneStorageObligationRevision is returned if there is an attempted
	// storage obligation revision which does not have sensical inputs.
	errInsaneStorageObligationRevision = errors.New("revision to storage obligation does not make sense")

	// errInsaneStorageObligationRevisionData is returned if there is an
	// attempted storage obligation revision which does not have sensical
	// inputs.
	//
	//lint:ignore U1000 used in isSane() which is currently unused but we want to keep it around
	errInsaneStorageObligationRevisionData = errors.New("revision to storage obligation has insane data")

	// errNoBuffer is returned if there is an attempted storage obligation that
	// needs to have the storage proof submitted in less than
	// revisionSubmissionBuffer blocks.
	errNoBuffer = errors.New("file contract rejected because storage proof window is too close")

	// errNoStorageObligation is returned if the requested storage obligation
	// is not found in the database.
	errNoStorageObligation = errors.New("storage obligation not found in database")

	// errObligationUnlocked is returned when a storage obligation is being
	// removed from lock, but is already unlocked.
	errObligationUnlocked = errors.New("storage obligation is unlocked, and should not be getting unlocked")
)

// storageObligation contains all of the metadata related to a file contract
// and the storage contained by the file contract.
type storageObligation struct {
	// Storage obligations are broken up into ordered atomic sectors that are
	// exactly 4MiB each. By saving the roots of each sector, storage proofs
	// and modifications to the data can be made inexpensively by making use of
	// the merkletree.CachedTree. Sectors can be appended, modified, or deleted
	// and the host can recompute the Merkle root of the whole file without
	// much computational or I/O expense.
	SectorRoots []crypto.Hash

	// Variables about the file contract that enforces the storage obligation.
	// The origin an revision transaction are stored as a set, where the set
	// contains potentially unconfirmed transactions.
	ContractCost             types.Currency
	LockedCollateral         types.Currency
	PotentialAccountFunding  types.Currency
	PotentialDownloadRevenue types.Currency
	PotentialStorageRevenue  types.Currency
	PotentialUploadRevenue   types.Currency
	RiskedCollateral         types.Currency
	TransactionFeesAdded     types.Currency

	// The negotiation height specifies the block height at which the file
	// contract was negotiated. If the origin transaction set is not accepted
	// onto the blockchain quickly enough, the contract is pruned from the
	// host. The origin and revision transaction set contain the contracts +
	// revisions as well as all parent transactions. The parents are necessary
	// because after a restart the transaction pool may be emptied out.
	NegotiationHeight      types.BlockHeight
	OriginTransactionSet   []types.Transaction
	RevisionTransactionSet []types.Transaction

	// Variables indicating whether the critical transactions in a storage
	// obligation have been confirmed on the blockchain.
	ObligationStatus    storageObligationStatus
	OriginConfirmed     bool
	ProofConfirmed      bool
	ProofConstructed    bool
	RevisionConfirmed   bool
	RevisionConstructed bool

	h *Host
}

// storageObligationStatus indicates the current status of a storage obligation
type storageObligationStatus uint64

// String converts a storageObligationStatus to a string.
func (i storageObligationStatus) String() string {
	if i == 0 {
		return "obligationUnresolved"
	}
	if i == 1 {
		return "obligationRejected"
	}
	if i == 2 {
		return "obligationSucceeded"
	}
	if i == 3 {
		return "obligationFailed"
	}
	return "storageObligationStatus(" + strconv.FormatInt(int64(i), 10) + ")"
}

<<<<<<< HEAD
=======
// managedGetStorageObligationSnapshot fetches a storage obligation from the
// database and returns a snapshot.
func (h *Host) managedGetStorageObligationSnapshot(id types.FileContractID) (StorageObligationSnapshot, error) {
	h.mu.RLock()
	defer h.mu.RUnlock()

	var err error
	var so storageObligation
	if err = h.db.View(func(tx *bolt.Tx) error {
		so, err = h.getStorageObligation(tx, id)
		return err
	}); err != nil {
		return StorageObligationSnapshot{}, err
	}

	rev, err := so.recentRevision()
	if err != nil {
		return StorageObligationSnapshot{}, err
	}
	return StorageObligationSnapshot{
		staticContractSize:        so.fileSize(),
		staticMerkleRoot:          so.merkleRoot(),
		staticRemainingCollateral: rev.MissedHostPayout(),
		staticSectorRoots:         so.SectorRoots,
	}, nil
}

>>>>>>> 7b3b1d46
// getStorageObligation fetches a storage obligation from the database tx.
func (h *Host) getStorageObligation(tx *bolt.Tx, soid types.FileContractID) (so storageObligation, err error) {
	soBytes := tx.Bucket(bucketStorageObligations).Get(soid[:])
	if soBytes == nil {
		return storageObligation{}, errNoStorageObligation
	}
	err = json.Unmarshal(soBytes, &so)
	if err != nil {
		return storageObligation{}, err
	}
	so.h = h
	return so, nil
}

// putStorageObligation places a storage obligation into the database,
// overwriting the existing storage obligation if there is one.
func putStorageObligation(tx *bolt.Tx, so storageObligation) error {
	soBytes, err := json.Marshal(so)
	if err != nil {
		return err
	}
	soid := so.id()
	return tx.Bucket(bucketStorageObligations).Put(soid[:], soBytes)
}

// StorageObligationSnapshot is a snapshot of a StorageObligation. A snapshot is
// a deep-copy and can be accessed without locking at the cost of being a frozen
// readonly representation of an SO which only exists in memory. Note that this
// snapshot only contains the properties required by the MDM to execute a
// program. This can be extended in the future to support other use cases.
type StorageObligationSnapshot struct {
	staticContractSize        uint64
	staticMerkleRoot          crypto.Hash
	staticRemainingCollateral types.Currency
	staticSectorRoots         []crypto.Hash
}

// ContractSize returns the size of the underlying contract, which is static and
// is the value of the contract size at the time the snapshot was taken.
func (sos StorageObligationSnapshot) ContractSize() uint64 {
	return sos.staticContractSize
}

// MerkleRoot returns the merkle root, which is static and is the value of the
// merkle root at the time the snapshot was taken.
func (sos StorageObligationSnapshot) MerkleRoot() crypto.Hash {
	return sos.staticMerkleRoot
}

// SectorRoots returns a static list of the sector roots present at the time the
// snapshot was taken.
func (sos StorageObligationSnapshot) SectorRoots() []crypto.Hash {
	return sos.staticSectorRoots
}

// UnallocatedCollateral returns the remaining collateral within the contract
// that hasn't been allocated yet. This means it is not yet moved to the void in
// case of a missed storage proof.
func (sos StorageObligationSnapshot) UnallocatedCollateral() types.Currency {
	return sos.staticRemainingCollateral
}

// Update will take a list of sector changes and update the database to account
// for all of it.
func (so storageObligation) Update(sectorRoots []crypto.Hash, sectorsRemoved map[crypto.Hash]struct{}, sectorsGained map[crypto.Hash][]byte) error {
	so.SectorRoots = sectorRoots
	sr := make([]crypto.Hash, 0, len(sectorsRemoved))
	for sector := range sectorsRemoved {
		sr = append(sr, sector)
	}
	return so.h.managedModifyStorageObligation(so, sr, sectorsGained)
}

// expiration returns the height at which the storage obligation expires.
func (so storageObligation) expiration() types.BlockHeight {
	if len(so.RevisionTransactionSet) > 0 {
		return so.RevisionTransactionSet[len(so.RevisionTransactionSet)-1].FileContractRevisions[0].NewWindowStart
	}
	return so.OriginTransactionSet[len(so.OriginTransactionSet)-1].FileContracts[0].WindowStart
}

// fileSize returns the size of the data protected by the obligation.
func (so storageObligation) fileSize() uint64 {
	if len(so.RevisionTransactionSet) > 0 {
		return so.RevisionTransactionSet[len(so.RevisionTransactionSet)-1].FileContractRevisions[0].NewFileSize
	}
	return so.OriginTransactionSet[len(so.OriginTransactionSet)-1].FileContracts[0].FileSize
}

// id returns the id of the storage obligation, which is defined by the file
// contract id of the file contract that governs the storage contract.
func (so storageObligation) id() types.FileContractID {
	return so.OriginTransactionSet[len(so.OriginTransactionSet)-1].FileContractID(0)
}

// isSane checks that required assumptions about the storage obligation are
// correct.
//
//lint:ignore U1000 isSane() is currently unused but we want to keep it around
func (so storageObligation) isSane() error {
	// There should be an origin transaction set.
	if len(so.OriginTransactionSet) == 0 {
		build.Critical("origin transaction set is empty")
		return errInsaneOriginSetSize
	}

	// The final transaction of the origin transaction set should have one file
	// contract.
	final := len(so.OriginTransactionSet) - 1
	fcCount := len(so.OriginTransactionSet[final].FileContracts)
	if fcCount != 1 {
		build.Critical("wrong number of file contracts associated with storage obligation:", fcCount)
		return errInsaneOriginSetFileContract
	}

	// The file contract in the final transaction of the origin transaction set
	// should have two valid proof outputs and two missed proof outputs.
	lenVPOs := len(so.OriginTransactionSet[final].FileContracts[0].ValidProofOutputs)
	lenMPOs := len(so.OriginTransactionSet[final].FileContracts[0].MissedProofOutputs)
	if lenVPOs != 2 || lenMPOs != 2 {
		build.Critical("file contract has wrong number of VPOs and MPOs, expecting 2 each:", lenVPOs, lenMPOs)
		return errInsaneFileContractOutputCounts
	}

	// If there is a revision transaction set, there should be one file
	// contract revision in the final transaction.
	if len(so.RevisionTransactionSet) > 0 {
		final = len(so.OriginTransactionSet) - 1
		fcrCount := len(so.OriginTransactionSet[final].FileContractRevisions)
		if fcrCount != 1 {
			build.Critical("wrong number of file contract revisions in final transaction of revision transaction set:", fcrCount)
			return errInsaneRevisionSetRevisionCount
		}

		// The file contract revision in the final transaction of the revision
		// transaction set should have two valid proof outputs and two missed
		// proof outputs.
		lenVPOs = len(so.RevisionTransactionSet[final].FileContractRevisions[0].NewValidProofOutputs)
		lenMPOs = len(so.RevisionTransactionSet[final].FileContractRevisions[0].NewMissedProofOutputs)
		if lenVPOs != 2 || lenMPOs != 2 {
			build.Critical("file contract has wrong number of VPOs and MPOs, expecting 2 each:", lenVPOs, lenMPOs)
			return errInsaneFileContractRevisionOutputCounts
		}
	}
	return nil
}

// merkleRoot returns the file merkle root of a storage obligation.
func (so storageObligation) merkleRoot() crypto.Hash {
	if len(so.RevisionTransactionSet) > 0 {
		return so.RevisionTransactionSet[len(so.RevisionTransactionSet)-1].FileContractRevisions[0].NewFileMerkleRoot
	}
	return so.OriginTransactionSet[len(so.OriginTransactionSet)-1].FileContracts[0].FileMerkleRoot
}

// payouts returns the set of valid payouts and missed payouts that represent
// the latest revision for the storage obligation.
func (so storageObligation) payouts() (valid []types.SiacoinOutput, missed []types.SiacoinOutput) {
	valid = make([]types.SiacoinOutput, 2)
	missed = make([]types.SiacoinOutput, 3)
	if len(so.RevisionTransactionSet) > 0 {
		copy(valid, so.RevisionTransactionSet[len(so.RevisionTransactionSet)-1].FileContractRevisions[0].NewValidProofOutputs)
		copy(missed, so.RevisionTransactionSet[len(so.RevisionTransactionSet)-1].FileContractRevisions[0].NewMissedProofOutputs)
		return
	}
	copy(valid, so.OriginTransactionSet[len(so.OriginTransactionSet)-1].FileContracts[0].ValidProofOutputs)
	copy(missed, so.OriginTransactionSet[len(so.OriginTransactionSet)-1].FileContracts[0].MissedProofOutputs)
	return
}

// proofDeadline returns the height by which the storage proof must be
// submitted.
func (so storageObligation) proofDeadline() types.BlockHeight {
	if len(so.RevisionTransactionSet) > 0 {
		return so.RevisionTransactionSet[len(so.RevisionTransactionSet)-1].FileContractRevisions[0].NewWindowEnd
	}
	return so.OriginTransactionSet[len(so.OriginTransactionSet)-1].FileContracts[0].WindowEnd
}

// transactionID returns the ID of the transaction containing the file
// contract.
func (so storageObligation) transactionID() types.TransactionID {
	return so.OriginTransactionSet[len(so.OriginTransactionSet)-1].ID()
}

// value returns the value of fulfilling the storage obligation to the host.
func (so storageObligation) value() types.Currency {
	return so.ContractCost.Add(so.PotentialDownloadRevenue).Add(so.PotentialStorageRevenue).Add(so.PotentialUploadRevenue).Add(so.RiskedCollateral)
}

// recentRevision returns the most recent file contract revision in this storage
// obligation.
func (so storageObligation) recentRevision() (types.FileContractRevision, error) {
	numRevisions := len(so.RevisionTransactionSet)
	if numRevisions == 0 {
		return types.FileContractRevision{}, errors.New("Could not get recent revision, there are no revision in the txn set")
	}
	revisionTxn := so.RevisionTransactionSet[numRevisions-1]
	return revisionTxn.FileContractRevisions[0], nil
}

// managedGetStorageObligation fetches a storage obligation from the database.
func (h *Host) managedGetStorageObligation(fcid types.FileContractID) (so storageObligation, err error) {
	h.mu.RLock()
	defer h.mu.RUnlock()

	err = h.db.View(func(tx *bolt.Tx) error {
		so, err = h.getStorageObligation(tx, fcid)
		return err
	})
	return
}

// deleteStorageObligations deletes obligations from the database. It is assumed
// the deleted obligations don't belong in the database in the first place, so
// no financial metrics are updated.
func (h *Host) deleteStorageObligations(soids []types.FileContractID) error {
	h.mu.RLock()
	defer h.mu.RUnlock()
	err := h.db.Update(func(tx *bolt.Tx) error {
		// Delete obligations.
		b := tx.Bucket(bucketStorageObligations)
		for _, soid := range soids {
			err := b.Delete([]byte(soid[:]))
			if err != nil {
				return build.ExtendErr("unable to delete transaction id:", err)
			}
		}
		return nil
	})
	if err != nil {
		h.log.Println(build.ExtendErr("database failed to delete storage obligations:", err))
		return err
	}
	return nil
}

// queueActionItem adds an action item to the host at the input height so that
// the host knows to perform maintenance on the associated storage obligation
// when that height is reached.
func (h *Host) queueActionItem(height types.BlockHeight, id types.FileContractID) error {
	// Sanity check - action item should be at a higher height than the current
	// block height.
	if height <= h.blockHeight {
		h.log.Println("action item queued improperly")
	}
	return h.db.Update(func(tx *bolt.Tx) error {
		// Translate the height into a byte slice.
		heightBytes := make([]byte, 8)
		binary.BigEndian.PutUint64(heightBytes, uint64(height))

		// Get the list of action items already at this height and extend it.
		bai := tx.Bucket(bucketActionItems)
		existingItems := bai.Get(heightBytes)
		var extendedItems = make([]byte, len(existingItems), len(existingItems)+len(id[:]))
		copy(extendedItems, existingItems)
		extendedItems = append(extendedItems, id[:]...)
		return bai.Put(heightBytes, extendedItems)
	})
}

// managedAddStorageObligation adds a storage obligation to the host. Because
// this operation can return errors, the transactions should not be submitted to
// the blockchain until after this function has indicated success. All of the
// sectors that are present in the storage obligation should already be on disk,
// which means that addStorageObligation should be exclusively called when
// creating a new, empty file contract or when renewing an existing file
// contract.
func (h *Host) managedAddStorageObligation(so storageObligation, renewal bool) error {
	var soid types.FileContractID
	err := func() error {
		h.mu.Lock()
		defer h.mu.Unlock()

		// Sanity check - obligation should be under lock while being added.
		soid = so.id()
		_, exists := h.lockedStorageObligations[soid]
		if !exists {
			err := errors.New("addStorageObligation called with an obligation that is not locked")
			h.log.Print(err)
			return err
		}
		// Sanity check - There needs to be enough time left on the file contract
		// for the host to safely submit the file contract revision.
		if h.blockHeight+revisionSubmissionBuffer >= so.expiration() {
			h.log.Critical("submission window was not verified before trying to submit a storage obligation")
			return errNoBuffer
		}
		// Sanity check - the resubmission timeout needs to be smaller than storage
		// proof window.
		if so.expiration()+resubmissionTimeout >= so.proofDeadline() {
			h.log.Critical("host is misconfigured - the storage proof window needs to be long enough to resubmit if needed")
			return errors.New("fill me in")
		}

		// Add the storage obligation information to the database.
		err := h.db.Update(func(tx *bolt.Tx) error {
			// Sanity check - a storage obligation using the same file contract id
			// should not already exist. This situation can happen if the
			// transaction pool ejects a file contract and then a new one is
			// created. Though the file contract will have the same terms, some
			// other conditions might cause problems. The check for duplicate file
			// contract ids should happen during the negotiation phase, and not
			// during the 'addStorageObligation' phase.
			bso := tx.Bucket(bucketStorageObligations)

			// If the storage obligation already has sectors, it means that the
			// file contract is being renewed, and that the sector should be
			// re-added with a new expiration height. If there is an error at any
			// point, all of the sectors should be removed.
			if len(so.SectorRoots) != 0 && !renewal {
				err := h.AddSectorBatch(so.SectorRoots)
				if err != nil {
					return err
				}
			}

			// Add the storage obligation to the database.
			soBytes, err := json.Marshal(so)
			if err != nil {
				return err
			}
			return bso.Put(soid[:], soBytes)
		})
		if err != nil {
			return err
		}

		// Update the host financial metrics with regards to this storage
		// obligation.
		h.financialMetrics.ContractCount++
		h.financialMetrics.PotentialContractCompensation = h.financialMetrics.PotentialContractCompensation.Add(so.ContractCost)
		h.financialMetrics.LockedStorageCollateral = h.financialMetrics.LockedStorageCollateral.Add(so.LockedCollateral)
		h.financialMetrics.PotentialStorageRevenue = h.financialMetrics.PotentialStorageRevenue.Add(so.PotentialStorageRevenue)
		h.financialMetrics.PotentialAccountFunding = h.financialMetrics.PotentialAccountFunding.Add(so.PotentialAccountFunding)
		h.financialMetrics.PotentialDownloadBandwidthRevenue = h.financialMetrics.PotentialDownloadBandwidthRevenue.Add(so.PotentialDownloadRevenue)
		h.financialMetrics.PotentialUploadBandwidthRevenue = h.financialMetrics.PotentialUploadBandwidthRevenue.Add(so.PotentialUploadRevenue)
		h.financialMetrics.RiskedStorageCollateral = h.financialMetrics.RiskedStorageCollateral.Add(so.RiskedCollateral)
		h.financialMetrics.TransactionFeeExpenses = h.financialMetrics.TransactionFeeExpenses.Add(so.TransactionFeesAdded)
		return nil
	}()
	if err != nil {
		return err
	}

	// Check that the transaction is fully valid and submit it to the
	// transaction pool.
	err = h.tpool.AcceptTransactionSet(so.OriginTransactionSet)
	if err != nil {
		h.log.Println("Failed to add storage obligation, transaction set was not accepted:", err)
		return err
	}

	// Queue the action items.
	h.mu.Lock()
	defer h.mu.Unlock()

	// The file contract was already submitted to the blockchain, need to check
	// after the resubmission timeout that it was submitted successfully.
	err1 := h.queueActionItem(h.blockHeight+resubmissionTimeout, soid)
	err2 := h.queueActionItem(h.blockHeight+resubmissionTimeout*2, soid) // Paranoia
	// Queue an action item to submit the file contract revision - if there is
	// never a file contract revision, the handling of this action item will be
	// a no-op.
	err3 := h.queueActionItem(so.expiration()-revisionSubmissionBuffer, soid)
	err4 := h.queueActionItem(so.expiration()-revisionSubmissionBuffer+resubmissionTimeout, soid) // Paranoia
	// The storage proof should be submitted
	err5 := h.queueActionItem(so.expiration()+resubmissionTimeout, soid)
	err6 := h.queueActionItem(so.expiration()+resubmissionTimeout*2, soid) // Paranoia
	err = composeErrors(err1, err2, err3, err4, err5, err6)
	if err != nil {
		h.log.Println("Error with transaction set, redacting obligation, id", so.id())
		return composeErrors(err, h.removeStorageObligation(so, obligationRejected))
	}
	return nil
}

// managedGetStorageObligationSnapshot fetches a storage obligation from the
// database and returns a snapshot.
func (h *Host) managedGetStorageObligationSnapshot(id types.FileContractID) (StorageObligationSnapshot, error) {
	h.mu.RLock()
	defer h.mu.RUnlock()

	var err error
	var so storageObligation
	if err = h.db.View(func(tx *bolt.Tx) error {
		so, err = h.getStorageObligation(tx, id)
		return err
	}); err != nil {
		return StorageObligationSnapshot{}, err
	}

	rev, err := so.recentRevision()
	if err != nil {
		return StorageObligationSnapshot{}, errors.AddContext(err, "Could not get storage obligation snapshot")
	}

	return StorageObligationSnapshot{
		staticContractSize: rev.NewFileSize,
		staticMerkleRoot:   rev.NewFileMerkleRoot,
		staticSectorRoots:  so.SectorRoots,
	}, nil
}

// managedModifyStorageObligation will take an updated storage obligation along
// with a list of sector changes and update the database to account for all of
// it. The sector modifications are only used to update the sector database,
// they will not be used to modify the storage obligation (most importantly,
// this means that sectorRoots needs to be updated by the calling function).
// Virtual sectors will be removed the number of times that they are listed, to
// remove multiple instances of the same virtual sector, the virtual sector
// will need to appear in 'sectorsRemoved' multiple times. Same with
// 'sectorsGained'.
func (h *Host) managedModifyStorageObligation(so storageObligation, sectorsRemoved []crypto.Hash, sectorsGained map[crypto.Hash][]byte) error {
	h.mu.Lock()
	defer h.mu.Unlock()
	// Sanity check - obligation should be under lock while being modified.
	soid := so.id()
	_, exists := h.lockedStorageObligations[soid]
	if !exists {
		err := errors.New("modifyStorageObligation called with an obligation that is not locked")
		h.log.Print(err)
		return err
	}
	// TODO: remove this once the host was optimized for disk i/o
	// If the contract is too large we delay for a bit to prevent rapid updates
	// from clogging up disk i/o.
	if so.fileSize() >= largeContractSize {
		h.mu.Unlock()
		time.Sleep(largeContractUpdateDelay)
		h.mu.Lock()
	}
	// Sanity check - there needs to be enough time to submit the file contract
	// revision to the blockchain.
	if so.expiration()-revisionSubmissionBuffer <= h.blockHeight {
		return errNoBuffer
	}
	// Sanity check - all of the sector data should be modules.SectorSize
	for _, data := range sectorsGained {
		if uint64(len(data)) != modules.SectorSize {
			h.log.Critical("modifying a revision with garbase sector sizes", len(data))
			return errInsaneStorageObligationRevision
		}
	}

	// Note, for safe error handling, the operation order should be: add
	// sectors, update database, remove sectors. If the adding or update fails,
	// the added sectors should be removed and the storage obligation shoud be
	// considered invalid. If the removing fails, this is okay, it's ignored
	// and left to consistency checks and user actions to fix (will reduce host
	// capacity, but will not inhibit the host's ability to submit storage
	// proofs)
	var added []crypto.Hash
	var err error
	for sectorRoot, data := range sectorsGained {
		err = h.AddSector(sectorRoot, data)
		if err != nil {
			break
		}
		added = append(added, sectorRoot)
	}
	if err != nil {
		// Because there was an error, all of the sectors that got added need
		// to be reverted.
		for _, sectorRoot := range added {
			// Error is not checked because there's nothing useful that can be
			// done about an error.
			_ = h.RemoveSector(sectorRoot)
		}
		return err
	}
	// Update the database to contain the new storage obligation.
	var oldSO storageObligation
	err = h.db.Update(func(tx *bolt.Tx) error {
		// Get the old storage obligation as a reference to know how to upate
		// the host financial stats.
		oldSO, err = h.getStorageObligation(tx, soid)
		if err != nil {
			return err
		}

		// Store the new storage obligation to replace the old one.
		return putStorageObligation(tx, so)
	})
	if err != nil {
		// Because there was an error, all of the sectors that got added need
		// to be reverted.
		for sectorRoot := range sectorsGained {
			// Error is not checked because there's nothing useful that can be
			// done about an error.
			_ = h.RemoveSector(sectorRoot)
		}
		return err
	}
	// Call removeSector for all of the sectors that have been removed.
	for k := range sectorsRemoved {
		// Error is not checkeed because there's nothing useful that can be
		// done about an error. Failing to remove a sector is not a terrible
		// place to be, especially if the host can run consistency checks.
		_ = h.RemoveSector(sectorsRemoved[k])
	}

	// Update the financial information for the storage obligation - apply the
	// new values.
	h.financialMetrics.PotentialContractCompensation = h.financialMetrics.PotentialContractCompensation.Add(so.ContractCost)
	h.financialMetrics.LockedStorageCollateral = h.financialMetrics.LockedStorageCollateral.Add(so.LockedCollateral)
	h.financialMetrics.PotentialAccountFunding = h.financialMetrics.PotentialAccountFunding.Add(so.PotentialAccountFunding)
	h.financialMetrics.PotentialStorageRevenue = h.financialMetrics.PotentialStorageRevenue.Add(so.PotentialStorageRevenue)
	h.financialMetrics.PotentialDownloadBandwidthRevenue = h.financialMetrics.PotentialDownloadBandwidthRevenue.Add(so.PotentialDownloadRevenue)
	h.financialMetrics.PotentialUploadBandwidthRevenue = h.financialMetrics.PotentialUploadBandwidthRevenue.Add(so.PotentialUploadRevenue)
	h.financialMetrics.RiskedStorageCollateral = h.financialMetrics.RiskedStorageCollateral.Add(so.RiskedCollateral)
	h.financialMetrics.TransactionFeeExpenses = h.financialMetrics.TransactionFeeExpenses.Add(so.TransactionFeesAdded)

	// Update the financial information for the storage obligation - remove the
	// old values.
	h.financialMetrics.PotentialContractCompensation = h.financialMetrics.PotentialContractCompensation.Sub(oldSO.ContractCost)
	h.financialMetrics.LockedStorageCollateral = h.financialMetrics.LockedStorageCollateral.Sub(oldSO.LockedCollateral)
	h.financialMetrics.PotentialAccountFunding = h.financialMetrics.PotentialAccountFunding.Sub(oldSO.PotentialAccountFunding)
	h.financialMetrics.PotentialStorageRevenue = h.financialMetrics.PotentialStorageRevenue.Sub(oldSO.PotentialStorageRevenue)
	h.financialMetrics.PotentialDownloadBandwidthRevenue = h.financialMetrics.PotentialDownloadBandwidthRevenue.Sub(oldSO.PotentialDownloadRevenue)
	h.financialMetrics.PotentialUploadBandwidthRevenue = h.financialMetrics.PotentialUploadBandwidthRevenue.Sub(oldSO.PotentialUploadRevenue)
	h.financialMetrics.RiskedStorageCollateral = h.financialMetrics.RiskedStorageCollateral.Sub(oldSO.RiskedCollateral)
	h.financialMetrics.TransactionFeeExpenses = h.financialMetrics.TransactionFeeExpenses.Sub(oldSO.TransactionFeesAdded)

	// The locked storage collateral was altered, we potentially want to
	// unregister the insufficient collateral budget alert
	h.TryUnregisterInsufficientCollateralBudgetAlert()

	return nil
}

// PruneStaleStorageObligations will delete storage obligations from the host
// that, for whatever reason, did not make it on the block chain. As these stale
// storage obligations have an impact on the host financial metrics, this method
// updates the host financial metrics to show the correct values.
func (h *Host) PruneStaleStorageObligations() error {
	// Filter the stale obligations from the set of all obligations.
	sos := h.StorageObligations()
	var stale []types.FileContractID
	for _, so := range sos {
		conf, err := h.tpool.TransactionConfirmed(so.TransactionID)
		if err != nil {
			return build.ExtendErr("unable to get transaction ID:", err)
		}
		// An obligation is considered stale if it has not been confirmed
		// within RespendTimeout blocks after negotiation.
		if (h.blockHeight > so.NegotiationHeight+wallet.RespendTimeout) && !conf {
			stale = append(stale, so.ObligationId)
		}
	}
	// Delete stale obligations from the database.
	err := h.deleteStorageObligations(stale)
	if err != nil {
		return build.ExtendErr("unable to delete stale storage ids:", err)
	}
	// Update the financial metrics of the host.
	err = h.resetFinancialMetrics()
	if err != nil {
		h.log.Println(build.ExtendErr("unable to reset host financial metrics:", err))
		return err
	}
	return nil
}

// removeStorageObligation will remove a storage obligation from the host,
// either due to failure or success.
func (h *Host) removeStorageObligation(so storageObligation, sos storageObligationStatus) error {
	// Error is not checked, we want to call remove on every sector even if
	// there are problems - disk health information will be updated.
	_ = h.RemoveSectorBatch(so.SectorRoots)

	// Update the host revenue metrics based on the status of the obligation.
	if sos == obligationUnresolved {
		h.log.Critical("storage obligation 'unresolved' during call to removeStorageObligation, id", so.id())
	}

	if sos == obligationRejected {
		if h.financialMetrics.TransactionFeeExpenses.Cmp(so.TransactionFeesAdded) >= 0 {
			h.financialMetrics.TransactionFeeExpenses = h.financialMetrics.TransactionFeeExpenses.Sub(so.TransactionFeesAdded)

			// Remove the obligation statistics as potential risk and income.
			h.log.Printf("Rejecting storage obligation expiring at block %v, current height is %v. Potential revenue is %v.\n", so.expiration(), h.blockHeight, h.financialMetrics.PotentialContractCompensation.Add(h.financialMetrics.PotentialStorageRevenue).Add(h.financialMetrics.PotentialDownloadBandwidthRevenue).Add(h.financialMetrics.PotentialUploadBandwidthRevenue).Add(h.financialMetrics.PotentialAccountFunding))
			h.financialMetrics.PotentialAccountFunding = h.financialMetrics.PotentialAccountFunding.Sub(so.PotentialAccountFunding)
			h.financialMetrics.PotentialContractCompensation = h.financialMetrics.PotentialContractCompensation.Sub(so.ContractCost)
			h.financialMetrics.LockedStorageCollateral = h.financialMetrics.LockedStorageCollateral.Sub(so.LockedCollateral)
			h.financialMetrics.PotentialStorageRevenue = h.financialMetrics.PotentialStorageRevenue.Sub(so.PotentialStorageRevenue)
			h.financialMetrics.PotentialDownloadBandwidthRevenue = h.financialMetrics.PotentialDownloadBandwidthRevenue.Sub(so.PotentialDownloadRevenue)
			h.financialMetrics.PotentialUploadBandwidthRevenue = h.financialMetrics.PotentialUploadBandwidthRevenue.Sub(so.PotentialUploadRevenue)
			h.financialMetrics.RiskedStorageCollateral = h.financialMetrics.RiskedStorageCollateral.Sub(so.RiskedCollateral)

			// The locked storage collateral was altered, we potentially want to
			// unregister the insufficient collateral budget alert
			h.TryUnregisterInsufficientCollateralBudgetAlert()
		}
	}
	if sos == obligationSucceeded {
		// Empty obligations don't submit a storage proof. The revenue for an
		// empty storage obligation should equal the contract cost of the
		// obligation
		revenue := so.ContractCost.Add(so.PotentialStorageRevenue).Add(so.PotentialDownloadRevenue).Add(so.PotentialUploadRevenue)
		if len(so.SectorRoots) == 0 {
			h.log.Printf("No need to submit a storage proof for empty contract. Revenue is %v.\n", revenue)
		} else {
			h.log.Printf("Successfully submitted a storage proof. Revenue is %v.\n", revenue)
		}

		// Remove the obligation statistics as potential risk and income.
		h.financialMetrics.PotentialAccountFunding = h.financialMetrics.PotentialAccountFunding.Sub(so.PotentialAccountFunding)
		h.financialMetrics.PotentialContractCompensation = h.financialMetrics.PotentialContractCompensation.Sub(so.ContractCost)
		h.financialMetrics.LockedStorageCollateral = h.financialMetrics.LockedStorageCollateral.Sub(so.LockedCollateral)
		h.financialMetrics.PotentialStorageRevenue = h.financialMetrics.PotentialStorageRevenue.Sub(so.PotentialStorageRevenue)
		h.financialMetrics.PotentialDownloadBandwidthRevenue = h.financialMetrics.PotentialDownloadBandwidthRevenue.Sub(so.PotentialDownloadRevenue)
		h.financialMetrics.PotentialUploadBandwidthRevenue = h.financialMetrics.PotentialUploadBandwidthRevenue.Sub(so.PotentialUploadRevenue)
		h.financialMetrics.RiskedStorageCollateral = h.financialMetrics.RiskedStorageCollateral.Sub(so.RiskedCollateral)

		// Add the obligation statistics as actual income.
		h.financialMetrics.AccountFunding = h.financialMetrics.AccountFunding.Add(so.PotentialAccountFunding)
		h.financialMetrics.ContractCompensation = h.financialMetrics.ContractCompensation.Add(so.ContractCost)
		h.financialMetrics.StorageRevenue = h.financialMetrics.StorageRevenue.Add(so.PotentialStorageRevenue)
		h.financialMetrics.DownloadBandwidthRevenue = h.financialMetrics.DownloadBandwidthRevenue.Add(so.PotentialDownloadRevenue)
		h.financialMetrics.UploadBandwidthRevenue = h.financialMetrics.UploadBandwidthRevenue.Add(so.PotentialUploadRevenue)

		// The locked storage collateral was altered, we potentially want to
		// unregister the insufficient collateral budget alert
		h.TryUnregisterInsufficientCollateralBudgetAlert()
	}
	if sos == obligationFailed {
		// Remove the obligation statistics as potential risk and income.
		h.log.Printf("Missed storage proof. Revenue would have been %v.\n", so.ContractCost.Add(so.PotentialStorageRevenue).Add(so.PotentialDownloadRevenue).Add(so.PotentialUploadRevenue).Add(so.PotentialAccountFunding))
		h.financialMetrics.PotentialAccountFunding = h.financialMetrics.PotentialAccountFunding.Sub(so.PotentialAccountFunding)
		h.financialMetrics.PotentialContractCompensation = h.financialMetrics.PotentialContractCompensation.Sub(so.ContractCost)
		h.financialMetrics.LockedStorageCollateral = h.financialMetrics.LockedStorageCollateral.Sub(so.LockedCollateral)
		h.financialMetrics.PotentialStorageRevenue = h.financialMetrics.PotentialStorageRevenue.Sub(so.PotentialStorageRevenue)
		h.financialMetrics.PotentialDownloadBandwidthRevenue = h.financialMetrics.PotentialDownloadBandwidthRevenue.Sub(so.PotentialDownloadRevenue)
		h.financialMetrics.PotentialUploadBandwidthRevenue = h.financialMetrics.PotentialUploadBandwidthRevenue.Sub(so.PotentialUploadRevenue)
		h.financialMetrics.RiskedStorageCollateral = h.financialMetrics.RiskedStorageCollateral.Sub(so.RiskedCollateral)

		// Add the obligation statistics as loss.
		h.financialMetrics.LostStorageCollateral = h.financialMetrics.LostStorageCollateral.Add(so.RiskedCollateral)
		h.financialMetrics.LostRevenue = h.financialMetrics.LostRevenue.Add(so.ContractCost).Add(so.PotentialStorageRevenue).Add(so.PotentialDownloadRevenue).Add(so.PotentialUploadRevenue).Add(so.PotentialAccountFunding)

		// The locked storage collateral was altered, we potentially want to
		// unregister the insufficient collateral budget alert
		h.TryUnregisterInsufficientCollateralBudgetAlert()
	}

	// Update the storage obligation to be finalized but still in-database. The
	// obligation status is updated so that the user can see how the obligation
	// ended up, and the sector roots are removed because they are large
	// objects with little purpose once storage proofs are no longer needed.
	h.financialMetrics.ContractCount--
	so.ObligationStatus = sos
	so.SectorRoots = nil
	return h.db.Update(func(tx *bolt.Tx) error {
		return putStorageObligation(tx, so)
	})
}

// resetFinancialMetrics completely resets the host's financial metrics using
// the storage obligations that are currently present in the hostdb. This
// function is triggered after pruning stale obligations and is a way to ensure
// the financial metrics correctly reflect the host's financial statistics.
func (h *Host) resetFinancialMetrics() error {
	h.mu.RLock()
	defer h.mu.RUnlock()
	// Initialize new values for the host financial metrics.
	fm := modules.HostFinancialMetrics{}
	err := h.db.View(func(tx *bolt.Tx) error {
		c := tx.Bucket(bucketStorageObligations).Cursor()
		for k, v := c.First(); k != nil; k, v = c.Next() {
			var so storageObligation
			if err := json.Unmarshal(v, &so); err != nil {
				return build.ExtendErr("unable to unmarshal storage obligation:", err)
			}

			// Transaction fees are always added.
			fm.TransactionFeeExpenses = fm.TransactionFeeExpenses.Add(so.TransactionFeesAdded)
			// Update the other financial values based on the obligation status.
			if so.ObligationStatus == obligationUnresolved {
				fm.ContractCount++
				fm.PotentialAccountFunding = fm.PotentialAccountFunding.Add(so.PotentialAccountFunding)
				fm.PotentialContractCompensation = fm.PotentialContractCompensation.Add(so.ContractCost)
				fm.LockedStorageCollateral = fm.LockedStorageCollateral.Add(so.LockedCollateral)
				fm.PotentialStorageRevenue = fm.PotentialStorageRevenue.Add(so.PotentialStorageRevenue)
				fm.RiskedStorageCollateral = fm.RiskedStorageCollateral.Add(so.RiskedCollateral)
				fm.PotentialDownloadBandwidthRevenue = fm.PotentialDownloadBandwidthRevenue.Add(so.PotentialDownloadRevenue)
				fm.PotentialUploadBandwidthRevenue = fm.PotentialUploadBandwidthRevenue.Add(so.PotentialUploadRevenue)
			}
			if so.ObligationStatus == obligationSucceeded {
				fm.AccountFunding = fm.AccountFunding.Add(so.PotentialAccountFunding)
				fm.ContractCompensation = fm.ContractCompensation.Add(so.ContractCost)
				fm.StorageRevenue = fm.StorageRevenue.Add(so.PotentialStorageRevenue)
				fm.DownloadBandwidthRevenue = fm.DownloadBandwidthRevenue.Add(so.PotentialDownloadRevenue)
				fm.UploadBandwidthRevenue = fm.UploadBandwidthRevenue.Add(so.PotentialUploadRevenue)
			}
			if so.ObligationStatus == obligationFailed {
				// If there was no risked collateral for the failed obligation,
				// we don't update anything since no revenues were lost. Only
				// the contract compensation and transaction fees are added.
				fm.ContractCompensation = fm.ContractCompensation.Add(so.ContractCost)
				if !so.RiskedCollateral.IsZero() {
					// Storage obligation failed with risked collateral.
					fm.LostRevenue = fm.LostRevenue.Add(so.PotentialStorageRevenue).Add(so.PotentialDownloadRevenue).Add(so.PotentialUploadRevenue).Add(so.PotentialAccountFunding)
					fm.LostStorageCollateral = fm.LostStorageCollateral.Add(so.RiskedCollateral)
				}
			}
		}
		return nil
	})
	if err != nil {
		h.log.Println(build.ExtendErr("unable to reset host financial metrics:", err))
		return err
	}
	h.financialMetrics = fm
	return nil
}

// threadedHandleActionItem will look at a storage obligation and determine
// which action is necessary for the storage obligation to succeed.
func (h *Host) threadedHandleActionItem(soid types.FileContractID) {
	err := h.tg.Add()
	if err != nil {
		return
	}
	defer h.tg.Done()

	// Lock the storage obligation in question.
	h.managedLockStorageObligation(soid)
	defer func() {
		h.managedUnlockStorageObligation(soid)
	}()

	// Fetch the storage obligation associated with the storage obligation id.
	var so storageObligation
	h.mu.RLock()
	blockHeight := h.blockHeight
	err = h.db.View(func(tx *bolt.Tx) error {
		so, err = h.getStorageObligation(tx, soid)
		return err
	})
	h.mu.RUnlock()
	if err != nil {
		h.log.Println("Could not get storage obligation:", err)
		return
	}

	// Check whether the storage obligation has already been completed.
	if so.ObligationStatus != obligationUnresolved {
		// Storage obligation has already been completed, skip action item.
		return
	}

	// Check whether the file contract has been seen. If not, resubmit and
	// queue another action item. Check for death. (signature should have a
	// kill height)
	if !so.OriginConfirmed {
		// Submit the transaction set again, try to get the transaction
		// confirmed.
		err := h.tpool.AcceptTransactionSet(so.OriginTransactionSet)
		if err != nil {
			h.log.Debugln("Could not get origin transaction set accepted", err)

			// Check if the transaction is invalid with the current consensus set.
			// If so, the transaction is highly unlikely to ever be confirmed, and
			// the storage obligation should be removed. This check should come
			// after logging the errror so that the function can quit.
			//
			// TODO: If the host or tpool is behind consensus, might be difficult
			// to have certainty about the issue. If some but not all of the
			// parents are confirmed, might be some difficulty.
			_, t := err.(modules.ConsensusConflict)
			if t {
				h.log.Println("Consensus conflict on the origin transaction set, id", so.id())
				h.mu.Lock()
				err = h.removeStorageObligation(so, obligationRejected)
				h.mu.Unlock()
				if err != nil {
					h.log.Println("Error removing storage obligation:", err)
				}
				return
			}
		}

		// Queue another action item to check the status of the transaction.
		h.mu.Lock()
		err = h.queueActionItem(h.blockHeight+resubmissionTimeout, so.id())
		h.mu.Unlock()
		if err != nil {
			h.log.Println("Error queuing action item:", err)
		}
	}

	// Check if the file contract revision is ready for submission. Check for death.
	if !so.RevisionConfirmed && len(so.RevisionTransactionSet) > 0 && blockHeight >= so.expiration()-revisionSubmissionBuffer {
		// Sanity check - there should be a file contract revision.
		rtsLen := len(so.RevisionTransactionSet)
		if rtsLen < 1 || len(so.RevisionTransactionSet[rtsLen-1].FileContractRevisions) != 1 {
			h.log.Critical("transaction revision marked as unconfirmed, yet there is no transaction revision")
			return
		}

		// Check if the revision has failed to submit correctly.
		if blockHeight > so.expiration() {
			// TODO: Check this error.
			//
			// TODO: this is not quite right, because a previous revision may
			// be confirmed, and the origin transaction may be confirmed, which
			// would confuse the revenue stuff a bit. Might happen frequently
			// due to the dynamic fee pool.
			h.log.Println("Full time has elapsed, but the revision transaction could not be submitted to consensus, id", so.id())
			h.mu.Lock()
			h.removeStorageObligation(so, obligationRejected)
			h.mu.Unlock()
			return
		}

		// Queue another action item to check the status of the transaction.
		h.mu.Lock()
		err := h.queueActionItem(blockHeight+resubmissionTimeout, so.id())
		h.mu.Unlock()
		if err != nil {
			h.log.Println("Error queuing action item:", err)
		}

		// Add a miner fee to the transaction and submit it to the blockchain.
		revisionTxnIndex := len(so.RevisionTransactionSet) - 1
		revisionParents := so.RevisionTransactionSet[:revisionTxnIndex]
		revisionTxn := so.RevisionTransactionSet[revisionTxnIndex]
		builder, err := h.wallet.RegisterTransaction(revisionTxn, revisionParents)
		if err != nil {
			h.log.Println("Error registering transaction:", err)
			return
		}
		_, feeRecommendation := h.tpool.FeeEstimation()
		if so.value().Div64(2).Cmp(feeRecommendation) < 0 {
			// There's no sense submitting the revision if the fee is more than
			// half of the anticipated revenue - fee market went up
			// unexpectedly, and the money that the renter paid to cover the
			// fees is no longer enough.
			builder.Drop()
			return
		}
		txnSize := uint64(len(encoding.MarshalAll(so.RevisionTransactionSet)) + 300)
		requiredFee := feeRecommendation.Mul64(txnSize)
		err = builder.FundSiacoins(requiredFee)
		if err != nil {
			h.log.Println("Error funding transaction fees", err)
			builder.Drop()
		}
		builder.AddMinerFee(requiredFee)
		if err != nil {
			h.log.Println("Error adding miner fees", err)
			builder.Drop()
		}
		feeAddedRevisionTransactionSet, err := builder.Sign(true)
		if err != nil {
			h.log.Println("Error signing transaction", err)
			builder.Drop()
		}
		err = h.tpool.AcceptTransactionSet(feeAddedRevisionTransactionSet)
		if err != nil {
			h.log.Println("Error submitting transaction to transaction pool", err)
			builder.Drop()
		}
		so.TransactionFeesAdded = so.TransactionFeesAdded.Add(requiredFee)
		// return
	}

	// Check whether a storage proof is ready to be provided, and whether it
	// has been accepted. Check for death.
	if !so.ProofConfirmed && blockHeight >= so.expiration()+resubmissionTimeout {
		h.log.Debugln("Host is attempting a storage proof for", so.id())

		// If the obligation has no sector roots, we can remove the obligation and not
		// submit a storage proof. The host payout for a failed empty contract
		// includes the contract cost and locked collateral.
		if len(so.SectorRoots) == 0 {
			h.log.Debugln("storage proof not submitted for empty contract, id", so.id())
			h.mu.Lock()
			err := h.removeStorageObligation(so, obligationSucceeded)
			h.mu.Unlock()
			if err != nil {
				h.log.Println("Error removing storage obligation:", err)
			}
			return
		}
		// If the window has closed, the host has failed and the obligation can
		// be removed.
		if so.proofDeadline() < blockHeight {
			h.log.Debugln("storage proof not confirmed by deadline, id", so.id())
			h.mu.Lock()
			err := h.removeStorageObligation(so, obligationFailed)
			h.mu.Unlock()
			if err != nil {
				h.log.Println("Error removing storage obligation:", err)
			}
			return
		}
		// Get the index of the segment, and the index of the sector containing
		// the segment.
		segmentIndex, err := h.cs.StorageProofSegment(so.id())
		if err != nil {
			h.log.Debugln("Host got an error when fetching a storage proof segment:", err)
			return
		}
		sectorIndex := segmentIndex / (modules.SectorSize / crypto.SegmentSize)
		// Pull the corresponding sector into memory.
		sectorRoot := so.SectorRoots[sectorIndex]
		sectorBytes, err := h.ReadSector(sectorRoot)
		if err != nil {
			h.log.Debugln(err)
			return
		}

		// Build the storage proof for just the sector.
		sectorSegment := segmentIndex % (modules.SectorSize / crypto.SegmentSize)
		base, cachedHashSet := crypto.MerkleProof(sectorBytes, sectorSegment)

		// Using the sector, build a cached root.
		log2SectorSize := uint64(0)
		for 1<<log2SectorSize < (modules.SectorSize / crypto.SegmentSize) {
			log2SectorSize++
		}
		ct := crypto.NewCachedTree(log2SectorSize)
		ct.SetIndex(segmentIndex)
		for _, root := range so.SectorRoots {
			ct.PushSubTree(0, root)
		}
		hashSet := ct.Prove(base, cachedHashSet)
		sp := types.StorageProof{
			ParentID: so.id(),
			HashSet:  hashSet,
		}
		copy(sp.Segment[:], base)

		// Create and build the transaction with the storage proof.
		builder, err := h.wallet.StartTransaction()
		if err != nil {
			h.log.Println("Failed to start transaction:", err)
			return
		}
		_, feeRecommendation := h.tpool.FeeEstimation()
		if so.value().Cmp(feeRecommendation) < 0 {
			// There's no sense submitting the storage proof if the fee is more
			// than the anticipated revenue.
			h.log.Debugln("Host not submitting storage proof due to a value that does not sufficiently exceed the fee cost")
			builder.Drop()
			return
		}
		txnSize := uint64(len(encoding.Marshal(sp)) + 300)
		requiredFee := feeRecommendation.Mul64(txnSize)
		err = builder.FundSiacoins(requiredFee)
		if err != nil {
			h.log.Println("Host error when funding a storage proof transaction fee:", err)
			builder.Drop()
			return
		}
		builder.AddMinerFee(requiredFee)
		builder.AddStorageProof(sp)
		storageProofSet, err := builder.Sign(true)
		if err != nil {
			h.log.Println("Host error when signing the storage proof transaction:", err)
			builder.Drop()
			return
		}
		err = h.tpool.AcceptTransactionSet(storageProofSet)
		if err != nil {
			h.log.Println("Host unable to submit storage proof transaction to transaction pool:", err)
			builder.Drop()
			return
		}
		so.TransactionFeesAdded = so.TransactionFeesAdded.Add(requiredFee)

		// Queue another action item to check whether the storage proof
		// got confirmed.
		h.mu.Lock()
		err = h.queueActionItem(so.proofDeadline(), so.id())
		h.mu.Unlock()
		if err != nil {
			h.log.Println("Error queuing action item:", err)
		}
	}

	// Save the storage obligation to account for any fee changes.
	err = h.db.Update(func(tx *bolt.Tx) error {
		soBytes, err := json.Marshal(so)
		if err != nil {
			return err
		}
		return tx.Bucket(bucketStorageObligations).Put(soid[:], soBytes)
	})
	if err != nil {
		h.log.Println("Error updating the storage obligations", err)
	}

	// Check if all items have succeeded with the required confirmations. Report
	// success, delete the obligation.
	if so.ProofConfirmed && blockHeight >= so.proofDeadline() {
		h.log.Println("file contract complete, id", so.id())
		h.mu.Lock()
		h.removeStorageObligation(so, obligationSucceeded)
		h.mu.Unlock()
	}
}

// StorageObligations fetches the set of storage obligations in the host and
// returns metadata on them.
func (h *Host) StorageObligations() (sos []modules.StorageObligation) {
	h.mu.RLock()
	defer h.mu.RUnlock()

	err := h.db.View(func(tx *bolt.Tx) error {
		b := tx.Bucket(bucketStorageObligations)
		err := b.ForEach(func(idBytes, soBytes []byte) error {
			var so storageObligation
			err := json.Unmarshal(soBytes, &so)
			if err != nil {
				return build.ExtendErr("unable to unmarshal storage obligation:", err)
			}
			mso := modules.StorageObligation{
				ContractCost:             so.ContractCost,
				DataSize:                 so.fileSize(),
				LockedCollateral:         so.LockedCollateral,
				ObligationId:             so.id(),
				PotentialAccountFunding:  so.PotentialAccountFunding,
				PotentialDownloadRevenue: so.PotentialDownloadRevenue,
				PotentialStorageRevenue:  so.PotentialStorageRevenue,
				PotentialUploadRevenue:   so.PotentialUploadRevenue,
				RiskedCollateral:         so.RiskedCollateral,
				SectorRootsCount:         uint64(len(so.SectorRoots)),
				TransactionFeesAdded:     so.TransactionFeesAdded,
				TransactionID:            so.transactionID(),

				ExpirationHeight:  so.expiration(),
				NegotiationHeight: so.NegotiationHeight,
				ProofDeadLine:     so.proofDeadline(),

				ObligationStatus:    so.ObligationStatus.String(),
				OriginConfirmed:     so.OriginConfirmed,
				ProofConfirmed:      so.ProofConfirmed,
				ProofConstructed:    so.ProofConstructed,
				RevisionConfirmed:   so.RevisionConfirmed,
				RevisionConstructed: so.RevisionConstructed,
			}
			sos = append(sos, mso)
			return nil
		})
		if err != nil {
			return build.ExtendErr("ForEach failed to get next storage obligation:", err)
		}
		return nil
	})
	if err != nil {
		h.log.Println(build.ExtendErr("database failed to provide storage obligations:", err))
	}

	return sos
}<|MERGE_RESOLUTION|>--- conflicted
+++ resolved
@@ -190,8 +190,6 @@
 	return "storageObligationStatus(" + strconv.FormatInt(int64(i), 10) + ")"
 }
 
-<<<<<<< HEAD
-=======
 // managedGetStorageObligationSnapshot fetches a storage obligation from the
 // database and returns a snapshot.
 func (h *Host) managedGetStorageObligationSnapshot(id types.FileContractID) (StorageObligationSnapshot, error) {
@@ -219,7 +217,6 @@
 	}, nil
 }
 
->>>>>>> 7b3b1d46
 // getStorageObligation fetches a storage obligation from the database tx.
 func (h *Host) getStorageObligation(tx *bolt.Tx, soid types.FileContractID) (so storageObligation, err error) {
 	soBytes := tx.Bucket(bucketStorageObligations).Get(soid[:])
@@ -595,33 +592,6 @@
 		return composeErrors(err, h.removeStorageObligation(so, obligationRejected))
 	}
 	return nil
-}
-
-// managedGetStorageObligationSnapshot fetches a storage obligation from the
-// database and returns a snapshot.
-func (h *Host) managedGetStorageObligationSnapshot(id types.FileContractID) (StorageObligationSnapshot, error) {
-	h.mu.RLock()
-	defer h.mu.RUnlock()
-
-	var err error
-	var so storageObligation
-	if err = h.db.View(func(tx *bolt.Tx) error {
-		so, err = h.getStorageObligation(tx, id)
-		return err
-	}); err != nil {
-		return StorageObligationSnapshot{}, err
-	}
-
-	rev, err := so.recentRevision()
-	if err != nil {
-		return StorageObligationSnapshot{}, errors.AddContext(err, "Could not get storage obligation snapshot")
-	}
-
-	return StorageObligationSnapshot{
-		staticContractSize: rev.NewFileSize,
-		staticMerkleRoot:   rev.NewFileMerkleRoot,
-		staticSectorRoots:  so.SectorRoots,
-	}, nil
 }
 
 // managedModifyStorageObligation will take an updated storage obligation along
