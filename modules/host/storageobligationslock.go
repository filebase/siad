package host

import (
	"errors"
	"time"

	"gitlab.com/NebulousLabs/Sia/types"
)

var (
	// errObligationLocked is returned if the file contract being requested is
	// currently locked. The lock can be in place if there is a storage proof
	// being submitted, if there is another renter altering the contract, or if
	// there have been network connections with have not resolved yet.
	errObligationLocked = errors.New("the requested file contract is currently locked")
)

// managedLockStorageObligation puts a storage obligation under lock in the
// host.
func (h *Host) managedLockStorageObligation(soid types.FileContractID) {
	// Check if a lock has been created for this storage obligation. If not,
	// create one. The map must be accessed under lock, but the request for the
	// storage lock must not be made under lock.
	h.mu.Lock()
	lo, exists := h.lockedStorageObligations[soid]
	if !exists {
		lo = &lockedObligation{}
		h.lockedStorageObligations[soid] = lo
	}
	lo.n++
	h.mu.Unlock()

	lo.tl.Lock()
}

// managedTryLockStorageObligation attempts to put a storage obligation under
// lock, returning an error if the lock cannot be obtained.
func (h *Host) managedTryLockStorageObligation(soid types.FileContractID, timeout time.Duration) error {
	// Check if a lock has been created for this storage obligation. If not,
	// create one. The map must be accessed under lock, but the request for the
	// storage lock must not be made under lock.
	h.mu.Lock()
	lo, exists := h.lockedStorageObligations[soid]
	if !exists {
		lo = &lockedObligation{}
		h.lockedStorageObligations[soid] = lo
	}
	lo.n++
	h.mu.Unlock()

	if lo.tl.TryLockTimed(timeout) {
		h.mu.Lock()
		lo.n--
		if lo.n == 0 {
			delete(h.lockedStorageObligations, soid)
		}
		h.mu.Unlock()
		return nil
	}
	return errObligationLocked
}

// managedUnlockStorageObligation takes a storage obligation out from under lock
// in the host.
func (h *Host) managedUnlockStorageObligation(soid types.FileContractID) {
	// Check if a lock has been created for this storage obligation. The map
	// must be accessed under lock, but the request for the unlock must not
	// be made under lock.
	h.mu.Lock()
	lo, exists := h.lockedStorageObligations[soid]
	if !exists {
		h.log.Critical(errObligationUnlocked)
		return
	}
<<<<<<< HEAD
	delete(h.lockedStorageObligations, soid)
=======
	lo.n--
	if lo.n == 0 {
		delete(h.lockedStorageObligations, soid)
	}
>>>>>>> c74e3c04
	h.mu.Unlock()

	lo.tl.Unlock()
}<|MERGE_RESOLUTION|>--- conflicted
+++ resolved
@@ -72,14 +72,10 @@
 		h.log.Critical(errObligationUnlocked)
 		return
 	}
-<<<<<<< HEAD
-	delete(h.lockedStorageObligations, soid)
-=======
 	lo.n--
 	if lo.n == 0 {
 		delete(h.lockedStorageObligations, soid)
 	}
->>>>>>> c74e3c04
 	h.mu.Unlock()
 
 	lo.tl.Unlock()
