package modules

import (
	"io"
	"math"
	"os"
	"path/filepath"
	"strings"
	"time"

	"gitlab.com/NebulousLabs/Sia/skykey"
)

const (
	// SkyfileDefaultPathParamName specifies the name of the form parameter that holds
	// the default path.
	SkyfileDefaultPathParamName = "defaultpath"
)

// SkyfileMetadata is all of the metadata that gets placed into the first 4096
// bytes of the skyfile, and is used to set the metadata of the file when
// writing back to disk. The data is json-encoded when it is placed into the
// leading bytes of the skyfile, meaning that this struct can be extended
// without breaking compatibility.
type SkyfileMetadata struct {
	Mode        os.FileMode     `json:"mode,omitempty"`
	Filename    string          `json:"filename,omitempty"`
	Subfiles    SkyfileSubfiles `json:"subfiles,omitempty"`
	DefaultPath string          `json:"defaultpath,omitempty"` // defaults to `index.html`
}

// SkyfileSubfiles contains the subfiles of a skyfile, indexed by their
// filename.
type SkyfileSubfiles map[string]SkyfileSubfileMetadata

// ForPath returns a subset of the SkyfileMetadata that contains all of the
// subfiles for the given path. The path can lead to both a directory or a file.
// Note that this method will return the subfiles with offsets relative to the
// given path, so if a directory is requested, the subfiles in that directory
// will start at offset 0, relative to the path.
func (sm SkyfileMetadata) ForPath(path string) (SkyfileMetadata, bool, uint64, uint64) {
	// All paths must be absolute.
	path = ensurePrefix(path, "/")
	metadata := SkyfileMetadata{
		Filename:    path,
		Subfiles:    make(SkyfileSubfiles),
		DefaultPath: sm.DefaultPath,
	}

	// Try to find an exact match
	for _, sf := range sm.Subfiles {
		filename := ensurePrefix(sf.Filename, "/")
		if filename == path {
			metadata.Subfiles[sf.Filename] = sf
			break
		}
	}

	var dir bool
	// If we have not found an exact match, look for directories.
	// This means we can safely ensure a trailing slash.
	if len(metadata.Subfiles) == 0 {
		dir = true
<<<<<<< HEAD
		path = ensureSuffix(path, "/")
=======
		if !strings.HasSuffix(path, "/") {
			path = fmt.Sprintf("%s/", path)
		}
>>>>>>> 5b8ecbf4
		for _, sf := range sm.Subfiles {
			filename := ensurePrefix(sf.Filename, "/")
			if strings.HasPrefix(filename, path) {
				metadata.Subfiles[sf.Filename] = sf
			}
		}
	}

	offset := metadata.offset()
	if offset > 0 {
		for _, sf := range metadata.Subfiles {
			sf.Offset -= offset
			metadata.Subfiles[sf.Filename] = sf
		}
	}
	return metadata, dir, offset, metadata.size()
}

// ContentType returns the Content Type of the data. We only return a
// content-type if it has exactly one subfile. As that is the only case where we
// can be sure of it.
func (sm SkyfileMetadata) ContentType() string {
	if len(sm.Subfiles) == 1 {
		for _, sf := range sm.Subfiles {
			return sf.ContentType
		}
	}
	return ""
}

// size returns the total size, which is the sum of the length of all subfiles.
func (sm SkyfileMetadata) size() uint64 {
	var total uint64
	for _, sf := range sm.Subfiles {
		total += sf.Len
	}
	return total
}

// offset returns the offset of the subfile with the smallest offset.
func (sm SkyfileMetadata) offset() uint64 {
	var min uint64 = math.MaxUint64
	if len(sm.Subfiles) == 0 {
		min = 0
	}
	for _, sf := range sm.Subfiles {
		if sf.Offset < min {
			min = sf.Offset
		}
	}
	return min
}

// SkyfileSubfileMetadata is all of the metadata that belongs to a subfile in a
// skyfile. Most importantly it contains the offset at which the subfile is
// written and its length. Its filename can potentially include a '/' character
// as nested files and directories are allowed within a single Skyfile
type SkyfileSubfileMetadata struct {
	FileMode    os.FileMode `json:"mode,omitempty,siamismatch"` // different json name for compat reasons
	Filename    string      `json:"filename,omitempty"`
	ContentType string      `json:"contenttype,omitempty"`
	Offset      uint64      `json:"offset,omitempty"`
	Len         uint64      `json:"len,omitempty"`
}

// IsDir implements the os.FileInfo interface for SkyfileSubfileMetadata.
func (sm SkyfileSubfileMetadata) IsDir() bool {
	return false
}

// Mode implements the os.FileInfo interface for SkyfileSubfileMetadata.
func (sm SkyfileSubfileMetadata) Mode() os.FileMode {
	return sm.FileMode
}

// ModTime implements the os.FileInfo interface for SkyfileSubfileMetadata.
func (sm SkyfileSubfileMetadata) ModTime() time.Time {
	return time.Time{} // no modtime available
}

// Name implements the os.FileInfo interface for SkyfileSubfileMetadata.
func (sm SkyfileSubfileMetadata) Name() string {
	return filepath.Base(sm.Filename)
}

// Size implements the os.FileInfo interface for SkyfileSubfileMetadata.
func (sm SkyfileSubfileMetadata) Size() int64 {
	return int64(sm.Len)
}

// Sys implements the os.FileInfo interface for SkyfileSubfileMetadata.
func (sm SkyfileSubfileMetadata) Sys() interface{} {
	return nil
}

// SkyfileFormat is the file format the API uses to return a Skyfile as.
type SkyfileFormat string

var (
	// SkyfileFormatNotSpecified is the default format for the endpoint when the
	// format isn't specified explicitly.
	SkyfileFormatNotSpecified = SkyfileFormat("")
	// SkyfileFormatConcat returns the skyfiles in a concatenated manner.
	SkyfileFormatConcat = SkyfileFormat("concat")
	// SkyfileFormatTar returns the skyfiles as a .tar.
	SkyfileFormatTar = SkyfileFormat("tar")
	// SkyfileFormatTarGz returns the skyfiles as a .tar.gz.
	SkyfileFormatTarGz = SkyfileFormat("targz")
)

// SkyfileUploadParameters establishes the parameters such as the intra-root
// erasure coding.
type SkyfileUploadParameters struct {
	// SiaPath defines the siapath that the skyfile is going to be uploaded to.
	// Recommended that the skyfile is placed in /var/skynet
	SiaPath SiaPath `json:"siapath"`

	// DryRun allows to retrieve the skylink without actually uploading the file
	// to the Sia network.
	DryRun bool `json:"dryrun"`

	// Force determines whether the upload should overwrite an existing siafile
	// at 'SiaPath'. If set to false, an error will be returned if there is
	// already a file or folder at 'SiaPath'. If set to true, any existing file
	// or folder at 'SiaPath' will be deleted and overwritten.
	Force bool `json:"force"`

	// Root determines whether the upload should treat the filepath as a path
	// from system root, or if the path should be from /var/skynet.
	Root bool `json:"root"`

	// The base chunk is always uploaded with a 1-of-N erasure coding setting,
	// meaning that only the redundancy needs to be configured by the user.
	BaseChunkRedundancy uint8 `json:"basechunkredundancy"`

	// This metadata will be included in the base chunk, meaning that this
	// metadata is visible to the downloader before any of the file data is
	// visible.
	FileMetadata SkyfileMetadata `json:"filemetadata"`

	// Reader supplies the file data for the skyfile.
	Reader io.Reader `json:"reader"`

	// SkykeyName is the name of the Skykey that should be used to encrypt the
	// Skyfile.
	SkykeyName string `json:"skykeyname"`

	// SkykeyID is the ID of Skykey that should be used to encrypt the file.
	SkykeyID skykey.SkykeyID `json:"skykeyid"`

	// If Encrypt is set to true and one of SkykeyName or SkykeyID was set, a
	// Skykey will be derived from the Master Skykey found under that name/ID to
	// be used for this specific upload.
	FileSpecificSkykey skykey.Skykey
}

// SkyfileMultipartUploadParameters defines the parameters specific to multipart
// uploads. See SkyfileUploadParameters for a detailed description of the
// fields.
type SkyfileMultipartUploadParameters struct {
	SiaPath             SiaPath   `json:"siapath"`
	Force               bool      `json:"force"`
	Root                bool      `json:"root"`
	BaseChunkRedundancy uint8     `json:"basechunkredundancy"`
	Reader              io.Reader `json:"reader"`

	// Filename indicates the filename of the skyfile.
	Filename string `json:"filename"`

	// DefaultPath indicates the default file to be opened when opening skyfiles
	// that contain directories.
	DefaultPath *string `json:"defaultpath,omitempty"`

	// ContentType indicates the media type of the data supplied by the reader.
	ContentType string `json:"contenttype"`
}

// SkyfilePinParameters defines the parameters specific to pinning a skylink.
// See SkyfileUploadParameters for a detailed description of the fields.
type SkyfilePinParameters struct {
	SiaPath             SiaPath `json:"siapath"`
	Force               bool    `json:"force"`
	Root                bool    `json:"root"`
	BaseChunkRedundancy uint8   `json:"basechunkredundancy"`
}

// SkynetPortal contains information identifying a Skynet portal.
type SkynetPortal struct {
	Address NetAddress `json:"address"` // the IP or domain name of the portal. Must be a valid network address
	Public  bool       `json:"public"`  // indicates whether the portal can be accessed publicly or not
}<|MERGE_RESOLUTION|>--- conflicted
+++ resolved
@@ -61,13 +61,7 @@
 	// This means we can safely ensure a trailing slash.
 	if len(metadata.Subfiles) == 0 {
 		dir = true
-<<<<<<< HEAD
 		path = ensureSuffix(path, "/")
-=======
-		if !strings.HasSuffix(path, "/") {
-			path = fmt.Sprintf("%s/", path)
-		}
->>>>>>> 5b8ecbf4
 		for _, sf := range sm.Subfiles {
 			filename := ensurePrefix(sf.Filename, "/")
 			if strings.HasPrefix(filename, path) {
