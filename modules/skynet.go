package modules

import (
	"io"
	"math"
	"os"
	"path/filepath"
	"strings"
	"time"

	"gitlab.com/NebulousLabs/Sia/skykey"
)

var (
	// SkyfileFormatNotSpecified is the default format for the endpoint when the
	// format isn't specified explicitly.
	SkyfileFormatNotSpecified = SkyfileFormat("")
	// SkyfileFormatConcat returns the skyfiles in a concatenated manner.
	SkyfileFormatConcat = SkyfileFormat("concat")
	// SkyfileFormatTar returns the skyfiles as a .tar.
	SkyfileFormatTar = SkyfileFormat("tar")
	// SkyfileFormatTarGz returns the skyfiles as a .tar.gz.
	SkyfileFormatTarGz = SkyfileFormat("targz")
	// SkyfileFormatZip returns the skyfiles as a .zip.
	SkyfileFormatZip = SkyfileFormat("zip")
)

<<<<<<< HEAD
// SkyfileSubfiles contains the subfiles of a skyfile, indexed by their
// filename.
type SkyfileSubfiles map[string]SkyfileSubfileMetadata

// SkyfileUploadParameters establishes the parameters such as the intra-root
// erasure coding.
type SkyfileUploadParameters struct {
	// SiaPath defines the siapath that the skyfile is going to be uploaded to.
	// Recommended that the skyfile is placed in /var/skynet
	SiaPath SiaPath

	// DryRun allows to retrieve the skylink without actually uploading the file
	// to the Sia network.
	DryRun bool

	// Force determines whether the upload should overwrite an existing siafile
	// at 'SiaPath'. If set to false, an error will be returned if there is
	// already a file or folder at 'SiaPath'. If set to true, any existing file
	// or folder at 'SiaPath' will be deleted and overwritten.
	Force bool

	// Root determines whether the upload should treat the filepath as a path
	// from system root, or if the path should be from /var/skynet.
	Root bool

	// The base chunk is always uploaded with a 1-of-N erasure coding setting,
	// meaning that only the redundancy needs to be configured by the user.
	BaseChunkRedundancy uint8

	// Filename indicates the filename of the skyfile.
	Filename string

	// Mode indicates the file permissions of the skyfile.
	Mode os.FileMode

	// DefaultPath indicates what content to serve if the user has not specified
	// a path and the user is not trying to download the Skylink as an archive.
	// If left empty, it will be interpreted as "index.html" on download, if the
	// skyfile contains such a file, or the only file in the skyfile, if the
	// skyfile contains a single file.
	DefaultPath string

	// DisableDefaultPath prevents the usage of DefaultPath. As a result no
	// content will be automatically served for the skyfile.
	DisableDefaultPath bool

	// Reader supplies the file data for the skyfile.
	Reader io.Reader

	// SkyfileReader wraps the reader contain the file data and allows to
	// retrieve the SkyfileMetadata from it.
	SkyfileReader SkyfileUploadReader

	// SkykeyName is the name of the Skykey that should be used to encrypt the
	// Skyfile.
	SkykeyName string

	// SkykeyID is the ID of Skykey that should be used to encrypt the file.
	SkykeyID skykey.SkykeyID

	// If Encrypt is set to true and one of SkykeyName or SkykeyID was set, a
	// Skykey will be derived from the Master Skykey found under that name/ID to
	// be used for this specific upload.
	FileSpecificSkykey skykey.Skykey
}
=======
type (
	// SkyfileMetadata is all of the metadata that gets placed into the first 4096
	// bytes of the skyfile, and is used to set the metadata of the file when
	// writing back to disk. The data is json-encoded when it is placed into the
	// leading bytes of the skyfile, meaning that this struct can be extended
	// without breaking compatibility.
	SkyfileMetadata struct {
		Filename string          `json:"filename,omitempty"`
		Length   uint64          `json:"length,omitempty"`
		Mode     os.FileMode     `json:"mode,omitempty"`
		Subfiles SkyfileSubfiles `json:"subfiles,omitempty"`

		// DefaultPath indicates what content to serve if the user has not specified
		// a path and the user is not trying to download the Skylink as an archive.
		// If left empty, it will be interpreted as "index.html" on download, if the
		// skyfile contains such a file, or the only file in the skyfile, if the
		// skyfile contains a single file.
		DefaultPath string `json:"defaultpath,omitempty"`
		// DisableDefaultPath prevents the usage of DefaultPath. As a result no
		// content will be automatically served for the skyfile.
		DisableDefaultPath bool `json:"disabledefaultpath,omitempty"`
	}
>>>>>>> 9e580784

	// SkyfileMultipartUploadParameters defines the parameters specific to multipart
	// uploads. See SkyfileUploadParameters for a detailed description of the
	// fields.
	SkyfileMultipartUploadParameters struct {
		SiaPath             SiaPath
		Force               bool
		Root                bool
		BaseChunkRedundancy uint8
		Reader              io.Reader

		// Filename indicates the filename of the skyfile.
		Filename string

		// DefaultPath indicates the default file to be opened when opening skyfiles
		// that contain directories. If set to empty string no file will be opened
		// by default.
		DefaultPath string

		// DisableDefaultPath prevents the usage of DefaultPath. As a result no
		// content will be automatically served for the skyfile.
		DisableDefaultPath bool

		// ContentType indicates the media  of the data supplied by the reader.
		ContentType string
	}

	// SkyfilePinParameters defines the parameters specific to pinning a skylink.
	// See SkyfileUploadParameters for a detailed description of the fields.
	SkyfilePinParameters struct {
		SiaPath             SiaPath `json:"siapath"`
		Force               bool    `json:"force"`
		Root                bool    `json:"root"`
		BaseChunkRedundancy uint8   `json:"basechunkredundancy"`
	}

	// SkyfileSubfiles contains the subfiles of a skyfile, indexed by their
	// filename.
	SkyfileSubfiles map[string]SkyfileSubfileMetadata

	// SkyfileUploadParameters establishes the parameters such as the intra-root
	// erasure coding.
	SkyfileUploadParameters struct {
		// SiaPath defines the siapath that the skyfile is going to be uploaded to.
		// Recommended that the skyfile is placed in /var/skynet
		SiaPath SiaPath `json:"siapath"`

		// DryRun allows to retrieve the skylink without actually uploading the file
		// to the Sia network.
		DryRun bool `json:"dryrun"`

		// Force determines whether the upload should overwrite an existing siafile
		// at 'SiaPath'. If set to false, an error will be returned if there is
		// already a file or folder at 'SiaPath'. If set to true, any existing file
		// or folder at 'SiaPath' will be deleted and overwritten.
		Force bool `json:"force"`

		// Root determines whether the upload should treat the filepath as a path
		// from system root, or if the path should be from /var/skynet.
		Root bool `json:"root"`

		// The base chunk is always uploaded with a 1-of-N erasure coding setting,
		// meaning that only the redundancy needs to be configured by the user.
		BaseChunkRedundancy uint8 `json:"basechunkredundancy"`

		// This metadata will be included in the base chunk, meaning that this
		// metadata is visible to the downloader before any of the file data is
		// visible.
		FileMetadata SkyfileMetadata `json:"filemetadata"`

		// Reader supplies the file data for the skyfile.
		Reader io.Reader `json:"reader"`

		// SkykeyName is the name of the Skykey that should be used to encrypt the
		// Skyfile.
		SkykeyName string `json:"skykeyname"`

		// SkykeyID is the ID of Skykey that should be used to encrypt the file.
		SkykeyID skykey.SkykeyID `json:"skykeyid"`

		// If Encrypt is set to true and one of SkykeyName or SkykeyID was set, a
		// Skykey will be derived from the Master Skykey found under that name/ID to
		// be used for this specific upload.
		FileSpecificSkykey skykey.Skykey
	}

<<<<<<< HEAD
// SkyfileMetadata is all of the metadata that gets placed into the first 4096
// bytes of the skyfile, and is used to set the metadata of the file when
// writing back to disk. The data is json-encoded when it is placed into the
// leading bytes of the skyfile, meaning that this struct can be extended
// without breaking compatibility.
type SkyfileMetadata struct {
	Filename           string          `json:"filename,omitempty"`
	Length             uint64          `json:"length,omitempty"`
	Mode               os.FileMode     `json:"mode,omitempty"`
	Subfiles           SkyfileSubfiles `json:"subfiles,omitempty"`
	DefaultPath        string          `json:"defaultpath,omitempty"`
	DisableDefaultPath bool            `json:"disabledefaultpath,omitempty"`
}
=======
	// SkynetPortal contains information identifying a Skynet portal.
	SkynetPortal struct {
		Address NetAddress `json:"address"` // the IP or domain name of the portal. Must be a valid network address
		Public  bool       `json:"public"`  // indicates whether the portal can be accessed publicly or not

	}
)
>>>>>>> 9e580784

// ForPath returns a subset of the SkyfileMetadata that contains all of the
// subfiles for the given path. The path can lead to both a directory or a file.
// Note that this method will return the subfiles with offsets relative to the
// given path, so if a directory is requested, the subfiles in that directory
// will start at offset 0, relative to the path.
func (sm SkyfileMetadata) ForPath(path string) (SkyfileMetadata, bool, uint64, uint64) {
	// All paths must be absolute.
	path = EnsurePrefix(path, "/")
	metadata := SkyfileMetadata{
		Filename: path,
		Subfiles: make(SkyfileSubfiles),
	}

	// Try to find an exact match
	var isFile bool
	for _, sf := range sm.Subfiles {
		if EnsurePrefix(sf.Filename, "/") == path {
			isFile = true
			metadata.Subfiles[sf.Filename] = sf
			break
		}
	}

	// If there is no exact match look for directories.
	pathDir := EnsureSuffix(path, "/")
	if len(metadata.Subfiles) == 0 {
		for _, sf := range sm.Subfiles {
			// Check if the given file's path starts with `pathDir`.
			if strings.HasPrefix(EnsurePrefix(sf.Filename, "/"), pathDir) {
				metadata.Subfiles[sf.Filename] = sf
			}
		}
	}
	offset := metadata.offset()
	if offset > 0 {
		for _, sf := range metadata.Subfiles {
			sf.Offset -= offset
			metadata.Subfiles[sf.Filename] = sf
		}
	}
	// Set the metadata length by summing up the length of the subfiles.
	for _, file := range metadata.Subfiles {
		metadata.Length += file.Len
	}
	return metadata, isFile, offset, metadata.size()
}

// ContentType returns the Content Type of the data. We only return a
// content-type if it has exactly one subfile. As that is the only case where we
// can be sure of it.
func (sm SkyfileMetadata) ContentType() string {
	if len(sm.Subfiles) == 1 {
		for _, sf := range sm.Subfiles {
			return sf.ContentType
		}
	}
	return ""
}

// IsDirectory returns true if the SkyfileMetadata represents a directory.
func (sm SkyfileMetadata) IsDirectory() bool {
	if len(sm.Subfiles) > 1 {
		return true
	}
	if len(sm.Subfiles) == 1 {
		var name string
		for _, sf := range sm.Subfiles {
			name = sf.Filename
			break
		}
		if sm.Filename != name {
			return true
		}
	}
	return false
}

// size returns the total size, which is the sum of the length of all subfiles.
func (sm SkyfileMetadata) size() uint64 {
	var total uint64
	for _, sf := range sm.Subfiles {
		total += sf.Len
	}
	return total
}

// offset returns the offset of the subfile with the smallest offset.
func (sm SkyfileMetadata) offset() uint64 {
	if len(sm.Subfiles) == 0 {
		return 0
	}
	var min uint64 = math.MaxUint64
	for _, sf := range sm.Subfiles {
		if sf.Offset < min {
			min = sf.Offset
		}
	}
	return min
}

// SkyfileSubfileMetadata is all of the metadata that belongs to a subfile in a
// skyfile. Most importantly it contains the offset at which the subfile is
// written and its length. Its filename can potentially include a '/' character
// as nested files and directories are allowed within a single Skyfile, but it
// is not allowed to contain ./, ../, be empty, or start with a forward slash.
type SkyfileSubfileMetadata struct {
	FileMode    os.FileMode `json:"mode,omitempty,siamismatch"` // different json name for compat reasons
	Filename    string      `json:"filename,omitempty"`
	ContentType string      `json:"contenttype,omitempty"`
	Offset      uint64      `json:"offset,omitempty"`
	Len         uint64      `json:"len,omitempty"`
}

// IsDir implements the os.FileInfo interface for SkyfileSubfileMetadata.
func (sm SkyfileSubfileMetadata) IsDir() bool {
	return false
}

// IsHTML returns whether or not this subfile is an HTML file
func (sm SkyfileSubfileMetadata) IsHTML() bool {
	extension := filepath.Ext(sm.Filename)
	return extension == ".html" || extension == ".htm"
}

// Mode implements the os.FileInfo interface for SkyfileSubfileMetadata.
func (sm SkyfileSubfileMetadata) Mode() os.FileMode {
	return sm.FileMode
}

// ModTime implements the os.FileInfo interface for SkyfileSubfileMetadata.
func (sm SkyfileSubfileMetadata) ModTime() time.Time {
	return time.Time{} // no modtime available
}

// Name implements the os.FileInfo interface for SkyfileSubfileMetadata.
func (sm SkyfileSubfileMetadata) Name() string {
	return filepath.Base(sm.Filename)
}

// Size implements the os.FileInfo interface for SkyfileSubfileMetadata.
func (sm SkyfileSubfileMetadata) Size() int64 {
	return int64(sm.Len)
}

// Sys implements the os.FileInfo interface for SkyfileSubfileMetadata.
func (sm SkyfileSubfileMetadata) Sys() interface{} {
	return nil
}

// SkyfileFormat is the file format the API uses to return a Skyfile as.
type SkyfileFormat string

// Extension returns the extension for the format
func (sf SkyfileFormat) Extension() string {
	switch sf {
	case SkyfileFormatZip:
		return ".zip"
	case SkyfileFormatTar:
		return ".tar"
	case SkyfileFormatTarGz:
		return ".tar.gz"
	default:
		return ""
	}
}

// IsArchive returns true if the format is an archive.
func (sf SkyfileFormat) IsArchive() bool {
	return sf == SkyfileFormatTar ||
		sf == SkyfileFormatTarGz ||
		sf == SkyfileFormatZip
}<|MERGE_RESOLUTION|>--- conflicted
+++ resolved
@@ -25,100 +25,77 @@
 	SkyfileFormatZip = SkyfileFormat("zip")
 )
 
-<<<<<<< HEAD
-// SkyfileSubfiles contains the subfiles of a skyfile, indexed by their
-// filename.
-type SkyfileSubfiles map[string]SkyfileSubfileMetadata
-
-// SkyfileUploadParameters establishes the parameters such as the intra-root
-// erasure coding.
-type SkyfileUploadParameters struct {
-	// SiaPath defines the siapath that the skyfile is going to be uploaded to.
-	// Recommended that the skyfile is placed in /var/skynet
-	SiaPath SiaPath
-
-	// DryRun allows to retrieve the skylink without actually uploading the file
-	// to the Sia network.
-	DryRun bool
-
-	// Force determines whether the upload should overwrite an existing siafile
-	// at 'SiaPath'. If set to false, an error will be returned if there is
-	// already a file or folder at 'SiaPath'. If set to true, any existing file
-	// or folder at 'SiaPath' will be deleted and overwritten.
-	Force bool
-
-	// Root determines whether the upload should treat the filepath as a path
-	// from system root, or if the path should be from /var/skynet.
-	Root bool
-
-	// The base chunk is always uploaded with a 1-of-N erasure coding setting,
-	// meaning that only the redundancy needs to be configured by the user.
-	BaseChunkRedundancy uint8
-
-	// Filename indicates the filename of the skyfile.
-	Filename string
-
-	// Mode indicates the file permissions of the skyfile.
-	Mode os.FileMode
-
-	// DefaultPath indicates what content to serve if the user has not specified
-	// a path and the user is not trying to download the Skylink as an archive.
-	// If left empty, it will be interpreted as "index.html" on download, if the
-	// skyfile contains such a file, or the only file in the skyfile, if the
-	// skyfile contains a single file.
-	DefaultPath string
-
-	// DisableDefaultPath prevents the usage of DefaultPath. As a result no
-	// content will be automatically served for the skyfile.
-	DisableDefaultPath bool
-
-	// Reader supplies the file data for the skyfile.
-	Reader io.Reader
-
-	// SkyfileReader wraps the reader contain the file data and allows to
-	// retrieve the SkyfileMetadata from it.
-	SkyfileReader SkyfileUploadReader
-
-	// SkykeyName is the name of the Skykey that should be used to encrypt the
-	// Skyfile.
-	SkykeyName string
-
-	// SkykeyID is the ID of Skykey that should be used to encrypt the file.
-	SkykeyID skykey.SkykeyID
-
-	// If Encrypt is set to true and one of SkykeyName or SkykeyID was set, a
-	// Skykey will be derived from the Master Skykey found under that name/ID to
-	// be used for this specific upload.
-	FileSpecificSkykey skykey.Skykey
-}
-=======
 type (
-	// SkyfileMetadata is all of the metadata that gets placed into the first 4096
-	// bytes of the skyfile, and is used to set the metadata of the file when
-	// writing back to disk. The data is json-encoded when it is placed into the
-	// leading bytes of the skyfile, meaning that this struct can be extended
-	// without breaking compatibility.
-	SkyfileMetadata struct {
-		Filename string          `json:"filename,omitempty"`
-		Length   uint64          `json:"length,omitempty"`
-		Mode     os.FileMode     `json:"mode,omitempty"`
-		Subfiles SkyfileSubfiles `json:"subfiles,omitempty"`
-
-		// DefaultPath indicates what content to serve if the user has not specified
-		// a path and the user is not trying to download the Skylink as an archive.
-		// If left empty, it will be interpreted as "index.html" on download, if the
-		// skyfile contains such a file, or the only file in the skyfile, if the
-		// skyfile contains a single file.
-		DefaultPath string `json:"defaultpath,omitempty"`
+	// SkyfileSubfiles contains the subfiles of a skyfile, indexed by their
+	// filename.
+	SkyfileSubfiles map[string]SkyfileSubfileMetadata
+
+	// SkyfileUploadParameters establishes the parameters such as the intra-root
+	// erasure coding.
+	SkyfileUploadParameters struct {
+		// SiaPath defines the siapath that the skyfile is going to be uploaded
+		// to. Recommended that the skyfile is placed in /var/skynet
+		SiaPath SiaPath
+
+		// DryRun allows to retrieve the skylink without actually uploading the
+		// file to the Sia network.
+		DryRun bool
+
+		// Force determines whether the upload should overwrite an existing
+		// siafile at 'SiaPath'. If set to false, an error will be returned if
+		// there is already a file or folder at 'SiaPath'. If set to true, any
+		// existing file or folder at 'SiaPath' will be deleted and overwritten.
+		Force bool
+
+		// Root determines whether the upload should treat the filepath as a
+		// path from system root, or if the path should be from /var/skynet.
+		Root bool
+
+		// The base chunk is always uploaded with a 1-of-N erasure coding
+		// setting, meaning that only the redundancy needs to be configured by
+		// the user.
+		BaseChunkRedundancy uint8
+
+		// Filename indicates the filename of the skyfile.
+		Filename string
+
+		// Mode indicates the file permissions of the skyfile.
+		Mode os.FileMode
+
+		// DefaultPath indicates what content to serve if the user has not
+		// specified a path and the user is not trying to download the Skylink
+		// as an archive. If left empty, it will be interpreted as "index.html"
+		// on download, if the skyfile contains such a file, or the only file in
+		// the skyfile, if the skyfile contains a single file.
+		DefaultPath string
+
 		// DisableDefaultPath prevents the usage of DefaultPath. As a result no
 		// content will be automatically served for the skyfile.
-		DisableDefaultPath bool `json:"disabledefaultpath,omitempty"`
-	}
->>>>>>> 9e580784
-
-	// SkyfileMultipartUploadParameters defines the parameters specific to multipart
-	// uploads. See SkyfileUploadParameters for a detailed description of the
-	// fields.
+		DisableDefaultPath bool
+
+		// Reader supplies the file data for the skyfile.
+		Reader io.Reader
+
+		// SkyfileReader wraps the reader contain the file data and allows to
+		// retrieve the SkyfileMetadata from it.
+		SkyfileReader SkyfileUploadReader
+
+		// SkykeyName is the name of the Skykey that should be used to encrypt
+		// the Skyfile.
+		SkykeyName string
+
+		// SkykeyID is the ID of Skykey that should be used to encrypt the file.
+		SkykeyID skykey.SkykeyID
+
+		// If Encrypt is set to true and one of SkykeyName or SkykeyID was set,
+		// a Skykey will be derived from the Master Skykey found under that
+		// name/ID to be used for this specific upload.
+		FileSpecificSkykey skykey.Skykey
+	}
+
+	// SkyfileMultipartUploadParameters defines the parameters specific to
+	// multipart uploads. See SkyfileUploadParameters for a detailed description
+	// of the fields.
 	SkyfileMultipartUploadParameters struct {
 		SiaPath             SiaPath
 		Force               bool
@@ -142,8 +119,9 @@
 		ContentType string
 	}
 
-	// SkyfilePinParameters defines the parameters specific to pinning a skylink.
-	// See SkyfileUploadParameters for a detailed description of the fields.
+	// SkyfilePinParameters defines the parameters specific to pinning a
+	// skylink. See SkyfileUploadParameters for a detailed description of the
+	// fields.
 	SkyfilePinParameters struct {
 		SiaPath             SiaPath `json:"siapath"`
 		Force               bool    `json:"force"`
@@ -151,71 +129,20 @@
 		BaseChunkRedundancy uint8   `json:"basechunkredundancy"`
 	}
 
-	// SkyfileSubfiles contains the subfiles of a skyfile, indexed by their
-	// filename.
-	SkyfileSubfiles map[string]SkyfileSubfileMetadata
-
-	// SkyfileUploadParameters establishes the parameters such as the intra-root
-	// erasure coding.
-	SkyfileUploadParameters struct {
-		// SiaPath defines the siapath that the skyfile is going to be uploaded to.
-		// Recommended that the skyfile is placed in /var/skynet
-		SiaPath SiaPath `json:"siapath"`
-
-		// DryRun allows to retrieve the skylink without actually uploading the file
-		// to the Sia network.
-		DryRun bool `json:"dryrun"`
-
-		// Force determines whether the upload should overwrite an existing siafile
-		// at 'SiaPath'. If set to false, an error will be returned if there is
-		// already a file or folder at 'SiaPath'. If set to true, any existing file
-		// or folder at 'SiaPath' will be deleted and overwritten.
-		Force bool `json:"force"`
-
-		// Root determines whether the upload should treat the filepath as a path
-		// from system root, or if the path should be from /var/skynet.
-		Root bool `json:"root"`
-
-		// The base chunk is always uploaded with a 1-of-N erasure coding setting,
-		// meaning that only the redundancy needs to be configured by the user.
-		BaseChunkRedundancy uint8 `json:"basechunkredundancy"`
-
-		// This metadata will be included in the base chunk, meaning that this
-		// metadata is visible to the downloader before any of the file data is
-		// visible.
-		FileMetadata SkyfileMetadata `json:"filemetadata"`
-
-		// Reader supplies the file data for the skyfile.
-		Reader io.Reader `json:"reader"`
-
-		// SkykeyName is the name of the Skykey that should be used to encrypt the
-		// Skyfile.
-		SkykeyName string `json:"skykeyname"`
-
-		// SkykeyID is the ID of Skykey that should be used to encrypt the file.
-		SkykeyID skykey.SkykeyID `json:"skykeyid"`
-
-		// If Encrypt is set to true and one of SkykeyName or SkykeyID was set, a
-		// Skykey will be derived from the Master Skykey found under that name/ID to
-		// be used for this specific upload.
-		FileSpecificSkykey skykey.Skykey
-	}
-
-<<<<<<< HEAD
-// SkyfileMetadata is all of the metadata that gets placed into the first 4096
-// bytes of the skyfile, and is used to set the metadata of the file when
-// writing back to disk. The data is json-encoded when it is placed into the
-// leading bytes of the skyfile, meaning that this struct can be extended
-// without breaking compatibility.
-type SkyfileMetadata struct {
-	Filename           string          `json:"filename,omitempty"`
-	Length             uint64          `json:"length,omitempty"`
-	Mode               os.FileMode     `json:"mode,omitempty"`
-	Subfiles           SkyfileSubfiles `json:"subfiles,omitempty"`
-	DefaultPath        string          `json:"defaultpath,omitempty"`
-	DisableDefaultPath bool            `json:"disabledefaultpath,omitempty"`
-}
-=======
+	// SkyfileMetadata is all of the metadata that gets placed into the first
+	// 4096 bytes of the skyfile, and is used to set the metadata of the file
+	// when writing back to disk. The data is json-encoded when it is placed
+	// into the leading bytes of the skyfile, meaning that this struct can be
+	// extended without breaking compatibility.
+	SkyfileMetadata struct {
+		Filename           string          `json:"filename,omitempty"`
+		Length             uint64          `json:"length,omitempty"`
+		Mode               os.FileMode     `json:"mode,omitempty"`
+		Subfiles           SkyfileSubfiles `json:"subfiles,omitempty"`
+		DefaultPath        string          `json:"defaultpath,omitempty"`
+		DisableDefaultPath bool            `json:"disabledefaultpath,omitempty"`
+	}
+
 	// SkynetPortal contains information identifying a Skynet portal.
 	SkynetPortal struct {
 		Address NetAddress `json:"address"` // the IP or domain name of the portal. Must be a valid network address
@@ -223,7 +150,6 @@
 
 	}
 )
->>>>>>> 9e580784
 
 // ForPath returns a subset of the SkyfileMetadata that contains all of the
 // subfiles for the given path. The path can lead to both a directory or a file.
