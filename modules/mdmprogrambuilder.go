package modules

import (
	"bytes"
	"encoding/binary"
	"fmt"

	"gitlab.com/NebulousLabs/Sia/crypto"
	"gitlab.com/NebulousLabs/Sia/types"
	"gitlab.com/NebulousLabs/encoding"
	"gitlab.com/NebulousLabs/errors"
)

type (
	// ProgramBuilder is a helper type to easily create programs and compute
	// their cost.
	ProgramBuilder struct {
		staticDuration types.BlockHeight
		staticPT       *RPCPriceTable

		readonly    bool
		program     Program
		programData *bytes.Buffer

		// Cost related fields.
		executionCost     types.Currency
		additionalStorage types.Currency
		riskedCollateral  types.Currency
		usedMemory        uint64
	}
)

// NewProgramBuilder creates an empty program builder.
func NewProgramBuilder(pt *RPCPriceTable, duration types.BlockHeight) *ProgramBuilder {
	pb := &ProgramBuilder{
		programData:    new(bytes.Buffer),
		readonly:       true, // every program starts readonly
		staticDuration: duration,
		staticPT:       pt,
		usedMemory:     MDMInitMemory(),
	}
	return pb
}

// AddAppendInstruction adds an Append instruction to the program.
func (pb *ProgramBuilder) AddAppendInstruction(data []byte, merkleProof bool) error {
	if uint64(len(data)) != SectorSize {
		return fmt.Errorf("expected appended data to have size %v but was %v", SectorSize, len(data))
	}
	// Compute the argument offsets.
	dataOffset := uint64(pb.programData.Len())
	// Extend the programData.
	binary.Write(pb.programData, binary.LittleEndian, data)
	// Create the instruction.
	i := NewAppendInstruction(dataOffset, merkleProof)
	// Append instruction
	pb.program = append(pb.program, i)
	// Update cost, collateral and memory usage.
	collateral := MDMAppendCollateral(pb.staticPT)
	cost, refund := MDMAppendCost(pb.staticPT, pb.staticDuration)
	memory := MDMAppendMemory()
	time := uint64(MDMTimeAppend)
	pb.addInstruction(collateral, cost, refund, memory, time)
	pb.readonly = false
	return nil
}

// AddDropSectorsInstruction adds a DropSectors instruction to the program.
func (pb *ProgramBuilder) AddDropSectorsInstruction(numSectors uint64, merkleProof bool) {
	// Compute the argument offsets.
	numSectorsOffset := uint64(pb.programData.Len())
	// Extend the programData.
	binary.Write(pb.programData, binary.LittleEndian, numSectors)
	// Create the instruction.
	i := NewDropSectorsInstruction(numSectorsOffset, merkleProof)
	// Append instruction
	pb.program = append(pb.program, i)
	// Update cost, collateral and memory usage.
	collateral := MDMDropSectorsCollateral()
	cost := MDMDropSectorsCost(pb.staticPT, numSectors)
	memory := MDMDropSectorsMemory()
	time := MDMDropSectorsTime(numSectors)
	pb.addInstruction(collateral, cost, types.ZeroCurrency, memory, time)
	pb.readonly = false
}

// AddHasSectorInstruction adds a HasSector instruction to the program.
func (pb *ProgramBuilder) AddHasSectorInstruction(merkleRoot crypto.Hash) {
	// Compute the argument offsets.
	merkleRootOffset := uint64(pb.programData.Len())
	// Extend the programData.
	binary.Write(pb.programData, binary.LittleEndian, merkleRoot[:])
	// Create the instruction.
	i := NewHasSectorInstruction(merkleRootOffset)
	// Append instruction
	pb.program = append(pb.program, i)
	// Update cost, collateral and memory usage.
	collateral := MDMHasSectorCollateral()
	cost := MDMHasSectorCost(pb.staticPT)
	memory := MDMHasSectorMemory()
	time := uint64(MDMTimeHasSector)
	pb.addInstruction(collateral, cost, types.ZeroCurrency, memory, time)
}

// AddReadOffsetInstruction adds a ReadOffset instruction to the program.
func (pb *ProgramBuilder) AddReadOffsetInstruction(length, offset uint64, merkleProof bool) {
	// Compute the argument offsets.
	lengthOffset := uint64(pb.programData.Len())
	offsetOffset := lengthOffset + 8
	// Extend the programData.
	binary.Write(pb.programData, binary.LittleEndian, length)
	binary.Write(pb.programData, binary.LittleEndian, offset)
	// Create the instruction.
	i := NewReadOffsetInstruction(lengthOffset, offsetOffset, merkleProof)
	// Append instruction
	pb.program = append(pb.program, i)
	// Update cost, collateral and memory usage.
	collateral := MDMReadCollateral()
	cost := MDMReadCost(pb.staticPT, length)
	memory := MDMReadMemory()
	time := uint64(MDMTimeReadOffset)
	pb.addInstruction(collateral, cost, types.ZeroCurrency, memory, time)
}

// AddReadSectorInstruction adds a ReadSector instruction to the program.
func (pb *ProgramBuilder) AddReadSectorInstruction(length, offset uint64, merkleRoot crypto.Hash, merkleProof bool) {
	// Compute the argument offsets.
	lengthOffset := uint64(pb.programData.Len())
	offsetOffset := lengthOffset + 8
	merkleRootOffset := offsetOffset + 8
	// Extend the programData.
	binary.Write(pb.programData, binary.LittleEndian, length)
	binary.Write(pb.programData, binary.LittleEndian, offset)
	binary.Write(pb.programData, binary.LittleEndian, merkleRoot[:])
	// Create the instruction.
	i := NewReadSectorInstruction(lengthOffset, offsetOffset, merkleRootOffset, merkleProof)
	// Append instruction
	pb.program = append(pb.program, i)
	// Update cost, collateral and memory usage.
	collateral := MDMReadCollateral()
	cost := MDMReadCost(pb.staticPT, length)
	memory := MDMReadMemory()
	time := uint64(MDMTimeReadSector)
	pb.addInstruction(collateral, cost, types.ZeroCurrency, memory, time)
}

// AddRevisionInstruction adds a Revision instruction to the program.
func (pb *ProgramBuilder) AddRevisionInstruction() {
	// Compute the argument offsets.
	merkleRootOffset := uint64(pb.programData.Len())
	// Create the instruction.
	i := NewRevisionInstruction(merkleRootOffset)
	// Append instruction
	pb.program = append(pb.program, i)
	// Update cost, collateral and memory usage.
	collateral := MDMRevisionCollateral()
	cost := MDMRevisionCost(pb.staticPT)
	memory := MDMRevisionMemory()
	time := uint64(MDMTimeRevision)
	pb.addInstruction(collateral, cost, types.ZeroCurrency, memory, time)
}

// AddSwapSectorInstruction adds a SwapSector instruction to the program.
func (pb *ProgramBuilder) AddSwapSectorInstruction(sector1Idx, sector2Idx uint64, merkleProof bool) {
	// Compute the argument offsets.
	sector1Offset := uint64(pb.programData.Len())
	sector2Offset := sector1Offset + 8
	// Extend the programData.
	binary.Write(pb.programData, binary.LittleEndian, sector1Idx)
	binary.Write(pb.programData, binary.LittleEndian, sector2Idx)
	// Create the instruction.
	i := NewSwapSectorInstruction(sector1Offset, sector2Offset, merkleProof)
	// Append instruction
	pb.program = append(pb.program, i)
	// Update cost, collateral and memory usage.
	collateral := MDMSwapSectorCollateral()
	cost := MDMSwapSectorCost(pb.staticPT)
	memory := MDMSwapSectorMemory()
	time := uint64(MDMTimeSwapSector)
	pb.addInstruction(collateral, cost, types.ZeroCurrency, memory, time)
	pb.readonly = false
}

// AddUpdateRegistryInstruction adds an UpdateRegistry instruction to the program.
func (pb *ProgramBuilder) AddUpdateRegistryInstruction(spk types.SiaPublicKey, rv SignedRegistryValue) error {
	// Marshal pubKey.
	pk := encoding.Marshal(spk)
	// Compute the argument offsets.
	tweakOff := uint64(pb.programData.Len())
	revisionOff := tweakOff + crypto.HashSize
	signatureOff := revisionOff + 8
	pubKeyOff := signatureOff + crypto.SignatureSize
	pubKeyLen := uint64(len(pk))
	dataOff := pubKeyOff + pubKeyLen
	dataLen := uint64(len(rv.Data))
	// Extend the programData.
	_, err1 := pb.programData.Write(rv.Tweak[:])
	err2 := binary.Write(pb.programData, binary.LittleEndian, rv.Revision)
	_, err3 := pb.programData.Write(rv.Signature[:])
	_, err4 := pb.programData.Write(pk)
	_, err5 := pb.programData.Write(rv.Data)
	if err := errors.Compose(err1, err2, err3, err4, err5); err != nil {
		return errors.AddContext(err, "AddUpdateRegistryInstruction: failed to extend programData")
	}
	// Create the instruction.
	i := NewUpdateRegistryInstruction(tweakOff, revisionOff, signatureOff, pubKeyOff, pubKeyLen, dataOff, dataLen)
	// Append instruction
	pb.program = append(pb.program, i)
	// Update cost, collateral and memory usage.
	collateral := MDMUpdateRegistryCollateral()
	cost, refund := MDMUpdateRegistryCost(pb.staticPT)
	memory := MDMUpdateRegistryMemory()
	time := uint64(MDMTimeUpdateRegistry)
	pb.addInstruction(collateral, cost, refund, memory, time)
	return nil
}

<<<<<<< HEAD
// V154AddUpdateRegistryInstruction adds an UpdateRegistry instruction to the
// program as done in host version 1.5.4 and below.
func (pb *ProgramBuilder) V154AddUpdateRegistryInstruction(spk types.SiaPublicKey, rv SignedRegistryValue) error {
	// Marshal pubKey.
	pk := encoding.Marshal(spk)
	// Compute the argument offsets.
	tweakOff := uint64(pb.programData.Len())
	revisionOff := tweakOff + crypto.HashSize
	signatureOff := revisionOff + 8
	pubKeyOff := signatureOff + crypto.SignatureSize
	pubKeyLen := uint64(len(pk))
	dataOff := pubKeyOff + pubKeyLen
	dataLen := uint64(len(rv.Data))
	// Extend the programData.
	_, err1 := pb.programData.Write(rv.Tweak[:])
	err2 := binary.Write(pb.programData, binary.LittleEndian, rv.Revision)
	_, err3 := pb.programData.Write(rv.Signature[:])
	_, err4 := pb.programData.Write(pk)
	_, err5 := pb.programData.Write(rv.Data)
	if err := errors.Compose(err1, err2, err3, err4, err5); err != nil {
		return errors.AddContext(err, "AddUpdateRegistryInstruction: failed to extend programData")
	}
	// Create the instruction.
	i := NewUpdateRegistryInstruction(tweakOff, revisionOff, signatureOff, pubKeyOff, pubKeyLen, dataOff, dataLen)
	// Append instruction
	pb.program = append(pb.program, i)
	// Update cost, collateral and memory usage.
	collateral := MDMUpdateRegistryCollateral()
	cost, refund := V154MDMUpdateRegistryCost(pb.staticPT)
	memory := MDMUpdateRegistryMemory()
	time := uint64(MDMTimeUpdateRegistry)
	pb.addInstruction(collateral, cost, refund, memory, time)
	return nil
=======
// V154AddReadRegistryInstruction adds an ReadRegistry instruction to the
// program for pre 155 hosts.
func (pb *ProgramBuilder) V154AddReadRegistryInstruction(spk types.SiaPublicKey, tweak crypto.Hash) (types.Currency, error) {
	// Marshal pubKey.
	pk := encoding.Marshal(spk)
	// Compute the argument offsets.
	pubKeyOff := uint64(pb.programData.Len())
	pubKeyLen := uint64(len(pk))
	tweakOff := pubKeyOff + pubKeyLen
	// Extend the programData.
	_, err1 := pb.programData.Write(pk)
	_, err2 := pb.programData.Write(tweak[:])
	if err := errors.Compose(err1, err2); err != nil {
		return types.ZeroCurrency, errors.AddContext(err, "AddReadRegistryInstruction: failed to extend programData")
	}
	// Create the instruction.
	i := NewReadRegistryInstruction(pubKeyOff, pubKeyLen, tweakOff)
	// Append instruction
	pb.program = append(pb.program, i)
	// Read cost, collateral and memory usage.
	collateral := MDMReadRegistryCollateral()
	cost := V154MDMReadRegistryCost(pb.staticPT)
	refund := types.ZeroCurrency
	memory := MDMReadRegistryMemory()
	time := uint64(MDMTimeReadRegistry)
	pb.addInstruction(collateral, cost, refund, memory, time)
	return refund, nil
>>>>>>> 028e1947
}

// AddReadRegistryInstruction adds an ReadRegistry instruction to the program.
func (pb *ProgramBuilder) AddReadRegistryInstruction(spk types.SiaPublicKey, tweak crypto.Hash) (types.Currency, error) {
	// Marshal pubKey.
	pk := encoding.Marshal(spk)
	// Compute the argument offsets.
	pubKeyOff := uint64(pb.programData.Len())
	pubKeyLen := uint64(len(pk))
	tweakOff := pubKeyOff + pubKeyLen
	// Extend the programData.
	_, err1 := pb.programData.Write(pk)
	_, err2 := pb.programData.Write(tweak[:])
	if err := errors.Compose(err1, err2); err != nil {
		return types.ZeroCurrency, errors.AddContext(err, "AddReadRegistryInstruction: failed to extend programData")
	}
	// Create the instruction.
	i := NewReadRegistryInstruction(pubKeyOff, pubKeyLen, tweakOff)
	// Append instruction
	pb.program = append(pb.program, i)
	// Read cost, collateral and memory usage.
	collateral := MDMReadRegistryCollateral()
	cost, refund := MDMReadRegistryCost(pb.staticPT)
	memory := MDMReadRegistryMemory()
	time := uint64(MDMTimeReadRegistry)
	pb.addInstruction(collateral, cost, refund, memory, time)
	return refund, nil
}

// Cost returns the current cost of the program being built by the builder. If
// 'finalized' is 'true', the memory cost of finalizing the program is included.
func (pb *ProgramBuilder) Cost(finalized bool) (cost, storage, collateral types.Currency) {
	// Calculate the init cost.
	cost = MDMInitCost(pb.staticPT, uint64(pb.programData.Len()), uint64(len(pb.program)))

	// Add the cost of the added instructions
	cost = cost.Add(pb.executionCost)

	// Add the cost of finalizing the program.
	if !pb.readonly && finalized {
		cost = cost.Add(MDMMemoryCost(pb.staticPT, pb.usedMemory, MDMTimeCommit))
	}
	return cost, pb.additionalStorage, pb.riskedCollateral
}

// Program returns the built program and programData.
func (pb *ProgramBuilder) Program() (Program, ProgramData) {
	return pb.program, pb.programData.Bytes()
}

// addInstruction adds the collateral, cost, refund and memory cost of an
// instruction to the builder's state.
func (pb *ProgramBuilder) addInstruction(collateral, cost, storage types.Currency, memory, time uint64) {
	// Update collateral
	pb.riskedCollateral = pb.riskedCollateral.Add(collateral)
	// Update memory and memory cost.
	pb.usedMemory += memory
	memoryCost := MDMMemoryCost(pb.staticPT, pb.usedMemory, time)
	pb.executionCost = pb.executionCost.Add(memoryCost)
	// Update execution cost and storage.
	pb.executionCost = pb.executionCost.Add(cost)
	pb.additionalStorage = pb.additionalStorage.Add(storage)
}

// NewAppendInstruction creates an Instruction from arguments.
func NewAppendInstruction(dataOffset uint64, merkleProof bool) Instruction {
	i := Instruction{
		Specifier: SpecifierAppend,
		Args:      make([]byte, RPCIAppendLen),
	}
	binary.LittleEndian.PutUint64(i.Args[:8], dataOffset)
	if merkleProof {
		i.Args[8] = 1
	}
	return i
}

// NewUpdateRegistryInstruction creates an Instruction from arguments.
func NewUpdateRegistryInstruction(tweakOff, revisionOff, signatureOff, pubKeyOff, pubKeyLen, dataOff, dataLen uint64) Instruction {
	i := Instruction{
		Specifier: SpecifierUpdateRegistry,
		Args:      make([]byte, RPCIUpdateRegistryLen),
	}
	binary.LittleEndian.PutUint64(i.Args[:8], tweakOff)
	binary.LittleEndian.PutUint64(i.Args[8:16], revisionOff)
	binary.LittleEndian.PutUint64(i.Args[16:24], signatureOff)
	binary.LittleEndian.PutUint64(i.Args[24:32], pubKeyOff)
	binary.LittleEndian.PutUint64(i.Args[32:40], pubKeyLen)
	binary.LittleEndian.PutUint64(i.Args[40:48], dataOff)
	binary.LittleEndian.PutUint64(i.Args[48:56], dataLen)
	return i
}

// NewReadRegistryInstruction creates an Instruction from arguments.
func NewReadRegistryInstruction(pubKeyOff, pubKeyLen, tweakOff uint64) Instruction {
	i := Instruction{
		Specifier: SpecifierReadRegistry,
		Args:      make([]byte, RPCIReadRegistryLen),
	}
	binary.LittleEndian.PutUint64(i.Args[:8], pubKeyOff)
	binary.LittleEndian.PutUint64(i.Args[8:16], pubKeyLen)
	binary.LittleEndian.PutUint64(i.Args[16:24], tweakOff)
	return i
}

// NewDropSectorsInstruction creates an Instruction from arguments.
func NewDropSectorsInstruction(numSectorsOffset uint64, merkleProof bool) Instruction {
	i := Instruction{
		Specifier: SpecifierDropSectors,
		Args:      make([]byte, RPCIDropSectorsLen),
	}
	binary.LittleEndian.PutUint64(i.Args[:8], numSectorsOffset)
	if merkleProof {
		i.Args[8] = 1
	}
	return i
}

// NewHasSectorInstruction creates a modules.Instruction from arguments.
func NewHasSectorInstruction(merkleRootOffset uint64) Instruction {
	i := Instruction{
		Specifier: SpecifierHasSector,
		Args:      make([]byte, RPCIHasSectorLen),
	}
	binary.LittleEndian.PutUint64(i.Args[:8], merkleRootOffset)
	return i
}

// NewReadOffsetInstruction creates a modules.Instruction from arguments.
func NewReadOffsetInstruction(lengthOffset, offsetOffset uint64, merkleProof bool) Instruction {
	i := Instruction{
		Specifier: SpecifierReadOffset,
		Args:      make([]byte, RPCIReadOffsetLen),
	}
	binary.LittleEndian.PutUint64(i.Args[:8], offsetOffset)
	binary.LittleEndian.PutUint64(i.Args[8:16], lengthOffset)
	if merkleProof {
		i.Args[16] = 1
	}
	return i
}

// NewReadSectorInstruction creates a modules.Instruction from arguments.
func NewReadSectorInstruction(lengthOffset, offsetOffset, merkleRootOffset uint64, merkleProof bool) Instruction {
	i := Instruction{
		Specifier: SpecifierReadSector,
		Args:      make([]byte, RPCIReadSectorLen),
	}
	binary.LittleEndian.PutUint64(i.Args[:8], merkleRootOffset)
	binary.LittleEndian.PutUint64(i.Args[8:16], offsetOffset)
	binary.LittleEndian.PutUint64(i.Args[16:24], lengthOffset)
	if merkleProof {
		i.Args[24] = 1
	}
	return i
}

// NewSwapSectorInstruction creates a modules.Instruction from arguments.
func NewSwapSectorInstruction(sector1Offset, sector2Offset uint64, merkleProof bool) Instruction {
	i := Instruction{
		Specifier: SpecifierSwapSector,
		Args:      make([]byte, RPCISwapSectorLen),
	}
	binary.LittleEndian.PutUint64(i.Args[:8], sector1Offset)
	binary.LittleEndian.PutUint64(i.Args[8:16], sector2Offset)
	if merkleProof {
		i.Args[16] = 1
	}
	return i
}

// NewRevisionInstruction creates a modules.Instruction from arguments.
func NewRevisionInstruction(merkleRootOffset uint64) Instruction {
	return Instruction{
		Specifier: SpecifierRevision,
		Args:      nil,
	}
}<|MERGE_RESOLUTION|>--- conflicted
+++ resolved
@@ -215,7 +215,6 @@
 	return nil
 }
 
-<<<<<<< HEAD
 // V154AddUpdateRegistryInstruction adds an UpdateRegistry instruction to the
 // program as done in host version 1.5.4 and below.
 func (pb *ProgramBuilder) V154AddUpdateRegistryInstruction(spk types.SiaPublicKey, rv SignedRegistryValue) error {
@@ -249,7 +248,8 @@
 	time := uint64(MDMTimeUpdateRegistry)
 	pb.addInstruction(collateral, cost, refund, memory, time)
 	return nil
-=======
+}
+
 // V154AddReadRegistryInstruction adds an ReadRegistry instruction to the
 // program for pre 155 hosts.
 func (pb *ProgramBuilder) V154AddReadRegistryInstruction(spk types.SiaPublicKey, tweak crypto.Hash) (types.Currency, error) {
@@ -277,7 +277,6 @@
 	time := uint64(MDMTimeReadRegistry)
 	pb.addInstruction(collateral, cost, refund, memory, time)
 	return refund, nil
->>>>>>> 028e1947
 }
 
 // AddReadRegistryInstruction adds an ReadRegistry instruction to the program.
