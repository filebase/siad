--- conflicted
+++ resolved
@@ -31,18 +31,10 @@
 				continue
 			}
 
-<<<<<<< HEAD
-			// calculate freeze
-			freeze := uint64(ha.SpendConditions.TimeLock-height) * uint64(t.SiacoinOutputs[ha.FreezeIndex].Value)
-
-			// check for sane freeze value
-			if freeze <= 0 {
-=======
 			// calculate freeze and check for sane value
 			freeze := consensus.NewCurrency64(uint64(ha.SpendConditions.TimeLock - height))
-			err = freeze.Mul(t.Outputs[ha.FreezeIndex].Value)
+			err = freeze.Mul(t.SiacoinOutputs[ha.FreezeIndex].Value)
 			if err != nil || freeze.IsZero() {
->>>>>>> 405f7a4e
 				continue
 			}
 
